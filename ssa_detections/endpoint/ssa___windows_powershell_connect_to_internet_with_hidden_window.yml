name: Windows Powershell Connect to Internet With Hidden Window
id: 477e068e-8b6d-11ec-b6c1-81af21670352
version: 2
date: '2022-02-11'
author: Jose Hernandez, David Dorsey, Michael Haag Splunk
type: Anomaly
status: production
description: The following hunting analytic identifies PowerShell commands utilizing
  the WindowStyle parameter to hide the window on the compromised endpoint. This combination
  of command-line options is suspicious because it is overriding the default PowerShell
  execution policy, attempts to hide its activity from the user, and connects to the
  Internet. Removed in this version of the query is New-Object. The analytic identifies
  all variations of WindowStyle, as PowerShell allows the ability to shorten the parameter.
  For example w, win, windowsty and so forth. In addition, through our research it
  was identified that PowerShell will interpret different command switch types beyond
  the hyphen. We have added endash, emdash, horizontal bar, and forward slash.
data_source:
- Windows Security 4688
<<<<<<< HEAD
search: ' $main = from source  | eval timestamp = time  | eval metadata_uid = metadata.uid  |
  eval process_pid = process.pid | eval process_file = process.file | eval process_file_path
  = process_file.path | eval process_file_name = process_file.name | eval process_cmd_line
  = process.cmd_line | eval actor_user = actor.user | eval actor_user_name = actor_user.name
  | eval actor_process = actor.process | eval actor_process_pid = actor_process.pid
  | eval actor_process_file = actor_process.file | eval actor_process_file_path =
  actor_process_file.path | eval actor_process_file_name = actor_process_file.name
  | eval device_hostname = device.hostname | where (process_file_name="powershell_ise.exe"
  OR process_file_name="powershell.exe" OR process_file_name="sqltoolsps.exe" OR process_file_name="sqlps.exe"
  OR process_file_name="pwsh.exe" OR process_file_name="pwsh.exe") AND match(process_cmd_line,
  /(?i)[\-|\/]w(in*d*o*w*s*t*y*l*e*)*\s+h(i*d*d*e*n*)\s+/)=true --finding_report--'
=======
search: ' | from read_ba_enriched_events() | eval timestamp = ucast(map_get(input_event,"time"),"long",
  null) | eval metadata = ucast(map_get(input_event, "metadata"),"map<string, any>",
  null) | eval metadata_uid = ucast(map_get(metadata, "uid"),"string", null) | eval
  process=ucast(map_get(input_event,"process"), "map<string, any>", null) | eval process_pid=ucast(map_get(process,"pid"),
  "string", null) | eval process_file=ucast(map_get(process,"file"), "map<string,
  any>", null) | eval process_file_path=ucast(map_get(process_file,"path"), "string",
  null) | eval process_file_name=ucast(map_get(process_file,"name"), "string", null)
  | eval process_cmd_line=ucast(map_get(process,"cmd_line"), "string", null) | eval
  actor=ucast(map_get(input_event,"actor"), "map<string, any>", null) | eval actor_user=ucast(map_get(actor,"user"),
  "map<string, any>", null) | eval actor_user_name=ucast(map_get(actor_user,"name"),
  "string", null) | eval actor_process=ucast(map_get(actor,"process"), "map<string,
  any>", null) | eval actor_process_pid=ucast(map_get(actor_process,"pid"), "string",
  null) | eval actor_process_file=ucast(map_get(actor_process,"file"), "map<string,
  any>", null) | eval actor_process_file_path=ucast(map_get(actor_process_file,"path"),
  "string", null) | eval actor_process_file_name=ucast(map_get(actor_process_file,"name"),
  "string", null) | eval device=ucast(map_get(input_event,"device"), "map<string,
  any>", null) | eval device_hostname=ucast(map_get(device,"hostname"), "string",
  null) | where (process_file_name="powershell_ise.exe" OR process_file_name="powershell.exe"
  OR process_file_name="sqltoolsps.exe" OR process_file_name="sqlps.exe" OR process_file_name="pwsh.exe")
  AND match_regex(process_cmd_line, /(?i)[\-|\/]w(in*d*o*w*s*t*y*l*e*)*\s+h(i*d*d*e*n*)\s+/)=true
  --finding_report--'
>>>>>>> 40894a19
how_to_implement: You must be ingesting data that records process activity from your
  hosts to populate the Endpoint data model in the Processes node. You must also be
  ingesting logs with both the process name and command line from your endpoints.
  The command-line arguments are mapped to the "process" field in the Endpoint data
  model.
known_false_positives: Legitimate process can have this combination of command-line
  options, but it's not common.
references:
- https://regexr.com/663rr
- https://github.com/redcanaryco/AtomicTestHarnesses/blob/master/TestHarnesses/T1059.001_PowerShell/OutPowerShellCommandLineParameter.ps1
- https://ss64.com/ps/powershell.html
- https://twitter.com/M_haggis/status/1440758396534214658?s=20
- https://blog.netlab.360.com/ten-families-of-malicious-samples-are-spreading-using-the-log4j2-vulnerability-now/
tags:
  analytic_story:
  - Malicious PowerShell
  - Possible Backdoor Activity Associated With MUDCARP Espionage Campaigns
  - HAFNIUM Group
  - Log4Shell CVE-2021-44228
  asset_type: Endpoint
  confidence: 70
  impact: 50
  message: PowerShell processes $process$ started with parameters to modify the execution
    policy of the run, run in a hidden window, and connect to the Internet on host
    $dest$ executed by user $user$.
  mitre_attack_id:
  - T1020
  observable:
  - name: process.pid
    type: Other
  - name: process.file.path
    type: File
  - name: process.file.name
    type: File
  - name: process.cmd_line
    type: Other
  - name: actor.user.name
    type: User Name
  - name: actor.process.pid
    type: Other
  - name: actor.process.file.path
    type: File Name
  - name: actor.process.file.name
    type: File Name
  - name: device.hostname
    type: Hostname
  product:
  - Splunk Behavioral Analytics
  required_fields:
  - process.pid
  - process.file.path
  - process.file.name
  - process.cmd_line
  - actor.user.name
  - actor.process.pid
  - actor.process.file.path
  - actor.process.file.name
  - device.hostname
  risk_score: 35
  security_domain: endpoint
  mappings:
  - ocsf: process.pid
    cim: process_id
  - ocsf: process.file.path
    cim: process_path
  - ocsf: process.file.name
    cim: process_name
  - ocsf: process.cmd_line
    cim: process
  - ocsf: actor.user.name
    cim: user
  - ocsf: actor.process.pid
    cim: parent_process_id
  - ocsf: actor.process.file.path
    cim: parent_process_path
  - ocsf: actor.process.file.name
    cim: parent_process_name
  - ocsf: device.hostname
    cim: dest
tests:
- name: True Positive Test
  attack_data:
  - data: https://media.githubusercontent.com/media/splunk/attack_data/master/datasets/attack_techniques/T1059.001/hidden_powershell/hidden_windows-security.log
    source: WinEventLog:Security<|MERGE_RESOLUTION|>--- conflicted
+++ resolved
@@ -16,7 +16,6 @@
   the hyphen. We have added endash, emdash, horizontal bar, and forward slash.
 data_source:
 - Windows Security 4688
-<<<<<<< HEAD
 search: ' $main = from source  | eval timestamp = time  | eval metadata_uid = metadata.uid  |
   eval process_pid = process.pid | eval process_file = process.file | eval process_file_path
   = process_file.path | eval process_file_name = process_file.name | eval process_cmd_line
@@ -28,29 +27,6 @@
   OR process_file_name="powershell.exe" OR process_file_name="sqltoolsps.exe" OR process_file_name="sqlps.exe"
   OR process_file_name="pwsh.exe" OR process_file_name="pwsh.exe") AND match(process_cmd_line,
   /(?i)[\-|\/]w(in*d*o*w*s*t*y*l*e*)*\s+h(i*d*d*e*n*)\s+/)=true --finding_report--'
-=======
-search: ' | from read_ba_enriched_events() | eval timestamp = ucast(map_get(input_event,"time"),"long",
-  null) | eval metadata = ucast(map_get(input_event, "metadata"),"map<string, any>",
-  null) | eval metadata_uid = ucast(map_get(metadata, "uid"),"string", null) | eval
-  process=ucast(map_get(input_event,"process"), "map<string, any>", null) | eval process_pid=ucast(map_get(process,"pid"),
-  "string", null) | eval process_file=ucast(map_get(process,"file"), "map<string,
-  any>", null) | eval process_file_path=ucast(map_get(process_file,"path"), "string",
-  null) | eval process_file_name=ucast(map_get(process_file,"name"), "string", null)
-  | eval process_cmd_line=ucast(map_get(process,"cmd_line"), "string", null) | eval
-  actor=ucast(map_get(input_event,"actor"), "map<string, any>", null) | eval actor_user=ucast(map_get(actor,"user"),
-  "map<string, any>", null) | eval actor_user_name=ucast(map_get(actor_user,"name"),
-  "string", null) | eval actor_process=ucast(map_get(actor,"process"), "map<string,
-  any>", null) | eval actor_process_pid=ucast(map_get(actor_process,"pid"), "string",
-  null) | eval actor_process_file=ucast(map_get(actor_process,"file"), "map<string,
-  any>", null) | eval actor_process_file_path=ucast(map_get(actor_process_file,"path"),
-  "string", null) | eval actor_process_file_name=ucast(map_get(actor_process_file,"name"),
-  "string", null) | eval device=ucast(map_get(input_event,"device"), "map<string,
-  any>", null) | eval device_hostname=ucast(map_get(device,"hostname"), "string",
-  null) | where (process_file_name="powershell_ise.exe" OR process_file_name="powershell.exe"
-  OR process_file_name="sqltoolsps.exe" OR process_file_name="sqlps.exe" OR process_file_name="pwsh.exe")
-  AND match_regex(process_cmd_line, /(?i)[\-|\/]w(in*d*o*w*s*t*y*l*e*)*\s+h(i*d*d*e*n*)\s+/)=true
-  --finding_report--'
->>>>>>> 40894a19
 how_to_implement: You must be ingesting data that records process activity from your
   hosts to populate the Endpoint data model in the Processes node. You must also be
   ingesting logs with both the process name and command line from your endpoints.
