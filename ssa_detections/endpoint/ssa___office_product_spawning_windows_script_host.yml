--- conflicted
+++ resolved
@@ -10,22 +10,6 @@
   usage that may spawn scripts from an Office product.
 data_source:
 - Windows Security 4688
-<<<<<<< HEAD
-search: '| from read_ssa_enriched_events() | eval timestamp=parse_long(ucast(map_get(input_event,
-  "_time"), "string", null)), cmd_line=lower(ucast(map_get(input_event, "process"),
-  "string", null)), process_name=lower(ucast(map_get(input_event, "process_name"),
-  "string", null)), process_path=ucast(map_get(input_event, "process_path"), "string",
-  null), parent_process_name=lower(ucast(map_get(input_event, "parent_process_name"), "string",
-  null)), event_id=ucast(map_get(input_event, "event_id"), "string", null) | where
-  cmd_line IS NOT NULL AND process_name IS NOT NULL AND parent_process_name IS NOT
-  NULL | where (like(parent_process_name, "%\\\\winword.exe") OR like(parent_process_name, "%\\\\excel.exe") OR like(parent_process_name, "%\\\\powerpnt.exe") OR like(parent_process_name, "%\\\\mspub.exe") OR like(parent_process_name, "%\\\\visio.exe") OR like(parent_process_name, "%\\\\msaccess.exe")) AND (process_name="wscript.exe" OR
-  process_name="cscript.exe")
-  | eval start_time=timestamp, end_time=timestamp, entities=mvappend(ucast(map_get(input_event,
-  "dest_user_id"), "string", null), ucast(map_get(input_event, "dest_device_id"),
-  "string", null)), body=create_map(["event_id", event_id, "cmd_line", cmd_line, "process_name",
-  process_name, "parent_process_name", parent_process_name, "process_path", process_path])
-  | into write_ssa_detected_events();'
-=======
 search: ' | from read_ba_enriched_events() | eval timestamp = ucast(map_get(input_event,"time"),"long",
   null) | eval metadata = ucast(map_get(input_event, "metadata"),"map<string, any>",
   null) | eval metadata_uid = ucast(map_get(metadata, "uid"),"string", null) | eval
@@ -46,7 +30,6 @@
   /(?i)mspub.exe/)=true OR match_regex(actor_process_file_name, /(?i)powerpnt.exe/)=true
   OR match_regex(actor_process_file_name, /(?i)excel.exe/)=true OR match_regex(actor_process_file_name,
   /(?i)winword.exe/)=true) --finding_report--'
->>>>>>> bbabdeb3
 how_to_implement: To successfully implement this search, you need to be ingesting
   logs with the process name, parent process, and command-line executions from your
   endpoints. If you are using Sysmon, you must have at least version 6.0.4 of the
