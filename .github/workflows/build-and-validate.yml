#This file makes use of a number of useful, external Github Actions.
#Check the links below for additional documentation on each of these:
#https://github.com/actions/setup-python
#https://github.com/actions/setup-node
#https://github.com/actions/checkout
#https://github.com/actions/upload-artifact

#The mechanism for persisting data between jobs in a workflow is the same as for persisting it
#permanently:
#https://docs.github.com/en/actions/guides/storing-workflow-data-as-artifacts
#In CircleCI, this was different (store_artifacts vs persist_to_workspace)



name: build-and-validate
on: [push, pull_request]
jobs:
  validate-tag-if-present:
    runs-on: ubuntu-latest

    steps:
      - name: TAGGED, Validate that the tag is in the correct format
        
        run: |
          echo "The GITHUB_REF: $GITHUB_REF"
          #First check to see if the release is a tag
          if [[ $GITHUB_REF =~ refs/tags/* ]]; then
            #Yes, this is a tag, so we need to test to make sure that the tag
            #is in the correct format (like v1.10.20)
            if [[ $GITHUB_REF =~ refs/tags/v[0-9]+.[0-9]+.[0-9]+ ]]; then
              echo "PASS: Tagged release with good format"
              exit 0 
            else
              echo "FAIL: Tagged release with bad format"
              exit 1
            fi
          else
          echo "PASS: Not a tagged release"
          exit 0
          fi

  validate-content:
    #Note that the CircleCI job used a Container.  The way to do this with Github Actions
    #is to first start up a Virtual Machine, then we can by following:
    # https://docs.github.com/en/actions/reference/workflow-syntax-for-github-actions#jobsjob_idcontainer
    runs-on: ubuntu-latest
    needs: [validate-tag-if-present]
    steps:
      #Previous config chose which branch/tag to operate on. 
      #I think Github is smart enough to choose based on whether it's a pull request or push + other info?
      - name: Check out the repository code 
        uses: actions/checkout@v2
        #with:
        #  repository: splunk/security-content #check out https://github.com/mitre/cti.git, defaults to HEAD
        #  path: "security-content"
      

      - uses: actions/setup-python@v2
        with:
          python-version: '3.9' #Available versions here - https://github.com/actions/python-versions/releases  easy to change/make a matrix/use pypy
          architecture: 'x64' # optional x64 or x86. Defaults to x64 if not specified


      #TODO: CircleCI restore_cache equivalent

      #don't need to install python3 or python3-dev since it was handled by the action above?  
      #Also, no support for YAML anchors/aliases in Github Actions...
      - name: Install System Packages
        run: | 
          sudo apt update -qq
          sudo apt install jq -qq          
      #TODO: CircleCI save_cache equivalent    
      
      - name: Install Python Dependencies
        run: |
          #Get the virtualenv set up
          rm -rf venv
          python3 -m venv --clear venv
          source venv/bin/activate
          python3 -m pip install -q -r requirements.txt
      

      - name: run validate  
        run: | 
          source venv/bin/activate
          python3 contentctl.py --path . --verbose validate

      - name: Get CTI Repo for Mitre context 
        uses:  actions/checkout@v2  
        with:
          repository: mitre/cti #check out https://github.com/mitre/cti.git, defaults to HEAD
          path: "cti/"
          

      #Now generate the documentation (uses Node)
      - uses: actions/setup-node@v2
        with:
          node-version: '14' #can easily be changed to a different version
      - name: Generate documentation
        run: |
          ls -lah

          #Enter the virtualenv and run the docgen
          source venv/bin/activate
          python3 bin/doc_gen.py --path . --output docs -v
          
          #Now generate the spec docs
          npm install -g @adobe/jsonschema2md
          jsonschema2md -d spec -o docs/spec -f yaml -e spec.json -x -

          #Clean up extra properties on docs
          rm -rf docs/spec/*-*.md
          
          echo "****** BRANCH INFORMATION ******"
          git branch
          git branch --show-current
      
  build-sources:
    runs-on: ubuntu-latest
    needs: validate-content
    steps:
      - name: Checkout Repo
        uses: actions/checkout@v2

      - name: Install System Packages
        run: | 
          sudo apt update -qq
          sudo apt install jq -qq          
      
      - name: Install Python Dependencies
        run: |
          #Get the virtualenv set up
          rm -rf venv
          python3 -m venv --clear venv
          source venv/bin/activate
          python3 -m pip install -q -r requirements.txt

      - name: Run Generate
        run: | 
          source venv/bin/activate
          python3 contentctl.py --path . --verbose generate --product ESCU --output dist/escu
          python3 contentctl.py --path . --verbose generate --product SAAWS --output dist/saaws
          python3 contentctl.py --path . --verbose generate --product DevSecOps --output dist/devsecops
          #make a copy of use_case_lib in order to have ES work :-(
          cp dist/escu/default/use_case_library.conf dist/escu/default/analyticstories.conf
          cp dist/saaws/default/use_case_library.conf dist/saaws/default/analyticstories.conf
          cp dist/devsecops/default/use_case_library.conf dist/devsecops/default/analyticstories.conf

      - name: Copy lookups .csv files
        run: | 
          # clean up current lookups
          rm -rf dist/escu/lookups
          rm -rf dist/saaws/lookups
          rm -rf dist/devsecops/lookups
          mkdir dist/escu/lookups
          mkdir dist/saaws/lookups
          mkdir dist/devsecops/lookups
          #copy over lookups
          cd lookups
          cp -rv *.csv ../dist/escu/lookups
          cp -rv *.csv ../dist/saaws/lookups
          cp -rv *.csv ../dist/devsecops/lookups
      
      #Tag is '' for non-tagged push and the tag name for a tagged release
      - name: Set tag
        id: vars
        run: |
          if [ echo ${GITHUB_REF} | grep "^refs/tags/*" ]; then
            #failed to find the refs/tags/ beginning, grab and set the tag
            echo "::set-output name=tag::${GITHUB_REF#refs/tags/}"
          else
            #Not a tagged relese
            echo "::set-output name=tag::"
          fi

      - name: Update Version and Build number
        run : |
            # check if tag is set, get build number from the tag if set
            if [ -z "${{ steps.vars.outputs.tag }}" ]; then
                CONTENT_VERSION=$(grep -oP "(\d+.\d+.\d+$)" dist/escu/default/content-version.conf)
                echo "detected content version: $CONTENT_VERSION"
            else
                CONTENT_VERSION=$(echo ${{ steps.vars.outputs.tag }} | grep -oP "\d+.\d+.\d+")
                echo "content version: $CONTENT_VERSION, set by tag: ${{ steps.vars.outputs.tag }}"
            fi
            # update build number and version for ESCU
            sed -i "s/build = .*$/build = ${{ github.run_number }}/g" dist/escu/default/app.conf
            sed -i "s/^version = .*$/version = $CONTENT_VERSION/g" dist/escu/default/app.conf
            sed -i "s/\"version\": .*$/\"version\": \"$CONTENT_VERSION\"/g" dist/escu/app.manifest
            sed -i "s/version = .*$/version = $CONTENT_VERSION/g" dist/escu/default/content-version.conf
            tar -czf content-pack-build-escu.tar.gz dist/escu/*
            
            # update build number and version for saaws
            sed -i "s/build = .*$/build = ${{ github.run_number }}/g" dist/saaws/default/app.conf
            sed -i "s/^version = .*$/version = $CONTENT_VERSION/g" dist/saaws/default/app.conf
            sed -i "s/\"version\": .*$/\"version\": \"$CONTENT_VERSION\"/g" dist/saaws/app.manifest
            sed -i "s/version = .*$/version = $CONTENT_VERSION/g" dist/saaws/default/content-version.conf
            tar -czf content-pack-build-saaws.tar.gz dist/saaws/*

            # update build number and version for devsecops
            tar -czf content-pack-build-devsecops.tar.gz dist/devsecops/*

      - name: Persist to Workspace
        uses: actions/upload-artifact@v2
        with:
          name: content-pack-build
          path: |
            content-pack-build-escu.tar.gz
            content-pack-build-saaws.tar.gz
            content-pack-build-devsecops.tar.gz
            

  build-package:
    runs-on: ubuntu-latest
    needs: [validate-content, build-sources]
    
    steps:
      - uses: actions/download-artifact@v2
        with:
          name: content-pack-build
          path: build/

      #This explicitly uses a different version of python (2.7)
      - uses: actions/setup-python@v2
        with:
          python-version: '2.7' #Available versions here - https://github.com/actions/python-versions/releases  easy to change/make a matrix/use pypy
          architecture: 'x64' # optional x64 or x86. Defaults to x64 if not specified
      
      - name: Get virtualenv for Python 2.7
        run: |
          sudo apt install virtualenv 

      - name: Grab Splunk Packaging Toolkit    
        run : |
          curl -Ls https://download.splunk.com/misc/packaging-toolkit/splunk-packaging-toolkit-0.9.0.tar.gz -o splunk-packaging-toolkit-latest.tar.gz
          mkdir slim-latest
          tar -zxf splunk-packaging-toolkit-latest.tar.gz -C slim-latest --strip-components=1

      - name: Install Splunk Packaging Toolkit (slim)
        run: |
          cd slim-latest
          virtualenv --python=/usr/bin/python2.7 --clear venv
          source venv/bin/activate
          python -m pip install semantic_version
          python -m pip install .
      - name: Create a .spl for this Build Using Slim
        run: |
          source slim-latest/venv/bin/activate
          cd build
          tar -zxf content-pack-build-escu.tar.gz
          tar -zxf content-pack-build-saaws.tar.gz
          tar -zxf content-pack-build-devsecops.tar.gz
          mv dist/escu DA-ESS-ContentUpdate
          mv dist/saaws DA-ESS_AmazonWebServices_Content
          mv dist/devsecops dev_sec_ops_analytics
          slim package -o upload DA-ESS-ContentUpdate
          slim package -o upload DA-ESS_AmazonWebServices_Content
          slim package -o upload dev_sec_ops_analytics

          cp upload/DA-ESS-ContentUpdate-*.tar.gz DA-ESS-ContentUpdate-latest.tar.gz
          sha256sum DA-ESS-ContentUpdate-latest.tar.gz > checksum.txt

          cp upload/DA-ESS_AmazonWebServices_Content-*tar.gz DA-ESS_AmazonWebServices_Content-latest.tar.gz
          sha256sum DA-ESS_AmazonWebServices_Content-latest.tar.gz >> checksum.txt

<<<<<<< HEAD
          cp upload/dev_sec_ops_analytics-*tar.gz dev_sec_ops_analytics-latest.tar.gz

          touch tag-canary.txt
=======
>>>>>>> e7fffbd0
      - name: store_artifacts
        uses: actions/upload-artifact@v2
        with:
          name: package
          path: |
            build/upload
      - name: store_artifacts_two
        uses: actions/upload-artifact@v2
        with:
          name: content-latest
          path: |
            build/DA-ESS-ContentUpdate-latest.tar.gz
            build/DA-ESS_AmazonWebServices_Content-latest.tar.gz
            build/dev_sec_ops_analytics-latest.tar.gz
            build/checksum.txt
      

  #Everything below this line should ONLY run on a tag and nothing else
  #We still want all of the above checks to run and pass before running these
  run-appinspect:
    runs-on: ubuntu-latest
    needs: [validate-content, build-sources, build-package]
    #Only run when tagged
    if: startsWith(github.ref, 'refs/tags/') 
    steps:

      - name: Checkout Repo
        uses: actions/checkout@v2
        with:
          ref: 'develop'

      #Download the artifacts we want to check
      - uses: actions/download-artifact@v2
        with:
          name: content-latest
          path: build/




      - name: Install System Packages
        run: | 
          sudo apt update -qq
          sudo apt install jq -qq
      


      - name: Submit ESCU Package to AppInspect API
        env:
          APPINSPECT_USERNAME: ${{ secrets.AppInspectUsername }}
          APPINSPECT_PASSWORD: ${{ secrets.AppInspectPassword }}
        run: |
          cd bin
          #Enclose in quotes in case there are any special characters in the username/password
          #Better not to pass these arguments on the command line, if possible
          ./appinspect.sh ../ DA-ESS-ContentUpdate-latest.tar.gz "$APPINSPECT_USERNAME" "$APPINSPECT_PASSWORD" 
      
      - name: Submit SAAWS Package to AppInspect API
        env:
          APPINSPECT_USERNAME: ${{ secrets.AppInspectUsername }}
          APPINSPECT_PASSWORD: ${{ secrets.AppInspectPassword }}
        run: |
          cd bin
          ./appinspect.sh ../ DA-ESS_AmazonWebServices_Content-latest.tar.gz "$APPINSPECT_USERNAME" "$APPINSPECT_PASSWORD"
      
      - name: Create report artifact
        if: always()
        run: |
          #Always create this, regardless of whether success or failure above
          tar -cvzf report.tar.gz report/

      - name: store_artifacts 
        uses: actions/upload-artifact@v2
        with:
          name: appinspect_reports
          path: |
            report.tar.gz
            
      #Still store the report, even if we have failed (otherwise we don't know why/how we failed)
      - name: store_artifacts_on_failure
        uses: actions/upload-artifact@v2
        if: failure()
        with:
          name: appinspect_reports_failure
          path: |
            report.tar.gz
  
  create-report:
    runs-on: ubuntu-latest
    needs: [validate-content, build-sources, build-package, run-appinspect]
    #Only run when tagged
    if: startsWith(github.ref, 'refs/tags/')
    steps:
      - name: Checkout Repo
        uses: actions/checkout@v2
        with:
          ref: 'develop'
      
      
      - name: Install System Packages
        run: | 
          sudo apt update -qq
          sudo apt install jq -qq
      
      - uses: actions/setup-python@v2
        with:
          python-version: '3.9' #Available versions here - https://github.com/actions/python-versions/releases  easy to change/make a matrix/use pypy
          architecture: 'x64' # optional x64 or x86. Defaults to x64 if not specified

      - name: Install Python Dependencies
        run: |
          #Get the virtualenv set up
          rm -rf venv
          python3 -m venv --clear venv
          source venv/bin/activate
          python3 -m pip install -q -r requirements.txt
      
      - name: run reporting
        run: | 
          source venv/bin/activate
          python3 bin/reporting.py
      
      #Official, Verified Amazon-AWS Github Account Provided Action
      - uses: aws-actions/configure-aws-credentials@v1
        with:
          aws-access-key-id: ${{ secrets.AWS_ACCESS_KEY_ID }}
          aws-secret-access-key: ${{ secrets.AWS_SECRET_ACCESS_KEY }}
          # aws-session-token: ${{ secrets.AWS_SESSION_TOKEN }} # if you have/need it
          aws-region: us-west-1 #assume we will always use this, could make this an environment variable...

      - name: Upload Reporting 
        run: |
          aws s3 cp bin/reporting s3://security-content/reporting --recursive --exclude "*" --include "*.svg"
      
  update-sources-github:
    runs-on: ubuntu-latest
    needs: [validate-content, build-sources, build-package, run-appinspect, create-report]
    #Only run when tagged
    if: startsWith(github.ref, 'refs/tags/')
    steps: 

      - name: Checkout Repo
        uses: actions/checkout@v2
        with:
          token: ${{ secrets.PROTECTED_BRANCH_PUSH_TOKEN }}
          ref: 'develop'
      
      - uses: actions/setup-python@v2
        with:
          python-version: '3.9' #Available versions here - https://github.com/actions/python-versions/releases  easy to change/make a matrix/use pypy
          architecture: 'x64' # optional x64 or x86. Defaults to x64 if not specified

      - uses: actions/download-artifact@v2
        with:
          name: content-latest


      - name: Stage artifacts in proper directories
        run: |
          mkdir latest-escu
          tar -zxf DA-ESS-ContentUpdate-latest.tar.gz -C latest-escu --strip-components=1
          mkdir latest-saaws
          tar -zxf DA-ESS_AmazonWebServices_Content-latest.tar.gz -C latest-saaws --strip-components=1
      - name: Install Python Dependencies
        run: |
          #Get the virtualenv set up
          rm -rf venv
          python3 -m venv --clear venv
          source venv/bin/activate
          python3 -m pip install -q -r requirements.txt
      
      - name: Get CTI Repo for Mitre context 
        uses:  actions/checkout@v2  
        with:
          repository: mitre/cti #check out https://github.com/mitre/cti.git, defaults to HEAD
          path: "cti/"

      - name: Get branch and PR required for detection testing main.py
        id: vars
        run: |
          echo "::set-output name=branch::${GITHUB_REF#refs/heads/}"
      
      - name: Run doc-gen 
        run: |
          source venv/bin/activate 
          python3 bin/doc_gen.py --path . --output docs -v
      
      - name: Make YAMLs Pretty 
        run: |
          source venv/bin/activate
          python3 bin/pretty_yaml.py --path . -v 

      - name: Run generate-actors-map
        run: |
          source venv/bin/activate
          python3 bin/generate-actors-map.py --projects_path . --output docs/mitre-map/
      
      - name: Run generate-coverage-map
        run: |
          source venv/bin/activate
          python3 bin/generate-coverage-map.py --projects_path . --output docs/mitre-map
      
      - name: Update github with new docs and package bits
        run: |
          rm -rf dist
          mkdir dist
          echo "Directory layout 3"
          pwd
          ls -lah
          mv latest-escu dist/escu
          mv latest-saaws dist/saaws
          # configure git to prep for commit
          #git config credential.helper 'cache --timeout=120'
          git config user.email "research@splunk.com"
          git config user.name "research bot"
          git config --global push.default simple
          git add dist/*
          git add docs/*
          git add detections/*
          git commit --allow-empty -m "updating docs and package bits [ci skip]"
          # Push quietly to prevent showing the token in log
          #No need to provide any credentials
          git push
      

  publish-github-release:
    #Github-maintained release action is in archived state: https://github.com/actions/create-release
    #They recommend several and we use the following with the most stars: https://github.com/softprops/action-gh-release
    runs-on: ubuntu-latest
    needs: [validate-content, build-sources, build-package, run-appinspect, create-report, update-sources-github]
    #Only run when tagged
    if: startsWith(github.ref, 'refs/tags/')
    steps:
      
      #Get the artifacts that we need
      - uses: actions/download-artifact@v2
        with:
          name: content-latest

      - uses: actions/download-artifact@v2
        with:
          name: appinspect_reports

      
      
      #Rename those artifacts appropriately
      - name: Set tag
        id: vars
        run: echo "::set-output name=tag::${GITHUB_REF#refs/*/}"

      - name: Rename the content-update appropriately 
        run: |
          cp DA-ESS-ContentUpdate-latest.tar.gz DA-ESS-ContentUpdate-${{ steps.vars.outputs.tag }}.tar.gz
          cp DA-ESS_AmazonWebServices_Content-latest.tar.gz DA-ESS_AmazonWebServices_Content-${{ steps.vars.outputs.tag }}.tar.gz
          
          #No checksum on the reports
          cp report.tar.gz report-${{ steps.vars.outputs.tag }}.tar.gz
          
          cp checksum.txt checksum-${{ steps.vars.outputs.tag }}.txt
      
      #Upload all of the artifacts that we have created using the third party
      #action recommended bu Github
      - name: Upload Release Artifacts
        uses: softprops/action-gh-release@v1
        with:
          files: |
            DA-ESS-ContentUpdate-${{ steps.vars.outputs.tag }}.tar.gz
            DA-ESS_AmazonWebServices_Content-${{ steps.vars.outputs.tag }}.tar.gz
            report-${{ steps.vars.outputs.tag }}.tar.gz
            checksum-${{ steps.vars.outputs.tag }}.txt

          

  attack-range-update:
    runs-on: ubuntu-latest
    needs: [validate-content, build-sources, build-package, run-appinspect, create-report, update-sources-github, publish-github-release]
    #Only run when tagged
    if: startsWith(github.ref, 'refs/tags/')
    steps:  
      
      #Get the artifacts that we need
      - uses: actions/download-artifact@v2
        with:
          name: content-latest


      #Official, Verified Amazon-AWS Github Account Provided Action
      - uses: aws-actions/configure-aws-credentials@v1
        with:
          aws-access-key-id: ${{ secrets.AWS_ACCESS_KEY_ID }}
          aws-secret-access-key: ${{ secrets.AWS_SECRET_ACCESS_KEY }}
          # aws-session-token: ${{ secrets.AWS_SESSION_TOKEN }} # if you have/need it
          aws-region: us-west-1 #assume we will always use this, could make this an environment variable... 

      - name: Sync latest ESCU to the Attack Range S3 bucket for apps
        run: |
            aws s3 cp DA-ESS-ContentUpdate-latest.tar.gz s3://attack-range-appbinaries/
            # make the file public since it is not by default
            aws s3api put-object-acl --bucket attack-range-appbinaries --key DA-ESS-ContentUpdate-latest.tar.gz --acl public-read
  
  master-api-update:
    runs-on: ubuntu-latest
    needs: [validate-content, build-sources, build-package, run-appinspect, create-report, update-sources-github, publish-github-release, attack-range-update]
    #Only run when tagged
    if: startsWith(github.ref, 'refs/tags/')
    steps:  
      - name: Checkout Repo
        uses: actions/checkout@v2
        with:
          ref: 'develop'


      - uses: actions/setup-python@v2
        with:
          python-version: '3.9' #Available versions here - https://github.com/actions/python-versions/releases  easy to change/make a matrix/use pypy
          architecture: 'x64' # optional x64 or x86. Defaults to x64 if not specified

      - name: Install Python Dependencies
        run: |
          #Get the virtualenv set up
          rm -rf venv
          python3 -m venv --clear venv
          source venv/bin/activate
          python3 -m pip install -q -r requirements.txt

      - name: Create Baseline Folder
        run: |
          source venv/bin/activate
          python3 bin/create_baseline_folder.py   

      #Official, Verified Amazon-AWS Github Account Provided Action
      - uses: aws-actions/configure-aws-credentials@v1
        with:
          aws-access-key-id: ${{ secrets.AWS_ACCESS_KEY_ID }}
          aws-secret-access-key: ${{ secrets.AWS_SECRET_ACCESS_KEY }}
          # aws-session-token: ${{ secrets.AWS_SESSION_TOKEN }} # if you have/need it
          aws-region: us-west-1 #assume we will always use this, could make this an environment variable... 

      - name: Update API sources
        run: |
          aws s3 rm s3://security-content --recursive --exclude "*" --include "*.yml"
          aws s3 cp stories s3://security-content/stories --recursive --exclude "*" --include "*.yml"
          aws s3 cp baselines s3://security-content/baselines --recursive --exclude "*" --include "*.yml"
          aws s3 cp detections s3://security-content/detections --recursive --exclude "*" --include "*.yml"
          aws s3 cp response_tasks s3://security-content/response_tasks --recursive --exclude "*" --include "*.yml"
          aws s3 cp responses s3://security-content/responses --recursive --exclude "*" --include "*.yml"
          aws s3 cp lookups s3://security-content/lookups --recursive --exclude "*" --include "*.yml"
          aws s3 cp lookups s3://security-content/lookups --recursive --exclude "*" --include "*.csv"
          aws s3 cp macros s3://security-content/macros --recursive --exclude "*" --include "*.yml"
          aws s3 cp deployments s3://security-content/deployments --recursive --exclude "*" --include "*.yml"
      - name: Security Content API Smoke Test
        run: |
          API_URL='https://content.splunkresearch.com/detections'
          API_STATUS=$(curl -s -o /dev/null -w "%{http_code}" $API_URL)
          echo "Security Content API Status: $API_STATUS"
          if [ "$API_STATUS" != "200" ]; then
            echo "Error [Security Content API status: $API_STATUS]"
            exit 1
          fi

  <|MERGE_RESOLUTION|>--- conflicted
+++ resolved
@@ -263,12 +263,10 @@
           cp upload/DA-ESS_AmazonWebServices_Content-*tar.gz DA-ESS_AmazonWebServices_Content-latest.tar.gz
           sha256sum DA-ESS_AmazonWebServices_Content-latest.tar.gz >> checksum.txt
 
-<<<<<<< HEAD
           cp upload/dev_sec_ops_analytics-*tar.gz dev_sec_ops_analytics-latest.tar.gz
 
           touch tag-canary.txt
-=======
->>>>>>> e7fffbd0
+
       - name: store_artifacts
         uses: actions/upload-artifact@v2
         with:
