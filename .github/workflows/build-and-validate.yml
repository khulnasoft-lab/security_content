#This file makes use of a number of useful, external Github Actions.
#Check the links below for additional documentation on each of these:
#https://github.com/actions/setup-python
#https://github.com/actions/setup-node
#https://github.com/actions/checkout
#https://github.com/actions/upload-artifact

#The mechanism for persisting data between jobs in a workflow is the same as for persisting it
#permanently:
#https://docs.github.com/en/actions/guides/storing-workflow-data-as-artifacts
#In CircleCI, this was different (store_artifacts vs persist_to_workspace)



name: build-and-validate
on:
  push:
  pull_request:
    types: [opened, reopened]
  schedule:
    - cron: "44 4 * * *"
jobs:
  validate-tag-if-present:
    runs-on: ubuntu-latest

    steps:
      - name: TAGGED, Validate that the tag is in the correct format

        run: |
          echo "The GITHUB_REF: $GITHUB_REF"
          #First check to see if the release is a tag
          if [[ $GITHUB_REF =~ refs/tags/* ]]; then
            #Yes, this is a tag, so we need to test to make sure that the tag
            #is in the correct format (like v1.10.20)
            if [[ $GITHUB_REF =~ refs/tags/v[0-9]+.[0-9]+.[0-9]+ ]]; then
              echo "PASS: Tagged release with good format"
              exit 0
            else
              echo "FAIL: Tagged release with bad format"
              exit 1
            fi
          else
          echo "PASS: Not a tagged release"
          exit 0
          fi

  validate-content:
    #Note that the CircleCI job used a Container.  The way to do this with Github Actions
    #is to first start up a Virtual Machine, then we can by following:
    # https://docs.github.com/en/actions/reference/workflow-syntax-for-github-actions#jobsjob_idcontainer
    runs-on: ubuntu-latest
    needs: [validate-tag-if-present]
    steps:
      #Previous config chose which branch/tag to operate on.
      #I think Github is smart enough to choose based on whether it's a pull request or push + other info?
      - name: Check out the repository code
        uses: actions/checkout@v2
        #with:
        #  repository: splunk/security-content #check out https://github.com/mitre/cti.git, defaults to HEAD
        #  path: "security-content"


      - uses: actions/setup-python@v2
        with:
          python-version: '3.9' #Available versions here - https://github.com/actions/python-versions/releases  easy to change/make a matrix/use pypy
          architecture: 'x64' # optional x64 or x86. Defaults to x64 if not specified


      #TODO: CircleCI restore_cache equivalent

      #don't need to install python3 or python3-dev since it was handled by the action above?
      #Also, no support for YAML anchors/aliases in Github Actions...
      - name: Install System Packages
        run: |
          sudo apt update -qq
          sudo apt install jq -qq
      #TODO: CircleCI save_cache equivalent

      - name: Install Python Dependencies
        run: |
          #Get the virtualenv set up
          rm -rf venv
          python3 -m venv --clear venv
          source venv/bin/activate
          python3 -m pip install --upgrade pip
          python3 -m pip install wheel
          python3 -m pip install -q -r requirements.txt


      - name: run validate
        run: |
          source venv/bin/activate
          python3 contentctl.py --path . --verbose validate

      - name: Get CTI Repo for Mitre context
        uses:  actions/checkout@v2
        with:
          repository: mitre/cti #check out https://github.com/mitre/cti.git, defaults to HEAD
          path: "cti/"


      #Now generate the documentation (uses Node)
      - uses: actions/setup-node@v2
        with:
          node-version: '14' #can easily be changed to a different version
      - name: Generate documentation
        run: |
          ls -lah

          #Enter the virtualenv and run the docgen
          source venv/bin/activate
          python3 bin/doc_gen.py --path . --output docs -v

          #Now generate the spec docs
          npm install -g @adobe/jsonschema2md
          jsonschema2md -d spec -o docs/spec -f yaml -e spec.json -x -

          #Clean up extra properties on docs
          rm -rf docs/spec/*-*.md

          echo "****** BRANCH INFORMATION ******"
          git branch
          git branch --show-current

  build-sources:
    runs-on: ubuntu-latest
    needs: validate-content
    steps:
      - name: Checkout Repo
        uses: actions/checkout@v2

      - name: Install System Packages
        run: |
          sudo apt update -qq
          sudo apt install jq -qq

      - name: Install Python Dependencies
        run: |
          #Get the virtualenv set up
          rm -rf venv
          python3 -m venv --clear venv
          source venv/bin/activate
          python3 -m pip install --upgrade pip
          python3 -m pip install wheel
          python3 -m pip install -q -r requirements.txt

      - name: Run Generate
        run: |
          source venv/bin/activate
          python3 contentctl.py --path . --verbose generate --product ESCU --output dist/escu
          python3 contentctl.py --path . --verbose generate --product SAAWS --output dist/saaws
          python3 contentctl.py --path . --verbose generate --product SSA --output dist/ssa

      - name: Copy lookups .csv files
        run: |
          # clean up current lookups
          rm -rf dist/escu/lookups
          rm -rf dist/saaws/lookups
          mkdir dist/escu/lookups
          mkdir dist/saaws/lookups
          #copy over lookups
          cd lookups
          cp -rv *.csv ../dist/escu/lookups
          cp -rv *.csv ../dist/saaws/lookups

      #Tag is '' for non-tagged push and the tag name for a tagged release
      - name: Set tag
        id: vars
        run: |
          if [ $(echo ${GITHUB_REF} | grep "^refs/tags/*") ]; then
            #failed to find the refs/tags/ beginning, grab and set the tag
            echo "Release is TAGGED!"
            echo "::set-output name=tag::${GITHUB_REF#refs/tags/}"
          else
            #Not a tagged relese
            echo "Release is NOT TAGGED!"
            echo "::set-output name=tag::"
          fi

      - name: Update Version and Build number
        run : |
            # check if tag is set, get build number from the tag if set
            if [ -z "${{ steps.vars.outputs.tag }}" ]; then
                CONTENT_VERSION=$(grep -oP "(\d+.\d+.\d+$)" dist/escu/default/content-version.conf)
                echo "detected content version: $CONTENT_VERSION"
            else
                CONTENT_VERSION=$(echo ${{ steps.vars.outputs.tag }} | grep -oP "\d+.\d+.\d+")
                echo "content version: $CONTENT_VERSION, set by tag: ${{ steps.vars.outputs.tag }}"
            fi
            # update build number and version for ESCU
            sed -i "s/build = .*$/build = ${{ github.run_number }}/g" dist/escu/default/app.conf
            sed -i "s/^version = .*$/version = $CONTENT_VERSION/g" dist/escu/default/app.conf
            sed -i "s/\"version\": .*$/\"version\": \"$CONTENT_VERSION\"/g" dist/escu/app.manifest
            sed -i "s/version = .*$/version = $CONTENT_VERSION/g" dist/escu/default/content-version.conf
            tar -czf content-pack-build-escu.tar.gz dist/escu/*

            # update build number and version for saaws
            sed -i "s/build = .*$/build = ${{ github.run_number }}/g" dist/saaws/default/app.conf
            sed -i "s/^version = .*$/version = $CONTENT_VERSION/g" dist/saaws/default/app.conf
            sed -i "s/\"version\": .*$/\"version\": \"$CONTENT_VERSION\"/g" dist/saaws/app.manifest
            sed -i "s/version = .*$/version = $CONTENT_VERSION/g" dist/saaws/default/content-version.conf
            tar -czf content-pack-build-saaws.tar.gz dist/saaws/*

            # update build number and version for ssa
            tar -czf content-pack-build-ssa.tar.gz dist/ssa/*

      - name: Persist to Workspace
        uses: actions/upload-artifact@v2
        with:
          name: content-pack-build
          path: |
            content-pack-build-escu.tar.gz
            content-pack-build-saaws.tar.gz
            content-pack-build-ssa.tar.gz


  build-package:
    runs-on: ubuntu-latest
    needs: [validate-content, build-sources]

    steps:
      - uses: actions/download-artifact@v2
        with:
          name: content-pack-build
          path: build/

      #This explicitly uses a different version of python (2.7)
      - uses: actions/setup-python@v2
        with:
          python-version: '2.7' #Available versions here - https://github.com/actions/python-versions/releases  easy to change/make a matrix/use pypy
          architecture: 'x64' # optional x64 or x86. Defaults to x64 if not specified

      - name: Get virtualenv for Python 2.7
        run: |
          sudo apt install virtualenv

      - name: Grab Splunk Packaging Toolkit
        run : |
          curl -Ls https://download.splunk.com/misc/packaging-toolkit/splunk-packaging-toolkit-0.9.0.tar.gz -o splunk-packaging-toolkit-latest.tar.gz
          mkdir slim-latest
          tar -zxf splunk-packaging-toolkit-latest.tar.gz -C slim-latest --strip-components=1

      - name: Install Splunk Packaging Toolkit (slim)
        run: |
          cd slim-latest
          virtualenv --python=/usr/bin/python2.7 --clear venv
          source venv/bin/activate
          python2 -m pip install --upgrade pip
          python2 -m pip install wheel
          python2 -m pip install semantic_version
          python2 -m pip install .
      - name: Create a .spl for this Build Using Slim
        run: |
          source slim-latest/venv/bin/activate
          cd build
          tar -zxf content-pack-build-escu.tar.gz
          tar -zxf content-pack-build-saaws.tar.gz
          tar -zxf content-pack-build-ssa.tar.gz

          mv dist/escu      DA-ESS-ContentUpdate
          mv dist/saaws     DA-ESS_AmazonWebServices_Content
          mv dist/ssa       SSA_Content

          slim package -o upload DA-ESS-ContentUpdate
          slim package -o upload DA-ESS_AmazonWebServices_Content
          #slim package -o upload SSA_Content

          cp upload/DA-ESS-ContentUpdate-*.tar.gz DA-ESS-ContentUpdate-latest.tar.gz
          sha256sum DA-ESS-ContentUpdate-latest.tar.gz > checksum.txt

          cp upload/DA-ESS_AmazonWebServices_Content-*tar.gz DA-ESS_AmazonWebServices_Content-latest.tar.gz
          sha256sum DA-ESS_AmazonWebServices_Content-latest.tar.gz >> checksum.txt

          #Do this copy so that we conform as much as possible, and have to make 
          #as few changes as possible, once we start generating this as a real,
          #properly packaged app
          tar -zcf upload/SSA_Content-NO_SLIM.tar.gz SSA_Content  
          cp upload/SSA_Content-*.tar.gz SSA_Content-latest.tar.gz
          sha256sum SSA_Content-latest.tar.gz >> checksum.txt

          

      - name: store_artifacts
        uses: actions/upload-artifact@v2
        with:
          name: package
          path: |
            build/upload
      - name: store_artifacts_two
        uses: actions/upload-artifact@v2
        with:
          name: content-latest
          path: |
            build/DA-ESS-ContentUpdate-latest.tar.gz
            build/DA-ESS_AmazonWebServices_Content-latest.tar.gz
            build/SSA_Content-latest.tar.gz
            build/checksum.txt

<<<<<<< HEAD

  docker-detection-testing-setup:
    runs-on: ubuntu-latest
    needs: [build-package]
    steps:  
        - name: Get branch and PR required for detection testing main.py
          id: vars
          run: |
            echo "::set-output name=branch::${GITHUB_REF#refs/heads/}"

        - name: Checkout Repo
          uses: actions/checkout@v2
        
        #- name: Install requirements for installing slim during execution 
        #  run: |
        #    sudo apt update -qq
        #    #python2.7 needed for slim, for now
        #    sudo apt install python2
        #    sudo apt install virtualenv 
        #    curl https://bootstrap.pypa.io/pip/2.7/get-pip.py --output get-pip.py
        #    sudo python2.7 get-pip.py

        # Get the previously built ESCU
        - name: Get ESCU
          uses: actions/download-artifact@v2
          with:
            name: content-latest
            path: automated_detection_testing/ci/detection_testing_batch/prior_config/apps

        - uses: actions/setup-python@v2
          with:
            python-version: '3.9' #Available versions here - https://github.com/actions/python-versions/releases  easy to change/make a matrix/use pypy
            architecture: 'x64' # optional x64 or x86. Defaults to x64 if not specified          
        
        - name: Install Python Dependencies
          run: |
            cd automated_detection_testing/ci/detection_testing_batch
            python3 -m venv .venv
            source .venv/bin/activate
            python3 -m pip install wheel
            python3 -m pip install -r requirements.txt
        
        - name: Run the CI
          run: |
            cd automated_detection_testing/ci/detection_testing_batch
            source .venv/bin/activate
            echo "github.event.issue.pull_request    : [${{ github.event.issue.pull_request }}]"
            echo "github.event.pull_request.number   : [${{ github.event.pull_request.number }}]"
            echo "steps.vars.outputs.branch          : [${{ steps.vars.outputs.branch }}]"
            echo "github.event.pull_request.head.ref : [${{ github.event.pull_request.head.ref }}]"

            ls -lahr prior_config
            
            if [[ ${{ steps.vars.outputs.branch }} == develop ]]; then
              echo "Running a nightly test on all detections"
              python detection_testing_execution.py run --branch ${{ github.event.pull_request.head.ref }} --mode all --mock --config_file test_config_github_actions.json  
            elif [[ ! -z "${{  github.event.pull_request.head.ref }}" &&  ! -z "${{ github.event.pull_request.number }}" ]]; then
              echo "Pull request from source branch [${{ github.event.pull_request.head.ref }}] for PR number [${{ github.event.issue.number }}]"
              python detection_testing_execution.py run --branch ${{ github.event.pull_request.head.ref }} --pr_number ${{ github.event.pull_request.number }}  --mode changes --mock --config_file test_config_github_actions.json  
            else
              echo "Push from branch [${{ steps.vars.outputs.branch }}]"
              python detection_testing_execution.py run --branch  ${{ steps.vars.outputs.branch }}  --mode changes --mock --config_file test_config_github_actions.json
            fi

            mv *-test-run.json replicate_test.json
        - name: Upload Test Results Files
          uses: actions/upload-artifact@v2
          with:
            name: testing-results-config
            path: |
              automated_detection_testing/ci/detection_testing_batch/prior_config/apps/DA-ESS-ContentUpdate-latest.tar.gz
              automated_detection_testing/ci/detection_testing_batch/prior_config/config_tests_0.json
              automated_detection_testing/ci/detection_testing_batch/prior_config/config_tests_1.json
              automated_detection_testing/ci/detection_testing_batch/prior_config/config_tests_2.json
              automated_detection_testing/ci/detection_testing_batch/prior_config/config_tests_3.json
              automated_detection_testing/ci/detection_testing_batch/prior_config/config_tests_4.json
              automated_detection_testing/ci/detection_testing_batch/prior_config/config_tests_5.json
              automated_detection_testing/ci/detection_testing_batch/prior_config/config_tests_6.json
              automated_detection_testing/ci/detection_testing_batch/prior_config/config_tests_7.json
              automated_detection_testing/ci/detection_testing_batch/prior_config/config_tests_8.json
              automated_detection_testing/ci/detection_testing_batch/prior_config/config_tests_9.json

        - name: Upload File to Enable Replication of the Test at a Different Time or Place
          uses: actions/upload-artifact@v2
          with:
            name: replicate_test
            path: |
              automated_detection_testing/ci/detection_testing_batch/replicate_test.json

  docker-detection-testing-execution:
    runs-on: ubuntu-latest
    needs: [docker-detection-testing-setup]
    strategy:
      matrix:
        manifest_filename: ["config_tests_0.json", 
                        "config_tests_1.json",
                        "config_tests_2.json",
                        "config_tests_3.json",
                        "config_tests_4.json",
                        "config_tests_5.json",
                        "config_tests_6.json",
                        "config_tests_7.json",
                        "config_tests_8.json",
                        "config_tests_9.json"]
    steps:  
        - name: Get branch and PR required for detection testing main.py
          id: vars
          run: |
            echo "::set-output name=branch::${GITHUB_REF#refs/heads/}"

        - name: Checkout Repo
          uses: actions/checkout@v2
        
        - name: Download artifacts
          uses: actions/download-artifact@v2
          with:
            name: testing-results-config
            path: automated_detection_testing/ci/detection_testing_batch/prior_config
        # - name: Install Docker 
        #   run: |
        #     sudo apt update -qq
            

        #     #python2.7 needed for slim, for now
        #     sudo apt install python2
        #     sudo apt install virtualenv 
        #     curl https://bootstrap.pypa.io/pip/2.7/get-pip.py --output get-pip.py
        #     sudo python2.7 get-pip.py

        - uses: actions/setup-python@v2
          with:
            python-version: '3.9' #Available versions here - https://github.com/actions/python-versions/releases  easy to change/make a matrix/use pypy
            architecture: 'x64' # optional x64 or x86. Defaults to x64 if not specified          
        
        - name: Install Python Dependencies
          run: |
            cd automated_detection_testing/ci/detection_testing_batch
            python3 -m venv .venv
            source .venv/bin/activate
            python3 -m pip install wheel
            python3 -m pip install -r requirements.txt
        
        - name: Run the CI
          run: |
            cd automated_detection_testing/ci/detection_testing_batch
            source .venv/bin/activate
            
            python3 detection_testing_execution.py run -c prior_config/${{ matrix.manifest_filename}} --splunkbase_username ${{ secrets.SPLUNKBASE_TESTING_USERNAME }} --splunkbase_password ${{ secrets.SPLUNKBASE_TESTING_KEY }} 
                    
        
        - name: Upload Test Results Files
          uses: actions/upload-artifact@v2
          with:
            name: ${{ matrix.manifest_filename}}.results
            path: |
              automated_detection_testing/ci/detection_testing_batch/test_results/success.csv
              automated_detection_testing/ci/detection_testing_batch/test_results/error.csv
              automated_detection_testing/ci/detection_testing_batch/test_results/failure.csv
              automated_detection_testing/ci/detection_testing_batch/test_results/combined.csv
              automated_detection_testing/ci/detection_testing_batch/test_results/success.json
              automated_detection_testing/ci/detection_testing_batch/test_results/error.json
              automated_detection_testing/ci/detection_testing_batch/test_results/failure.json
              automated_detection_testing/ci/detection_testing_batch/test_results/combined.json

              automated_detection_testing/ci/detection_testing_batch/test_results/summary.json
          
  docker-detection-testing-execution-merge-results:
    runs-on: ubuntu-latest
    needs: [docker-detection-testing-setup, docker-detection-testing-execution]
 
    steps:  
        - name: Get branch and PR required for detection testing main.py
          id: vars
          run: |
            echo "::set-output name=branch::${GITHUB_REF#refs/heads/}"

        - name: Checkout Repo
          uses: actions/checkout@v2
        
        - name: Download artifacts
          uses: actions/download-artifact@v2
          with:
            name: config_tests_0.json.results
            path: automated_detection_testing/ci/detection_testing_batch/results_0
        - name: Download artifacts
          uses: actions/download-artifact@v2
          with:
            name: config_tests_1.json.results
            path: automated_detection_testing/ci/detection_testing_batch/results_1
        - name: Download artifacts
          uses: actions/download-artifact@v2
          with:
            name: config_tests_2.json.results
            path: automated_detection_testing/ci/detection_testing_batch/results_2
        - name: Download artifacts
          uses: actions/download-artifact@v2
          with:
            name: config_tests_3.json.results
            path: automated_detection_testing/ci/detection_testing_batch/results_3
        - name: Download artifacts
          uses: actions/download-artifact@v2
          with:
            name: config_tests_4.json.results
            path: automated_detection_testing/ci/detection_testing_batch/results_4
        - name: Download artifacts
          uses: actions/download-artifact@v2
          with:
            name: config_tests_5.json.results
            path: automated_detection_testing/ci/detection_testing_batch/results_5
        - name: Download artifacts
          uses: actions/download-artifact@v2
          with:
            name: config_tests_6.json.results
            path: automated_detection_testing/ci/detection_testing_batch/results_6
        - name: Download artifacts
          uses: actions/download-artifact@v2
          with:
            name: config_tests_7.json.results
            path: automated_detection_testing/ci/detection_testing_batch/results_7
        - name: Download artifacts
          uses: actions/download-artifact@v2
          with:
            name: config_tests_8.json.results
            path: automated_detection_testing/ci/detection_testing_batch/results_8
        - name: Download artifacts
          uses: actions/download-artifact@v2
          with:
            name: config_tests_9.json.results
            path: automated_detection_testing/ci/detection_testing_batch/results_9
        
        - uses: actions/setup-python@v2
          with:
            python-version: '3.9' #Available versions here - https://github.com/actions/python-versions/releases  easy to change/make a matrix/use pypy
            architecture: 'x64' # optional x64 or x86. Defaults to x64 if not specified    
        
        - name: Install Python Dependencies
          run: |
            cd automated_detection_testing/ci/detection_testing_batch
            python3 -m venv .venv
            source .venv/bin/activate
            python3 -m pip install wheel
            python3 -m pip install -r requirements.txt

        - name: Merge Detections into single File
          run: |
            cd automated_detection_testing/ci/detection_testing_batch
            source .venv/bin/activate
            python summarize_json.py --files results_*/summary.json --output_filename summary_test_results.json
            
            
        - name: Upload Summary Test Results JSON
          uses: actions/upload-artifact@v2
          if: always()
          with:
            name: SummaryTestResults
            path: |
              automated_detection_testing/ci/detection_testing_batch/summary_test_results.json

        - name: Upload Failures Manifest on Failure
          uses: actions/upload-artifact@v2
          if: failure()
          with:
            name: DetectionFailureManifest
            path: |
              automated_detection_testing/ci/detection_testing_batch/detection_failure_manifest.json
            
        
        #Always clean these up, they make the output messy
        - name: Clean up intermediate Files
          uses: geekyeggo/delete-artifact@v1
          if: always()
          with:
              name: |
                config_tests_0.json.results
                config_tests_1.json.results
                config_tests_2.json.results
                config_tests_3.json.results
                config_tests_4.json.results
                config_tests_5.json.results
                config_tests_6.json.results
                config_tests_7.json.results
                config_tests_8.json.results
                config_tests_9.json.results



=======
>>>>>>> 0934e5ea

  #Everything below this line should ONLY run on a tag and nothing else
  #We still want all of the above checks to run and pass before running these
  run-appinspect:
    runs-on: ubuntu-latest
    needs: [validate-content, build-sources, build-package]
    #Only run when tagged
    if: startsWith(github.ref, 'refs/tags/')
    steps:

      - name: Checkout Repo
        uses: actions/checkout@v2
        with:
          ref: 'develop'

      #Download the artifacts we want to check
      - uses: actions/download-artifact@v2
        with:
          name: content-latest
          path: build/




      - name: Install System Packages
        run: |
          sudo apt update -qq
          sudo apt install jq -qq



      - name: Submit ESCU, SAAWS, dev_sec_ops_analytics, and SSA Packages to AppInspect API
        env:
          APPINSPECT_USERNAME: ${{ secrets.AppInspectUsername }}
          APPINSPECT_PASSWORD: ${{ secrets.AppInspectPassword }}
        run: |
          cd bin
          #Enclose in quotes in case there are any special characters in the username/password
          #Better not to pass these arguments on the command line, if possible
          ./appinspect.sh ../ DA-ESS-ContentUpdate-latest.tar.gz "$APPINSPECT_USERNAME" "$APPINSPECT_PASSWORD"
          ./appinspect.sh ../ DA-ESS_AmazonWebServices_Content-latest.tar.gz "$APPINSPECT_USERNAME" "$APPINSPECT_PASSWORD"

      - name: Create report artifact
        if: always()
        run: |
          #Always create this, regardless of whether success or failure above
          tar -cvzf report.tar.gz report/

      - name: store_artifacts
        uses: actions/upload-artifact@v2
        with:
          name: appinspect_reports
          path: |
            report.tar.gz

      #Still store the report, even if we have failed (otherwise we don't know why/how we failed)
      - name: store_artifacts_on_failure
        uses: actions/upload-artifact@v2
        if: failure()
        with:
          name: appinspect_reports_failure
          path: |
            report.tar.gz

  create-report:
    runs-on: ubuntu-latest
    needs: [validate-content, build-sources, build-package, run-appinspect]
    #Only run when tagged
    if: startsWith(github.ref, 'refs/tags/')
    steps:
      - name: Checkout Repo
        uses: actions/checkout@v2
        with:
          ref: 'develop'


      - name: Install System Packages
        run: |
          sudo apt update -qq
          sudo apt install jq -qq

      - uses: actions/setup-python@v2
        with:
          python-version: '3.9' #Available versions here - https://github.com/actions/python-versions/releases  easy to change/make a matrix/use pypy
          architecture: 'x64' # optional x64 or x86. Defaults to x64 if not specified

      - name: Install Python Dependencies
        run: |
          #Get the virtualenv set up
          rm -rf venv
          python3 -m venv --clear venv
          source venv/bin/activate
          python3 -m pip install --upgrade pip
          python3 -m pip install wheel
          python3 -m pip install -q -r requirements.txt

      - name: run reporting
        run: |
          source venv/bin/activate
          python3 bin/reporting.py

      #Official, Verified Amazon-AWS Github Account Provided Action
      - uses: aws-actions/configure-aws-credentials@v1
        with:
          aws-access-key-id: ${{ secrets.AWS_ACCESS_KEY_ID }}
          aws-secret-access-key: ${{ secrets.AWS_SECRET_ACCESS_KEY }}
          # aws-session-token: ${{ secrets.AWS_SESSION_TOKEN }} # if you have/need it
          aws-region: us-west-1 #assume we will always use this, could make this an environment variable...

      - name: Upload Reporting
        run: |
          aws s3 cp bin/reporting s3://security-content/reporting --recursive --exclude "*" --include "*.svg"

  update-sources-github:
    runs-on: ubuntu-latest
    needs: [validate-content, build-sources, build-package, run-appinspect, create-report]
    #Only run when tagged
    if: startsWith(github.ref, 'refs/tags/')
    steps:

      - name: Checkout Repo
        uses: actions/checkout@v2
        with:
          token: ${{ secrets.PROTECTED_BRANCH_PUSH_TOKEN }}
          ref: 'develop'

      - uses: actions/setup-python@v2
        with:
          python-version: '3.9' #Available versions here - https://github.com/actions/python-versions/releases  easy to change/make a matrix/use pypy
          architecture: 'x64' # optional x64 or x86. Defaults to x64 if not specified

      - uses: actions/download-artifact@v2
        with:
          name: content-latest


      - name: Stage artifacts in proper directories
        run: |
          mkdir latest-escu
          tar -zxf DA-ESS-ContentUpdate-latest.tar.gz -C latest-escu --strip-components=1
          mkdir latest-saaws
          tar -zxf DA-ESS_AmazonWebServices_Content-latest.tar.gz -C latest-saaws --strip-components=1
          mkdir latest-ssa
          tar -zxf SSA_Content-latest.tar.gz -C latest-ssa --strip-components=1
      - name: Install Python Dependencies
        run: |
          #Get the virtualenv set up
          rm -rf venv
          python3 -m venv --clear venv
          source venv/bin/activate
          python3 -m pip install --upgrade pip
          python3 -m pip install wheel
          python3 -m pip install -q -r requirements.txt

      - name: Get CTI Repo for Mitre context
        uses:  actions/checkout@v2
        with:
          repository: mitre/cti #check out https://github.com/mitre/cti.git, defaults to HEAD
          path: "cti/"

      - name: Get branch and PR required for detection testing main.py
        id: vars
        run: |
          echo "::set-output name=branch::${GITHUB_REF#refs/heads/}"

      - name: Run doc-gen
        run: |
          source venv/bin/activate
          python3 bin/doc_gen.py --path . --output docs -v

      - name: Make YAMLs Pretty
        run: |
          source venv/bin/activate
          python3 bin/pretty_yaml.py --path . -v

      - name: Run generate-coverage-map
        run: |
          source venv/bin/activate
          python3 bin/generate-coverage-map.py --projects_path . --output docs/mitre-map

      - name: Update github with new docs and package bits
        run: |
          rm -rf dist
          mkdir dist
          mv latest-escu dist/escu
          mv latest-saaws dist/saaws
          mv latest-ssa dist/ssa
          # configure git to prep for commit
          git config user.email "research@splunk.com"
          git config user.name "research bot"
          git config --global push.default simple
          git add dist/*
          git add docs/*
          git add detections/*
          git commit --allow-empty -m "updating docs and package bits [ci skip]"
          # Push quietly to prevent showing the token in log
          #No need to provide any credentials
          git push


  publish-github-release:
    #Github-maintained release action is in archived state: https://github.com/actions/create-release
    #They recommend several and we use the following with the most stars: https://github.com/softprops/action-gh-release
    runs-on: ubuntu-latest
    needs: [validate-content, build-sources, build-package, run-appinspect, create-report, update-sources-github]
    #Only run when tagged
    if: startsWith(github.ref, 'refs/tags/')
    steps:

      #Get the artifacts that we need
      - uses: actions/download-artifact@v2
        with:
          name: content-latest

      - uses: actions/download-artifact@v2
        with:
          name: appinspect_reports



      #Rename those artifacts appropriately
      - name: Set tag
        id: vars
        run: echo "::set-output name=tag::${GITHUB_REF#refs/*/}"

      - name: Rename the content-update appropriately
        run: |
          cp DA-ESS-ContentUpdate-latest.tar.gz DA-ESS-ContentUpdate-${{ steps.vars.outputs.tag }}.tar.gz
          cp DA-ESS_AmazonWebServices_Content-latest.tar.gz DA-ESS_AmazonWebServices_Content-${{ steps.vars.outputs.tag }}.tar.gz
          cp SSA_Content-latest.tar.gz SSA_Content-${{ steps.vars.outputs.tag }}.tar.gz

          #No checksum on the reports
          cp report.tar.gz report-${{ steps.vars.outputs.tag }}.tar.gz

          cp checksum.txt checksum-${{ steps.vars.outputs.tag }}.txt

      #Upload all of the artifacts that we have created using the third party
      #action recommended bu Github
      - name: Upload Release Artifacts
        uses: softprops/action-gh-release@v1
        with:
          files: |
            DA-ESS-ContentUpdate-${{ steps.vars.outputs.tag }}.tar.gz
            DA-ESS_AmazonWebServices_Content-${{ steps.vars.outputs.tag }}.tar.gz
            SSA_Content-${{ steps.vars.outputs.tag }}.tar.gz
            report-${{ steps.vars.outputs.tag }}.tar.gz
            checksum-${{ steps.vars.outputs.tag }}.txt



  attack-range-update:
    runs-on: ubuntu-latest
    needs: [validate-content, build-sources, build-package, run-appinspect, create-report, update-sources-github, publish-github-release]
    #Only run when tagged
    if: startsWith(github.ref, 'refs/tags/')
    steps:

      #Get the artifacts that we need
      - uses: actions/download-artifact@v2
        with:
          name: content-latest


      #Official, Verified Amazon-AWS Github Account Provided Action
      - uses: aws-actions/configure-aws-credentials@v1
        with:
          aws-access-key-id: ${{ secrets.AWS_ACCESS_KEY_ID }}
          aws-secret-access-key: ${{ secrets.AWS_SECRET_ACCESS_KEY }}
          # aws-session-token: ${{ secrets.AWS_SESSION_TOKEN }} # if you have/need it
          aws-region: us-west-1 #assume we will always use this, could make this an environment variable...

      - name: Sync latest ESCU to the Attack Range S3 bucket for apps
        run: |
            aws s3 cp DA-ESS-ContentUpdate-latest.tar.gz s3://attack-range-appbinaries/
            # make the file public since it is not by default
            aws s3api put-object-acl --bucket attack-range-appbinaries --key DA-ESS-ContentUpdate-latest.tar.gz --acl public-read

  master-api-update:
    runs-on: ubuntu-latest
    needs: [validate-content, build-sources, build-package, run-appinspect, create-report, update-sources-github, publish-github-release, attack-range-update]
    #Only run when tagged
    if: startsWith(github.ref, 'refs/tags/')
    steps:
      - name: Checkout Repo
        uses: actions/checkout@v2
        with:
          ref: 'develop'


      - uses: actions/setup-python@v2
        with:
          python-version: '3.9' #Available versions here - https://github.com/actions/python-versions/releases  easy to change/make a matrix/use pypy
          architecture: 'x64' # optional x64 or x86. Defaults to x64 if not specified

      - name: Install Python Dependencies
        run: |
          #Get the virtualenv set up
          rm -rf venv
          python3 -m venv --clear venv
          source venv/bin/activate
          python3 -m pip install --upgrade pip
          python3 -m pip install wheel
          python3 -m pip install -q -r requirements.txt

      - name: Create Baseline Folder
        run: |
          source venv/bin/activate
          python3 bin/create_baseline_folder.py

      - name: Create YML to JSON Folder
        run: |
          source venv/bin/activate
          python3 contentctl.py --path . --verbose generate --product API --output dist/api

      #Official, Verified Amazon-AWS Github Account Provided Action
      - uses: aws-actions/configure-aws-credentials@v1
        with:
          aws-access-key-id: ${{ secrets.AWS_ACCESS_KEY_ID }}
          aws-secret-access-key: ${{ secrets.AWS_SECRET_ACCESS_KEY }}
          # aws-session-token: ${{ secrets.AWS_SESSION_TOKEN }} # if you have/need it
          aws-region: us-west-1 #assume we will always use this, could make this an environment variable...

      - name: Update API sources
        run: |
          aws s3 rm s3://security-content --recursive --exclude "*" --include "*.yml"
          aws s3 cp stories s3://security-content/stories --recursive --exclude "*" --include "*.yml"
          aws s3 cp baselines s3://security-content/baselines --recursive --exclude "*" --include "*.yml"
          aws s3 cp detections s3://security-content/detections --recursive --exclude "*" --include "*.yml"
          aws s3 cp playbooks s3://security-content/playbooks --recursive --exclude "*" --include "*.yml"
          aws s3 cp lookups s3://security-content/lookups --recursive --exclude "*" --include "*.yml"
          aws s3 cp lookups s3://security-content/lookups --recursive --exclude "*" --include "*.csv"
          aws s3 cp macros s3://security-content/macros --recursive --exclude "*" --include "*.yml"
          aws s3 cp deployments s3://security-content/deployments --recursive --exclude "*" --include "*.yml"
          aws s3 cp dist/api s3://security-content/json --recursive --exclude "*" --include "*.json"
      - name: Security Content API Smoke Test
        run: |
          API_URL='https://content.splunkresearch.com/detections'
          API_STATUS=$(curl -s -o /dev/null -w "%{http_code}" $API_URL)
          echo "Security Content API Status: $API_STATUS"
          if [ "$API_STATUS" != "200" ]; then
            echo "Error [Security Content API status: $API_STATUS]"
            exit 1
          fi<|MERGE_RESOLUTION|>--- conflicted
+++ resolved
@@ -296,7 +296,7 @@
             build/SSA_Content-latest.tar.gz
             build/checksum.txt
 
-<<<<<<< HEAD
+
 
   docker-detection-testing-setup:
     runs-on: ubuntu-latest
@@ -583,8 +583,7 @@
 
 
 
-=======
->>>>>>> 0934e5ea
+
 
   #Everything below this line should ONLY run on a tag and nothing else
   #We still want all of the above checks to run and pass before running these
