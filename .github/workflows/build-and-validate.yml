--- conflicted
+++ resolved
@@ -86,6 +86,7 @@
         run: |
           source venv/bin/activate
           python3 bin/contentctl_project/main/contentctl.py -p . validate -pr ESCU
+          python3 bin/contentctl_project/main/contentctl.py -p . validate -pr SSA
       
       # - name: Get CTI Repo for Mitre context
       #   uses:  actions/checkout@v2
@@ -421,23 +422,6 @@
       - name: Run doc-gen
         run: |
           source venv/bin/activate
-<<<<<<< HEAD
-          python3 bin/contentctl_project/main/contentctl.py -p . docgen -o docs
-      
-      # - name: Enrich detections with TAs
-      #   env:
-      #     GITHUB_ACCESS_TOKEN: ${{ secrets.GITHUB_ACCESS_TOKEN }}
-      #   run: |
-      #     source venv/bin/activate
-      #     python3 -m pip install security_content_automation/requirements.txt
-      #     python3 security_content_automation/enrich_detections.py
-      
-      # - name: Run generate-coverage-map
-      #   run: |
-      #     source venv/bin/activate
-      #     python3 bin/generate-coverage-map.py --projects_path . --output docs/mitre-map
-      
-=======
           python3 bin/doc_gen.py --path . --output docs -v
 
       - name: Enrich detections with TAs
@@ -458,7 +442,6 @@
           source venv/bin/activate
           python3 bin/generate-coverage-map.py --projects_path . --output docs/mitre-map
 
->>>>>>> b9a848f0
       - name: Update github with new docs and package bits
         run: |
           rm -rf dist
