--- conflicted
+++ resolved
@@ -29,7 +29,7 @@
   - Data Protection
   - Disabling Security Tools
   - Dynamic DNS
-  - 'Emotet Malware  DHS Report TA18-201A '
+  - Emotet Malware  DHS Report TA18-201A
   - Hidden Cobra Malware
   - Host Redirection
   - JBoss Vulnerability
@@ -72,8 +72,5 @@
   - F5 TMUI RCE CVE-2020-5902
   - Windows DNS SIGRed CVE-2020-1350
   - Suspicious GCP Storage Activities
-<<<<<<< HEAD
   - Linux Rootkits
-=======
-  - GCP Cross Account Activity
->>>>>>> c3828052
+  - GCP Cross Account Activity