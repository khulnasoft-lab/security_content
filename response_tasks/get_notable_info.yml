--- conflicted
+++ resolved
@@ -69,8 +69,5 @@
   - Windows Service Abuse
   - Kubernetes Sensitive Role Activity
   - Kubernetes Sensitive Object Access Activity
-<<<<<<< HEAD
   - F5 TMUI RCE CVE-2020-5902
-=======
-  - Windows DNS SIGRed CVE-2020-1350
->>>>>>> 32e5fc53
+  - Windows DNS SIGRed CVE-2020-1350