--- conflicted
+++ resolved
@@ -4,11 +4,7 @@
 is_configured = false
 state = enabled
 state_change_requires_restart = false
-<<<<<<< HEAD
-build = 222
-=======
 build = 36246
->>>>>>> e8b58de3
 
 [triggers]
 reload.analytic_stories = simple
@@ -23,11 +19,7 @@
 
 [launcher]
 author = Splunk
-<<<<<<< HEAD
-version = 10.1.26
-=======
 version = 3.27.0
->>>>>>> e8b58de3
 description = Explore the Analytic Stories included with ES Content Updates.
 
 [ui]
