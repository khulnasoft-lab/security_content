--- conflicted
+++ resolved
@@ -1,6 +1,2 @@
 [content-version]
-<<<<<<< HEAD
-version = 10.1.26
-=======
-version = 3.27.0
->>>>>>> e8b58de3
+version = 3.27.0