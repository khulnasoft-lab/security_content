--- conflicted
+++ resolved
@@ -9,7 +9,6 @@
   null)), process_path=ucast(map_get(input_event, "process_path"), "string", null),
   parent_process_name=ucast(map_get(input_event, "parent_process_name"), "string",
   null), parent_process=ucast(map_get(input_event, "parent_process"), "string", null),
-<<<<<<< HEAD
   event_id=ucast(map_get(input_event, "event_id"), "string", null), user=ucast(map_get(input_event,
   "user"), "string", null), dest=ucast(map_get(input_event, "dest"), "string", null)
   | where process_name IS NOT NULL AND parent_process_name IS NOT NULL | where like(process_name,
@@ -26,16 +25,6 @@
   "rule", create_map("name", "Anomalous usage of Archive Tools", "uid", "63614a58-10e2-4c6c-ae81-ea1113681439", "version", "1"), "start_time", start_time, "time", start_time,
   "user_entities", [create_map("uid", ucast(map_get(input_event, "enrichments.user_entities.user.uid"),"string", null))])
   | into write_ssa_finding_events();'
-=======
-  event_id=ucast(map_get(input_event, "event_id"), "string", null) | where process_name
-  IS NOT NULL AND parent_process_name IS NOT NULL | where like(process_name, "7z%")
-  OR process_name="WinRAR.exe" OR like(process_name, "winzip%") | where like(parent_process_name,
-  "%cmd.exe") OR like(parent_process_name, "%powershell.exe") | eval start_time=timestamp,
-  end_time=timestamp, entities=mvappend(ucast(map_get(input_event, "dest_user_id"),
-  "string", null), ucast(map_get(input_event, "dest_device_id"), "string", null)),
-  body=create_map(["event_id", event_id, "process_name", process_name, "parent_process_name",
-  parent_process_name, "process_path", process_path]) | into write_ssa_detected_events();'
->>>>>>> 9dae6759
 how_to_implement: To successfully implement this search you need to be ingesting information
   on process that include the name of the process responsible for the changes from
   your endpoints into the `Endpoint` datamodel in the `Processes` node.
