name: Office Product Spawning Windows Script Host
id: 3ea3851a-8736-41a0-bc09-7e4485b48fa6
version: 2
description: The following analytic will identify a Windows Office Product spawning
  WScript.exe or CScript.exe. Tuning may be required based on legitimate application
  usage that may spawn scripts from an Office product.
<<<<<<< HEAD
search: '| from read_ssa_enriched_events() | eval timestamp=parse_long(ucast(map_get(input_event,
  "_time"), "string", null)), cmd_line=lower(ucast(map_get(input_event, "process"),
  "string", null)), process_name=lower(ucast(map_get(input_event, "process_name"),
  "string", null)), process_path=ucast(map_get(input_event, "process_path"), "string",
  null), parent_process_name=lower(ucast(map_get(input_event, "parent_process_name"),
  "string", null)), event_id=ucast(map_get(input_event, "event_id"), "string", null)
  | where cmd_line IS NOT NULL AND process_name IS NOT NULL AND parent_process_name
  IS NOT NULL | where (like(parent_process_name, "%\\\\winword.exe") OR like(parent_process_name,
  "%\\\\excel.exe") OR like(parent_process_name, "%\\\\powerpnt.exe") OR like(parent_process_name,
  "%\\\\mspub.exe") OR like(parent_process_name, "%\\\\visio.exe") OR like(parent_process_name,
  "%\\\\msaccess.exe")) AND (process_name="wscript.exe" OR process_name="cscript.exe")
  | eval start_time=timestamp, end_time=timestamp, entities=mvappend(ucast(map_get(input_event,
  "dest_user_id"), "string", null), ucast(map_get(input_event, "dest_device_id"),
  "string", null)), body=create_map(["event_id", event_id, "cmd_line", cmd_line, "process_name",
  process_name, "parent_process_name", parent_process_name, "process_path", process_path])
  | into write_ssa_detected_events();'
=======
search: ' | from read_ba_enriched_events() | eval timestamp = ucast(map_get(input_event,"time"),"long",
  null) | eval metadata = ucast(map_get(input_event, "metadata"),"map<string, any>",
  null) | eval metadata_uid = ucast(map_get(metadata, "uid"),"string", null) | eval
  process=ucast(map_get(input_event,"process"), "map<string, any>", null) | eval process_file=ucast(map_get(process,"file"),
  "map<string, any>", null) | eval process_file_name=ucast(map_get(process_file,"name"),
  "string", null) | eval actor=ucast(map_get(input_event,"actor"), "map<string, any>",
  null) | eval actor_process=ucast(map_get(actor,"process"), "map<string, any>", null)
  | eval actor_process_file=ucast(map_get(actor_process,"file"), "map<string, any>",
  null) | eval actor_process_file_name=ucast(map_get(actor_process_file,"name"), "string",
  null) | eval actor_process_cmd_line=ucast(map_get(actor_process,"cmd_line"), "string",
  null) | eval process_cmd_line=ucast(map_get(process,"cmd_line"), "string", null)
  | eval process_file_path=ucast(map_get(process_file,"path"), "string", null) | eval
  process_user=ucast(map_get(process,"user"), "map<string, any>", null) | eval process_user_name=ucast(map_get(process_user,"name"),
  "string", null) | eval device=ucast(map_get(input_event,"device"), "map<string,
  any>", null) | eval device_hostname=ucast(map_get(device,"hostname"), "string",
  null) | where (process_file_name="cscript.exe" OR process_file_name="wscript.exe")
  AND (match_regex(actor_process_file_name, /(?i)visio.exe/)=true OR match_regex(actor_process_file_name,
  /(?i)mspub.exe/)=true OR match_regex(actor_process_file_name, /(?i)powerpnt.exe/)=true
  OR match_regex(actor_process_file_name, /(?i)excel.exe/)=true OR match_regex(actor_process_file_name,
  /(?i)winword.exe/)=true) 
  | eval body=create_map(
    "activity_id", 1,
    "analytic_stories", ["Spearphishing Attachments"],
    "cis_csc", [create_map("control", "CIS 10", "version", 7)],
    "category_uid", 2,
    "class_name", "Detection Report",
    "class_uid", 102001,
    "confidence", 90,
    "confidence_id", 3,
    "devices", [
        create_map(
            "hostname", device_hostname, "type_id", 0, "uuid", ucast(map_get(device,"uuid"), "string", null)
        )
    ],
    "duration", 0,
    "time", timestamp,
    "evidence", create_map("process.user.name", process_user_name, "device.hostname", device_hostname, "process.file.name", process_file_name, "actor.process.file.name", actor_process_file_name, "actor.process.cmd_line", actor_process_cmd_line, "process.cmd_line", process_cmd_line),
    "impact", 70,
    "impact_id", 4,
    "kill_chain", [create_map("phase", "Delivery", "phase_id", 3)],
    "attacks", [create_map("tactics", [create_map("name", "Initial Access", "uid", "TA0001")], "technique", create_map("name", "Phishing", "uid", "T1566"), "version", "12.1"), create_map("tactics", [create_map("name", "Initial Access", "uid", "TA0001")], "technique", create_map("name", "Spearphishing Attachment", "uid", "T1566.001"), "version", "12.1")],  
    "message", concat("Office Product Spawning Windows Script Host has been triggered on ", device_hostname, " by ", process_user_name, "."),
    "metadata", create_map(
        "product", create_map(
            "name", "Behavioral Analytic Service",
            "vendor_name", "Splunk"
        ),
        "version", "1.0.0"
    ),
    "nist", ["DE.CM"],
    "observables", [create_map("name", "process.user.name", "type_id", 4, "value", process_user_name), create_map("name", "device.hostname", "type_id", 1, "value", device_hostname), create_map("name", "process.file.name", "type_id", 7, "value", process_file_name), create_map("name", "actor.process.file.name", "type_id", 7, "value", actor_process_file_name), create_map("name", "actor.process.cmd_line", "type_id", 25, "value", actor_process_cmd_line), create_map("name", "process.cmd_line", "type_id", 99, "value", process_cmd_line)],
    "risk_level", "High",
    "risk_level_id", 3,
    "risk_score", 63,
    "severity_id", 4,
    "type_uid", 10200101,
    "users", [
        create_map(
            "name", process_user_name, "uuid", ucast(map_get(device,"uuid"), "string", null)
        )
    ]
  )
  | into write_ba_finding_events();'
>>>>>>> bbabdeb3
how_to_implement: To successfully implement this search, you need to be ingesting
  logs with the process name, parent process, and command-line executions from your
  endpoints. If you are using Sysmon, you must have at least version 6.0.4 of the
  Sysmon TA.
known_false_positives: False positives may be present based on macro based approved
  documents in the organization. Filtering may be needed.
references:
- https://blog.cluster25.duskrise.com/2022/09/23/in-the-footsteps-of-the-fancy-bear-powerpoint-graphite/
tags:
  analytic_story:
  - Spearphishing Attachments
  cis20:
  - CIS 10
  kill_chain_phases:
  - Delivery
  mitre_attack_id:
  - T1566
  - T1566.001
  nist:
  - DE.CM
  required_fields:
  - process.user.name
  - device.hostname
  - process.file.name
  - actor.process.file.name
  - actor.process.cmd_line
  - process.cmd_line
  risk_score: 63
  security_domain: endpoint
  risk_severity: medium
  research_site_url: https://research.splunk.com/endpoint/3ea3851a-8736-41a0-bc09-7e4485b48fa6/
  event_schema: ocsf
  mappings:
  - ocsf: process.user.name
    cim: user
  - ocsf: device.hostname
    cim: dest
  - ocsf: process.file.name
    cim: process_name
  - ocsf: actor.process.file.name
    cim: parent_process_name
  - ocsf: actor.process.cmd_line
    cim: parent_process
  - ocsf: process.cmd_line
    cim: process
test:
  name: Office Product Spawning Windows Script Host Unit Test
  tests:
  - name: Office Product Spawning Windows Script Host
    attack_data:
    - file_name: windows-security.log
      data: https://media.githubusercontent.com/media/splunk/attack_data/master/datasets/attack_techniques/T1566.002/atomic_red_team/windows-security.log
      source: XmlWinEventLog<|MERGE_RESOLUTION|>--- conflicted
+++ resolved
@@ -4,24 +4,6 @@
 description: The following analytic will identify a Windows Office Product spawning
   WScript.exe or CScript.exe. Tuning may be required based on legitimate application
   usage that may spawn scripts from an Office product.
-<<<<<<< HEAD
-search: '| from read_ssa_enriched_events() | eval timestamp=parse_long(ucast(map_get(input_event,
-  "_time"), "string", null)), cmd_line=lower(ucast(map_get(input_event, "process"),
-  "string", null)), process_name=lower(ucast(map_get(input_event, "process_name"),
-  "string", null)), process_path=ucast(map_get(input_event, "process_path"), "string",
-  null), parent_process_name=lower(ucast(map_get(input_event, "parent_process_name"),
-  "string", null)), event_id=ucast(map_get(input_event, "event_id"), "string", null)
-  | where cmd_line IS NOT NULL AND process_name IS NOT NULL AND parent_process_name
-  IS NOT NULL | where (like(parent_process_name, "%\\\\winword.exe") OR like(parent_process_name,
-  "%\\\\excel.exe") OR like(parent_process_name, "%\\\\powerpnt.exe") OR like(parent_process_name,
-  "%\\\\mspub.exe") OR like(parent_process_name, "%\\\\visio.exe") OR like(parent_process_name,
-  "%\\\\msaccess.exe")) AND (process_name="wscript.exe" OR process_name="cscript.exe")
-  | eval start_time=timestamp, end_time=timestamp, entities=mvappend(ucast(map_get(input_event,
-  "dest_user_id"), "string", null), ucast(map_get(input_event, "dest_device_id"),
-  "string", null)), body=create_map(["event_id", event_id, "cmd_line", cmd_line, "process_name",
-  process_name, "parent_process_name", parent_process_name, "process_path", process_path])
-  | into write_ssa_detected_events();'
-=======
 search: ' | from read_ba_enriched_events() | eval timestamp = ucast(map_get(input_event,"time"),"long",
   null) | eval metadata = ucast(map_get(input_event, "metadata"),"map<string, any>",
   null) | eval metadata_uid = ucast(map_get(metadata, "uid"),"string", null) | eval
@@ -85,7 +67,6 @@
     ]
   )
   | into write_ba_finding_events();'
->>>>>>> bbabdeb3
 how_to_implement: To successfully implement this search, you need to be ingesting
   logs with the process name, parent process, and command-line executions from your
   endpoints. If you are using Sysmon, you must have at least version 6.0.4 of the
