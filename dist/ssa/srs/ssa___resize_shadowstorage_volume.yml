--- conflicted
+++ resolved
@@ -56,12 +56,8 @@
   - process_path
   - dest_user_id
   - process
-<<<<<<< HEAD
   - process
-=======
-  - cmd_line
   risk_score: 64
->>>>>>> 9dae6759
   security_domain: endpoint
   risk_severity: medium
 test:
