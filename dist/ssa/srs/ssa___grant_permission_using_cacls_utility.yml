--- conflicted
+++ resolved
@@ -54,12 +54,8 @@
   - process_path
   - dest_user_id
   - process
-<<<<<<< HEAD
   - process
-=======
-  - cmd_line
   risk_score: 35
->>>>>>> 9dae6759
   security_domain: endpoint
   risk_severity: low
 test:
