name: Detect Prohibited Applications Spawning cmd exe
id: c10a18cb-fd80-4ffa-a844-25026e0a0c94
version: 4
description: The following analytic identifies parent processes, browsers, Windows
  terminal applications, Office Products and Java spawning cmd.exe. By its very nature,
  many applications spawn cmd.exe natively or built into macros. Much of this will
  need to be tuned to further enhance the risk.
<<<<<<< HEAD
search: '| from read_ssa_enriched_events() | eval timestamp=parse_long(ucast(map_get(input_event,
  "_time"), "string", null)) | eval process_name = ucast(map_get(input_event, "process_name"),
  "string", null), parent_process_name = lower(ucast(input_event.parent_process_name,
  "string", null)), cmd_line = lower(ucast(map_get(input_event, "process"),"string",
  null)), dest_user_id=ucast(map_get(input_event, "dest_user_id"), "string", null),
  dest_device_id=ucast(map_get(input_event, "dest_device_id"), "string", null), event_id=ucast(map_get(input_event,"event_id"),
  "string", null) | where process_name="cmd.exe" | rex field=parent_process_name "(?<ParentBaseFileName>[^\\\\]+)$"
  | where ParentBaseFileName="winword.exe" OR ParentBaseFileName="excel.exe" OR ParentBaseFileName="outlook.exe"
  OR ParentBaseFileName="powerpnt.exe" OR ParentBaseFileName="visio.exe" OR ParentBaseFileName="mspub.exe"
  OR ParentBaseFileName="msaccess.exe" OR ParentBaseFileName="acrobat.exe" OR ParentBaseFileName="acrord32.exe"
  OR ParentBaseFileName="iexplore.exe" OR ParentBaseFileName="opera.exe" OR ParentBaseFileName="firefox.exe"
  OR (ParentBaseFileName="java.exe" AND (parent_process_name IS NOT NULL AND match_regex(parent_process_name,
  /(?i)patch1-Hotfix1a/)=false)) OR ParentBaseFileName="powershell.exe" OR (ParentBaseFileName="chrome.exe"
  AND (cmd_line IS NULL OR (cmd_line IS NOT NULL AND match_regex(cmd_line, /(?i)chrome-extension/)=false)))
  | eval start_time=timestamp, end_time=timestamp, entities=mvappend(dest_device_id,
  dest_user_id), body=create_map(["event_id", event_id,  "process_name", process_name,
  "parent_process_name", parent_process_name, "cmd_line", cmd_line, "ParentBaseFileName",
  ParentBaseFileName]) | into write_ssa_detected_events()'
=======
search: ' | from read_ba_enriched_events() | eval timestamp = ucast(map_get(input_event,"time"),"long",
  null) | eval metadata = ucast(map_get(input_event, "metadata"),"map<string, any>",
  null) | eval metadata_uid = ucast(map_get(metadata, "uid"),"string", null) | eval
  process=ucast(map_get(input_event,"process"), "map<string, any>", null) | eval process_file=ucast(map_get(process,"file"),
  "map<string, any>", null) | eval process_file_name=ucast(map_get(process_file,"name"),
  "string", null) | eval actor=ucast(map_get(input_event,"actor"), "map<string, any>",
  null) | eval actor_process=ucast(map_get(actor,"process"), "map<string, any>", null)
  | eval actor_process_file=ucast(map_get(actor_process,"file"), "map<string, any>",
  null) | eval actor_process_file_name=ucast(map_get(actor_process_file,"name"), "string",
  null) | eval actor_process_cmd_line=ucast(map_get(actor_process,"cmd_line"), "string",
  null) | eval process_cmd_line=ucast(map_get(process,"cmd_line"), "string", null)
  | eval process_file_path=ucast(map_get(process_file,"path"), "string", null) | eval
  process_user=ucast(map_get(process,"user"), "map<string, any>", null) | eval process_user_name=ucast(map_get(process_user,"name"),
  "string", null) | eval device=ucast(map_get(input_event,"device"), "map<string,
  any>", null) | eval device_hostname=ucast(map_get(device,"hostname"), "string",
  null) | where (actor_process_file_name="winword.exe" OR actor_process_file_name="excel.exe"
  OR actor_process_file_name="outlook.exe" OR actor_process_file_name="acrobat.exe"
  OR actor_process_file_name="acrord32.exe" OR actor_process_file_name="iexplore.exe"
  OR actor_process_file_name="opera.exe" OR actor_process_file_name="firefox.exe"
  OR actor_process_file_name="powershell.exe" OR actor_process_file_name IS NOT NULL)
  OR (actor_process_file_name="java.exe" AND (NOT match_regex(actor_process_cmd_line,
  /(?i)patch1-Hotfix1a/)=true)) OR (actor_process_file_name="chrome.exe" AND (NOT
  actor_process_cmd_line="chrome-extension")) 
  | eval body=create_map(
    "activity_id", 1,
    "analytic_stories", ["Suspicious Command-Line Executions", "Insider Threat"],
    "cis_csc", [create_map("control", "CIS 10", "version", 7)],
    "category_uid", 2,
    "class_name", "Detection Report",
    "class_uid", 102001,
    "confidence", 50,
    "confidence_id", 2,
    "devices", [
        create_map(
            "hostname", device_hostname, "type_id", 0, "uuid", ucast(map_get(device,"uuid"), "string", null)
        )
    ],
    "duration", 0,
    "time", timestamp,
    "evidence", create_map("process.user.name", process_user_name, "device.hostname", device_hostname, "actor.process.file.name", actor_process_file_name, "actor.process.cmd_line", actor_process_cmd_line),
    "impact", 70,
    "impact_id", 4,
    "kill_chain", [create_map("phase", "Installation", "phase_id", 5)],
    "attacks", [create_map("tactics", [create_map("name", "Execution", "uid", "TA0002")], "technique", create_map("name", "Command and Scripting Interpreter", "uid", "T1059"), "version", "12.1")],  
    "message", concat("Detect Prohibited Applications Spawning cmd exe has been triggered on ", device_hostname, " by ", process_user_name, "."),
    "metadata", create_map(
        "product", create_map(
            "name", "Behavioral Analytic Service",
            "vendor_name", "Splunk"
        ),
        "version", "1.0.0"
    ),
    "nist", ["DE.AE"],
    "observables", [create_map("name", "process.user.name", "type_id", 4, "value", process_user_name), create_map("name", "device.hostname", "type_id", 1, "value", device_hostname), create_map("name", "actor.process.file.name", "type_id", 7, "value", actor_process_file_name), create_map("name", "actor.process.cmd_line", "type_id", 25, "value", actor_process_cmd_line)],
    "risk_level", "Low",
    "risk_level_id", 1,
    "risk_score", 35,
    "severity_id", 4,
    "type_uid", 10200101,
    "users", [
        create_map(
            "name", process_user_name, "uuid", ucast(map_get(device,"uuid"), "string", null)
        )
    ]
  )
  | into write_ba_finding_events();'
>>>>>>> bbabdeb3
how_to_implement: In order to successfully implement this analytic, you will need
  endpoint process data from a EDR product or Sysmon. This search has been modified
  to process raw sysmon data from attack_range's nxlogs on DSP.
known_false_positives: There are circumstances where an application may legitimately
  execute and interact with the Windows command-line interface.
references:
- https://attack.mitre.org/techniques/T1059/
tags:
  analytic_story:
  - Suspicious Command-Line Executions
  - Insider Threat
  cis20:
  - CIS 10
  kill_chain_phases:
  - Installation
  mitre_attack_id:
  - T1059
  nist:
  - DE.AE
  required_fields:
  - process.user.name
  - device.hostname
  - actor.process.file.name
  - actor.process.cmd_line
  risk_score: 35
  security_domain: endpoint
  risk_severity: low
  research_site_url: https://research.splunk.com/endpoint/c10a18cb-fd80-4ffa-a844-25026e0a0c94/
  event_schema: ocsf
  mappings:
  - ocsf: process.user.name
    cim: user
  - ocsf: device.hostname
    cim: dest
  - ocsf: actor.process.file.name
    cim: parent_process_name
  - ocsf: actor.process.cmd_line
    cim: parent_process
test:
  name: Detect Prohibited Applications Spawning cmd exe Unit Test
  tests:
  - name: Detect Prohibited Applications Spawning cmd exe
    attack_data:
    - file_name: windows-security.log
      data: https://media.githubusercontent.com/media/splunk/attack_data/master/datasets/attack_techniques/T1059.003/powershell_spawn_cmd/windows-security.log
      source: WinEventLog:Security<|MERGE_RESOLUTION|>--- conflicted
+++ resolved
@@ -5,26 +5,6 @@
   terminal applications, Office Products and Java spawning cmd.exe. By its very nature,
   many applications spawn cmd.exe natively or built into macros. Much of this will
   need to be tuned to further enhance the risk.
-<<<<<<< HEAD
-search: '| from read_ssa_enriched_events() | eval timestamp=parse_long(ucast(map_get(input_event,
-  "_time"), "string", null)) | eval process_name = ucast(map_get(input_event, "process_name"),
-  "string", null), parent_process_name = lower(ucast(input_event.parent_process_name,
-  "string", null)), cmd_line = lower(ucast(map_get(input_event, "process"),"string",
-  null)), dest_user_id=ucast(map_get(input_event, "dest_user_id"), "string", null),
-  dest_device_id=ucast(map_get(input_event, "dest_device_id"), "string", null), event_id=ucast(map_get(input_event,"event_id"),
-  "string", null) | where process_name="cmd.exe" | rex field=parent_process_name "(?<ParentBaseFileName>[^\\\\]+)$"
-  | where ParentBaseFileName="winword.exe" OR ParentBaseFileName="excel.exe" OR ParentBaseFileName="outlook.exe"
-  OR ParentBaseFileName="powerpnt.exe" OR ParentBaseFileName="visio.exe" OR ParentBaseFileName="mspub.exe"
-  OR ParentBaseFileName="msaccess.exe" OR ParentBaseFileName="acrobat.exe" OR ParentBaseFileName="acrord32.exe"
-  OR ParentBaseFileName="iexplore.exe" OR ParentBaseFileName="opera.exe" OR ParentBaseFileName="firefox.exe"
-  OR (ParentBaseFileName="java.exe" AND (parent_process_name IS NOT NULL AND match_regex(parent_process_name,
-  /(?i)patch1-Hotfix1a/)=false)) OR ParentBaseFileName="powershell.exe" OR (ParentBaseFileName="chrome.exe"
-  AND (cmd_line IS NULL OR (cmd_line IS NOT NULL AND match_regex(cmd_line, /(?i)chrome-extension/)=false)))
-  | eval start_time=timestamp, end_time=timestamp, entities=mvappend(dest_device_id,
-  dest_user_id), body=create_map(["event_id", event_id,  "process_name", process_name,
-  "parent_process_name", parent_process_name, "cmd_line", cmd_line, "ParentBaseFileName",
-  ParentBaseFileName]) | into write_ssa_detected_events()'
-=======
 search: ' | from read_ba_enriched_events() | eval timestamp = ucast(map_get(input_event,"time"),"long",
   null) | eval metadata = ucast(map_get(input_event, "metadata"),"map<string, any>",
   null) | eval metadata_uid = ucast(map_get(metadata, "uid"),"string", null) | eval
@@ -91,7 +71,6 @@
     ]
   )
   | into write_ba_finding_events();'
->>>>>>> bbabdeb3
 how_to_implement: In order to successfully implement this analytic, you will need
   endpoint process data from a EDR product or Sysmon. This search has been modified
   to process raw sysmon data from attack_range's nxlogs on DSP.
