--- conflicted
+++ resolved
@@ -55,12 +55,8 @@
   - _time
   - dest_device_id
   - dest_user_id
-<<<<<<< HEAD
   - process
-=======
-  - cmd_line
   risk_score: 35
->>>>>>> 9dae6759
   security_domain: endpoint
   risk_severity: low
 test:
