name: Detect Prohibited Applications Spawning cmd exe
id: c10a18cb-fd80-4ffa-a844-25026e0a0c94
version: 2
description: The following analytic identifies parent processes, browsers, Windows
  terminal applications, Office Products and Java spawning cmd.exe. By its very nature,
  many applications spawn cmd.exe natively or built into macros. Much of this will
  need to be tuned to further enhance the risk.
<<<<<<< HEAD
search: '| from read_ssa_enriched_events()

  | eval timestamp=parse_long(ucast(map_get(input_event, "_time"), "string", null))
  | eval process_name=ucast(map_get(input_event, "process_name"), "string", null),
  parent_process=lower(ucast(map_get(input_event, "parent_process_name"), "string",
  null)), cmd_line=lower(ucast(map_get(input_event, "process"),"string", null)), dest_user_id=ucast(map_get(input_event,
  "dest_user_id"), "string", null), dest_device_id=ucast(map_get(input_event, "dest_device_id"),
  "string", null), event_id=ucast(map_get(input_event,"event_id"), "string", null)
  | where process_name="cmd.exe" | rex field=parent_process "(?<ParentBaseFileName>[^\\\\]+)$"
=======
how_to_implement: In order to successfully implement this analytic, you will need
  endpoint process data from a EDR product or Sysmon. This search has been modified
  to process raw sysmon data from attack_range's nxlogs on DSP.
id: c10a18cb-fd80-4ffa-a844-25026e0a0c94
known_false_positives: There are circumstances where an application may legitimately
  execute and interact with the Windows command-line interface.
name: Detect Prohibited Applications Spawning cmd exe
product:
- Splunk Behavioral Analytics
references:
- https://attack.mitre.org/techniques/T1059/
risk_message: An instance of $parent_process_name$ spawning $process_name$ was identified
  on endpoint $dest_device_id$ by user $dest_user_id$, producing a suspicious event
  that warrants investigating.
search: '| from read_ssa_enriched_events() | eval timestamp=parse_long(ucast(map_get(input_event,
  "_time"), "string", null)) | eval process_name=ucast(map_get(input_event, "process_name"),
  "string", null), parent_process=lower(ucast(map_get(input_event, "parent_process_name"),
  "string", null)), cmd_line=lower(ucast(map_get(input_event, "process"),"string",
  null)), dest_user_id=ucast(map_get(input_event, "dest_user_id"), "string", null),
  dest_device_id=ucast(map_get(input_event, "dest_device_id"), "string", null), event_id=ucast(map_get(input_event,"event_id"),
  "string", null) | where process_name="cmd.exe" | rex field=parent_process "(?<ParentBaseFileName>[^\\\\]+)$"
>>>>>>> b9a848f0
  | where ParentBaseFileName="winword.exe" OR ParentBaseFileName="excel.exe" OR ParentBaseFileName="outlook.exe"
  OR ParentBaseFileName="powerpnt.exe" OR ParentBaseFileName="visio.exe" OR ParentBaseFileName="mspub.exe"
  OR ParentBaseFileName="acrobat.exe" OR ParentBaseFileName="acrord32.exe" OR ParentBaseFileName="iexplore.exe"
  OR ParentBaseFileName="opera.exe" OR ParentBaseFileName="firefox.exe" OR (ParentBaseFileName="java.exe"
  AND (cmd_line IS NULL OR (cmd_line IS NOT NULL AND match_regex(cmd_line, /(?i)patch1-Hotfix1a/)=false)))
  OR ParentBaseFileName="powershell.exe" OR (ParentBaseFileName="chrome.exe" AND (cmd_line
  IS NULL OR (cmd_line IS NOT NULL AND NOT like(cmd_line, "%chrome-extension%"))))
  | eval start_time=timestamp, end_time=timestamp, entities=mvappend(dest_device_id,
  dest_user_id), body=create_map(["event_id", event_id,  "process_name", process_name,
  "parent_process_name", parent_process, "cmd_line", cmd_line]) | into write_ssa_detected_events();'
how_to_implement: In order to successfully implement this analytic, you will need
  endpoint process data from a EDR product or Sysmon. This search has been modified
  to process raw sysmon data from attack_range's nxlogs on DSP.
known_false_positives: There are circumstances where an application may legitimately
  execute and interact with the Windows command-line interface.
references:
- https://attack.mitre.org/techniques/T1059/
tags:
  analytic_story:
  - Suspicious Command-Line Executions
  cis20:
  - CIS 8
  kill_chain_phases:
  - Exploitation
  mitre_attack_id:
  - T1059
  nist:
  - PR.PT
  - DE.CM
  required_fields:
  - process_name
  - parent_process_name
  - _time
  - dest_device_id
  - dest_user_id
  - cmd_line
  security_domain: endpoint
  risk_severity: low
test:
  name: Detect Prohibited Applications Spawning cmd exe Unit Test
  tests:
  - name: Detect Prohibited Applications Spawning cmd exe
    file: endpoint/ssa___prohibited_apps_spawning_cmdprompt.yml
    pass_condition: '@count_gt(0)'
    attack_data:
    - file_name: windows-security.log
      data: https://media.githubusercontent.com/media/splunk/attack_data/master/datasets/attack_techniques/T1059.003/powershell_spawn_cmd/windows-security.log
      source: WinEventLog:Security<|MERGE_RESOLUTION|>--- conflicted
+++ resolved
@@ -5,31 +5,6 @@
   terminal applications, Office Products and Java spawning cmd.exe. By its very nature,
   many applications spawn cmd.exe natively or built into macros. Much of this will
   need to be tuned to further enhance the risk.
-<<<<<<< HEAD
-search: '| from read_ssa_enriched_events()
-
-  | eval timestamp=parse_long(ucast(map_get(input_event, "_time"), "string", null))
-  | eval process_name=ucast(map_get(input_event, "process_name"), "string", null),
-  parent_process=lower(ucast(map_get(input_event, "parent_process_name"), "string",
-  null)), cmd_line=lower(ucast(map_get(input_event, "process"),"string", null)), dest_user_id=ucast(map_get(input_event,
-  "dest_user_id"), "string", null), dest_device_id=ucast(map_get(input_event, "dest_device_id"),
-  "string", null), event_id=ucast(map_get(input_event,"event_id"), "string", null)
-  | where process_name="cmd.exe" | rex field=parent_process "(?<ParentBaseFileName>[^\\\\]+)$"
-=======
-how_to_implement: In order to successfully implement this analytic, you will need
-  endpoint process data from a EDR product or Sysmon. This search has been modified
-  to process raw sysmon data from attack_range's nxlogs on DSP.
-id: c10a18cb-fd80-4ffa-a844-25026e0a0c94
-known_false_positives: There are circumstances where an application may legitimately
-  execute and interact with the Windows command-line interface.
-name: Detect Prohibited Applications Spawning cmd exe
-product:
-- Splunk Behavioral Analytics
-references:
-- https://attack.mitre.org/techniques/T1059/
-risk_message: An instance of $parent_process_name$ spawning $process_name$ was identified
-  on endpoint $dest_device_id$ by user $dest_user_id$, producing a suspicious event
-  that warrants investigating.
 search: '| from read_ssa_enriched_events() | eval timestamp=parse_long(ucast(map_get(input_event,
   "_time"), "string", null)) | eval process_name=ucast(map_get(input_event, "process_name"),
   "string", null), parent_process=lower(ucast(map_get(input_event, "parent_process_name"),
@@ -37,7 +12,6 @@
   null)), dest_user_id=ucast(map_get(input_event, "dest_user_id"), "string", null),
   dest_device_id=ucast(map_get(input_event, "dest_device_id"), "string", null), event_id=ucast(map_get(input_event,"event_id"),
   "string", null) | where process_name="cmd.exe" | rex field=parent_process "(?<ParentBaseFileName>[^\\\\]+)$"
->>>>>>> b9a848f0
   | where ParentBaseFileName="winword.exe" OR ParentBaseFileName="excel.exe" OR ParentBaseFileName="outlook.exe"
   OR ParentBaseFileName="powerpnt.exe" OR ParentBaseFileName="visio.exe" OR ParentBaseFileName="mspub.exe"
   OR ParentBaseFileName="acrobat.exe" OR ParentBaseFileName="acrord32.exe" OR ParentBaseFileName="iexplore.exe"
