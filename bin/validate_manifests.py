#!/usr/bin/python
'''
Take the manifest files and build files for Enterprise Security
'''
import glob
import json
import jsonschema
import sys
import argparse
from os import path

# HIGH Level Fields
<<<<<<< HEAD
=======

MANIFEST_DIRECTORY = str(environ["CIRCLE_WORKING_DIRECTORY"] +
                         "/security-content")

print MANIFEST_DIRECTORY

>>>>>>> 57085a0c
STORY_CATEGORIES = [
    "Abuse", "Adversary Tactics", "Best Practices",
    "Cloud Security", "Malware", "Vulnerability"
]

VALID_SEARCH_TYPES = [
    "detection", "investigative", "contextual", "support"
]

VALID_DATA_MODELS = [
    "Alerts",
    "Application_State",
    "Authentication",
    "Certificates",
    "Change_Analysis",
    "Change",
    "Malware",
    "Email",
    "Identity_Management",
    "Network_Resolution",
    "Network_Traffic",
    "Vulnerabilities",
    "Web",
    "Network_Sessions",
    "Updates",
    "Risk",
    "Endpoint"]

RISK_OBJECCT_TYPE = [
    "system", "user", "other"
]

PROVIDING_TECHNOLOGIES = [
    "Apache", "Bro", "Microsoft Windows", "Linux", "macOS",
    "Netbackup", "Splunk Enterprise", "Splunk Enterprise Security",
    "Splunk Stream", "Active Directory", "Bluecoat",
    "Carbon Black Response", "Carbon Black Protect", "CrowdStrike Falcon",
    "Microsoft Exchange", "Nessus", "Palo Alto Firewall", "Qualys",
    "Sysmon", "Tanium", "Ziften", "AWS", "OSquery"
]

KILL_CHAIN_PHASES = [
    "Reconnaissance", "Weaponization", "Delivery", "Exploitation",
    "Installation", "Command and Control", "Actions on Objectives"
]

CIS_CONTROLS = [
    "CIS 1", "CIS 2", "CIS 3", "CIS 4", "CIS 5", "CIS 6", "CIS 7", "CIS 8",
    "CIS 9", "CIS 10", "CIS 11", "CIS 12", "CIS 13", "CIS 14", "CIS 15",
    "CIS 16", "CIS 17", "CIS 18", "CIS 19", "CIS 20"
]

NIST_FIELDS = [
    "ID.AM", "ID.RA", "PR.DS", "PR.IP", "PR.AC", "PR.PT", "PR.AT", "PR.MA",
    "DE.CM", "DE.DP", "DE.AE", "RS.MI", "RS.AN", "RS.RP", "RS.IM", "RS.CO",
    "RC.IM", "RC.CO"
]

MITRE_ATTACK_FIELDS = [
    "Persistence",
    "Privilege Escalation",
    "Defense Evasion",
    "Credential Access",
    "Discovery",
    "Lateral Movement",
    "Authentication Package",
    "Execution",
    "Collection",
    "Exfiltration",
    "Command and Control",
    "Accessibility Features",
    "Account Discovery",
    "AppInit DLLs",
    "Application Deployment Software",
    "Application Shimming",
    "Application Window Discovery",
    "Audio Capture",
    "Automated Collection",
    "Automated Exfiltration",
    "Basic Input/Output System",
    "Binary Padding",
    "Bootkit",
    "Brute Force",
    "Bypass User Account Control",
    "Change Default File Association",
    "Clipboard Data",
    "Code Signing",
    "Command-Line Interface",
    "Commonly Used Port",
    "Communication Through Removable Media",
    "Component Firmware",
    "Component Object Model Hijacking",
    "Connection Proxy",
    "Credential Dumping",
    "Credential Manipulation",
    "Credentials in Files",
    "Custom Command and Control Protocol",
    "Custom Cryptographic Protocol",
    "DLL Injection",
    "DLL Search Order Hijacking",
    "DLL Side-Loading",
    "Data Compressed",
    "Data Encrypted",
    "Data Obfuscation",
    "Data Staged",
    "Data Transfer Size Limits",
    "Data from Local System",
    "Data from Network Shared Drive",
    "Data from Removable Media",
    "Disabling Security Tools",
    "Email Collection",
    "Execution through API",
    "Exfiltration Over Alternative Protocol",
    "Exfiltration Over Command and Control Channel",
    "Exfiltration Over Other Network Medium",
    "Exfiltration Over Physical Medium",
    "Exploitation of Vulnerability",
    "Fallback Channels",
    "File Deletion",
    "File System Logical Offsets",
    "File System Permissions Weakness",
    "File and Directory Discovery",
    "Graphical User Interface",
    "Hypervisor",
    "Indicator Blocking",
    "Indicator Removal from Tools",
    "Indicator Removal on Host",
    "Input Capture",
    "InstallUtil",
    "Legitimate Credentials",
    "Local Network Configuration Discovery",
    "Local Network Connections Discovery",
    "Local Port Monitor",
    "Logon Scripts",
    "MSBuild",
    "Masquerading",
    "Modify Existing Service",
    "Modify Registry",
    "Multi-Stage Channels",
    "Multiband Communication",
    "Multilayer Encryption",
    "NTFS Extended Attributes",
    "Network Service Scanning",
    "Network Share Connection Removal",
    "Network Sniffing",
    "New Service",
    "Obfuscated Files or Information",
    "Pass the Hash",
    "Pass the Ticket",
    "Path Interception",
    "Peripheral Device Discovery",
    "Permission Groups Discovery",
    "PowerShell",
    "Process Discovery",
    "Process Hollowing",
    "Query Registry",
    "Redundant Access",
    "Registry Run Keys / Start Folder",
    "Regsvcs/Regasm",
    "Regsvr32",
    "Remote Desktop Protocol",
    "Create Account",
    "Remote File Copy",
    "Remote Services",
    "Remote System Discovery",
    "Replication Through Removable Media",
    "Rootkit",
    "Rundll32",
    "Scheduled Task",
    "Scheduled Transfer",
    "Screen Capture",
    "Scripting",
    "Security Software Discovery",
    "Security Support Provider",
    "Service Execution",
    "Service Registry Permissions Weakness",
    "Shared Webroot",
    "Shortcut Modification",
    "Software Packing",
    "Standard Application Layer Protocol",
    "Standard Cryptographic Protocol",
    "Standard Non-Application Layer Protocol",
    "System Information Discovery",
    "System Owner/User Discovery",
    "System Service Discovery",
    "System Time Discovery",
    "Taint Shared Content",
    "Third-party Software",
    "Timestomp",
    "Two-Factor Authentication Interception",
    "Uncommonly Used Port",
    "Video Capture",
    "Valid Accounts",
    "Web Service",
    "Web Shell",
    "Windows Admin Shares",
    "Windows Management Instrumentation Event Subscription",
    "Windows Management Instrumentation",
    "Windows Remote Management",
    "Winlogon Helper DLL",
    "Initial Access",
    "Exploitation for Privilege Escalation"]

ALL_UUIDS = []


def validate_search_manifest(search):
    '''Confirmsearch has the required fields for savedsearches.conf'''
    errors = []
    if search['search_id'] == '':
        errors.append('ERROR: Blank Search ID')

    if search['search_id'] in ALL_UUIDS:
        errors.append('ERROR: Duplicate UUID found: %s' % search['search_id'])
    else:
        ALL_UUIDS.append(search['search_id'])

    if search['search_name'].endswith(" "):
        errors.append(
            "ERROR: Search name has trailing spaces: '%s'" %
            search['search_name'])

    if search['search_type'] not in VALID_SEARCH_TYPES:
        errors.append("ERROR: Invalid search type: %s" % search['search_type'])

    if 'mappings' in search:
        if 'kill_chain_phases' in search['mappings']:
            for kill_chain in search['mappings']['kill_chain_phases']:
                if kill_chain not in KILL_CHAIN_PHASES:
                    errors.append(
                        'ERROR: Invalid kill chain phase: %s' %
                        kill_chain)

        if 'cis20' in search['mappings']:
            for cis in search['mappings']['cis20']:
                if cis not in CIS_CONTROLS:
                    errors.append('ERROR: Invalid CIS field: %s' % cis)

        if 'mitre_attack' in search['mappings']:
            for attack in search['mappings']['mitre_attack']:
                if attack not in MITRE_ATTACK_FIELDS:
                    errors.append('ERROR: Invalid ATT&CK label %s' % attack)

        if 'nist' in search['mappings']:
            for nist in search['mappings']['nist']:
                if nist not in NIST_FIELDS:
                    errors.append('ERROR: Invalid nist label %s' % nist)

    if 'data_models' in search['data_metadata']:
        for data_model in search['data_metadata']['data_models']:
            if data_model not in VALID_DATA_MODELS:
                errors.append('ERROR: Invalid data model: %s' % data_model)

            if data_model not in search['search']:
                errors.append(
                    'WARNING: Data model listed but is not in search: %s' %
                    data_model)

    if 'providing_technologies' in search['data_metadata']:
        for providing_technology in \
                search['data_metadata']['providing_technologies']:
            if providing_technology not in PROVIDING_TECHNOLOGIES:
                errors.append(
                    'ERRORS: Unknown product in providing technologies: %s' %
                    providing_technology)

    if search['search_type'] == 'detection':
        try:
            if search['correlation_rule']['risk']:
                for risk_object_type in \
                        search['correlation_rule']['risk']['risk_object_type']:
                    if risk_object_type not in RISK_OBJECCT_TYPE:
                        errors.append(
                            'ERRORS: Unknown risk object type, must be system, \
                                    user, or other got: %s' %
                            risk_object_type)
        except BaseException:
            errors.append('WARNING: correlation_rule is missing risk object')

    if 'providing_technologies' in search['data_metadata']:
        for providing_technology in \
                search['data_metadata']['providing_technologies']:
            if providing_technology not in PROVIDING_TECHNOLOGIES:
                errors.append(
                    'ERRORS: Unknown product in providing technologies: %s' %
                    providing_technology)
    # Check to see if datamodel or tstats is in the search.  If so, make sure
    # data_models is defined
    if '| tstats' in search['search'] or 'datamodel' in search['search']:
        if 'data_models' not in search['data_metadata']:
            errors.append(
                "The search uses a data model but 'data_models' \
                        field is not set")

        if 'data_models' in search and not \
                search['data_metadata']['data_models']:
            errors.append(
                "The search uses a data model but 'data_models' is empty")

    if 'sourcetype' in search['search']:
        if 'data_sourcetypes' not in search['data_metadata']:
            errors.append(
                "The search specifies a sourcetype but 'data_sourcetypes' \
                        field is not set")

        if 'data_sourcetypes' in search and not \
                search['data_metadata']['data_sourcetypes']:
            errors.append(
                "The search specifies a sourcetype but \
                        'data_sourcetypes' is empty")

    try:
        search['search_description'].encode('ascii')
    except UnicodeEncodeError:
        errors.append("search_description not ascii")

    if 'how_to_implement' in search:
        try:
            search['how_to_implement'].encode('ascii')
        except UnicodeEncodeError:
            errors.append("how_to_implement not ascii")

    if 'eli5' in search:
        try:
            search['eli5'].encode('ascii')
        except UnicodeEncodeError:
            errors.append("eli5 not ascii")

    if 'known_false_positives' in search:
        try:
            search['known_false_positives'].encode('ascii')
        except UnicodeEncodeError:
            errors.append("known_false_positives not ascii")

    if 'correlation_rule' in search and 'notable' in \
            search['correlation_rule']:
        try:
            search['correlation_rule']['notable']['rule_title'].encode('ascii')
        except UnicodeEncodeError:
            errors.append("rule_title not ascii")

        try:
            search['correlation_rule']['notable']['rule_description'].encode(
                'ascii')
        except UnicodeEncodeError:
            errors.append("rule_description not ascii")

    return errors


def validate_story_manifest(story):
    ''' Validate that the analytic story manifest is in the proper format '''
    errors = []

    if story['id'] == '':
        errors.append('ERROR: Blank Content ID')

    if story['id'] in ALL_UUIDS:
        errors.append('ERROR: Duplicate UUID found: %s' % story['id'])
    else:
        ALL_UUIDS.append(story['id'])

    try:
        story['description'].encode('ascii')
    except UnicodeEncodeError:
        errors.append("description not ascii")

    try:
        story['narrative'].encode('ascii')
    except UnicodeEncodeError:
        errors.append("narrative not ascii")

    if story['category'] not in STORY_CATEGORIES:
        errors.append('ERROR: Invalid category found: %s' % story['category'])
    return errors


def main():
    ''' Open manifest file, validate required fields '''

    errors = False
    story_manifests = {}
    story_schema_file = path.join(
        path.expanduser(MANIFEST_DIRECTORY),
        'spec/analytic_story.json.spec')
    story_schema = json.loads(open(story_schema_file, 'rb').read())
    story_manifest_files = path.join(path.expanduser(MANIFEST_DIRECTORY),
                                     "*/stories/*.json")
    for story_manifest_file in glob.glob(story_manifest_files):
        try:
            story_manifest_data = json.loads(
                open(story_manifest_file, 'r').read())
        except Exception as e:
            print "Error reading %s" % story_manifest_file
            errors = True
            continue

        try:
            jsonschema.validate(story_manifest_data, story_schema)
        except jsonschema.exceptions.ValidationError as json_ve:
            print story_manifest_file
            print json_ve.message
            errors = True
            continue

        story_errors = validate_story_manifest(story_manifest_data)
        if story_errors:
            errors = True
            for err in story_errors:
                print path.basename(story_manifest_file)
                print "\t%s" % err

        story_manifests[story_manifest_data['name']] = story_manifest_data

    detection_search_schema_file = path.join(
        path.expanduser(MANIFEST_DIRECTORY), 'spec/detection_search.json.spec')
    detection_search_schema = json.loads(
        open(detection_search_schema_file, 'rb').read())
    contextual_search_schema_file = path.join(
        path.expanduser(MANIFEST_DIRECTORY),
        'spec/contextual_search.json.spec')
    contextual_search_schema = json.loads(
        open(contextual_search_schema_file, 'rb').read())
    investigative_search_schema_file = path.join(
        path.expanduser(MANIFEST_DIRECTORY),
        'spec/investigative_search.json.spec')
    investigative_search_schema = json.loads(
        open(investigative_search_schema_file, 'rb').read())
    support_search_schema_file = path.join(
        path.expanduser(MANIFEST_DIRECTORY), 'spec/support_search.json.spec')
    support_search_schema = json.loads(
        open(support_search_schema_file, 'rb').read())

    search_manifests = {}
    search_manifest_files = path.join(
        path.expanduser(MANIFEST_DIRECTORY), "*/searches/*.json")
    for search_manifest_file in glob.glob(search_manifest_files):
        try:
            search_manifest_data = json.loads(
                open(search_manifest_file, 'r').read())
        except Exception as e:
            errors = True
            print "Error reading %s" % search_manifest_file
            print e
            continue

        if 'status' in search_manifest_data and \
                search_manifest_data['status'] == 'development':
            continue

        if 'search_type' not in search_manifest_data:
            print "Error in %s, no search_type found" % search_manifest_file
            errors = True
            continue

        if search_manifest_data['search_type'] not in [
                'support', 'detection', 'contextual', 'investigative']:
            print "Error in %s, invalid search_type, %s, found" % (
                search_manifest_file, search_manifest_data)
            errors = True
            continue

        try:
            if search_manifest_data['search_type'] == 'detection':
                search_schema = detection_search_schema
            elif search_manifest_data['search_type'] == 'contextual':
                search_schema = contextual_search_schema
            elif search_manifest_data['search_type'] == 'investigative':
                search_schema = investigative_search_schema
            else:
                search_schema = support_search_schema

            jsonschema.validate(search_manifest_data, search_schema)
        except jsonschema.exceptions.ValidationError as json_ve:
            errors = True
            print search_manifest_file
            print json_ve.message
        except Exception as broad_exception:
            errors = True
            print search_manifest_file
            print broad_exception

        sm_errors = validate_search_manifest(search_manifest_data)
        if sm_errors:
            errors = True
            for err in sm_errors:
                print path.basename(search_manifest_file)
                print "\t%s" % err

        search_manifests[search_manifest_data['search_name']
                         ] = search_manifest_data

    for story_name, story_data in story_manifests.iteritems():
        if 'detection_searches' in story_data['searches']:
            for ds in story_data['searches']['detection_searches']:
                if ds not in search_manifests:
                    print "INFO: %s has a detection search, \
                        %s, not in local repo. Verify name of search provided \
                        in Enterprise Security Content Updates" % (
                        story_name, ds)
                    continue

                if search_manifests[ds]['search_type'] != 'detection':
                    errors = True
                    print "ERROR: \"%s\" mislabeled \"%s\" \
                        as a detection search" % (
                        story_name, ds)

        if 'investigative_searches' in story_data['searches']:
            for invs in story_data['searches']['investigative_searches']:
                if invs not in search_manifests:
                    print "INFO: %s has an investigative search, \
                    %s, not in local repo. \
                    Verify name of search provided in \
                    Enterprise Security Content Updates" % (
                        story_name, invs)
                    continue

                if search_manifests[invs]['search_type'] != 'investigative':
                    errors = True
                    print "ERROR: \"%s\" mislabeled \"%s\" \
                            as a investigative search" % (
                        story_name, invs)

        if 'contextual_searches' in story_data['searches']:
            for cs in story_data['searches']['contextual_searches']:
                if cs not in search_manifests:
                    print "INFO: %s has a contextual search, \
                        %s, not in local repo. Verify name of search provided \
                        in Enterprise Security Content Updates" \
                        % (story_name, cs)
                    continue

                if search_manifests[cs]['search_type'] != 'contextual':
                    errors = True
                    print "ERROR: \"%s\" mislabeled \"%s\" \
                           as a contextual search" % (
                        story_name, cs)

        if 'support_searches' in story_data['searches']:
            for ss in story_data['searches']['support_searches']:
                if ss not in search_manifests:
                    print "INFO: %s has a support search, %s, \
                    not in local repo. Verify name of search provided \
                    in Enterprise Security Content Updates" % (
                        story_name, ss)
                    continue

                if search_manifests[ss]['search_type'] != 'support':
                    errors = True
                    print "ERROR: \"%s\" mislabeled \"%s\" \
                        as a support search" % (
                        story_name, ss)

    print "%d story manifests checked" % len(story_manifests)
    print "%d search manifests checked" % len(search_manifests)

    if errors:
        sys.exit("Errors found")
    else:
        print "No errors found"


if __name__ == "__main__":
    # grab arguments
    parser = argparse.ArgumentParser(description="validates security content manifests", epilog="""
        Validates security manifest for correctness, adhering to spec and other common items.""")
    parser.add_argument("-p", "--path", required=True, help="path to security-security content repo")

    # parse them
    args = parser.parse_args()
    MANIFEST_DIRECTORY = args.path
    main()<|MERGE_RESOLUTION|>--- conflicted
+++ resolved
@@ -10,15 +10,6 @@
 from os import path
 
 # HIGH Level Fields
-<<<<<<< HEAD
-=======
-
-MANIFEST_DIRECTORY = str(environ["CIRCLE_WORKING_DIRECTORY"] +
-                         "/security-content")
-
-print MANIFEST_DIRECTORY
-
->>>>>>> 57085a0c
 STORY_CATEGORIES = [
     "Abuse", "Adversary Tactics", "Best Practices",
     "Cloud Security", "Malware", "Vulnerability"
