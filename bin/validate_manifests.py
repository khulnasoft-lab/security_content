#!/usr/bin/python
'''
Take the manifest files and build files for Enterprise Security
'''
import glob
from os import path, environ
import json
import jsonschema
import sys

# HIGH Level Fields

MANIFEST_DIRECTORY = str(environ["CIRCLE_WORKING_DIRECTORY"] +
                         "/security-content")

print MANIFEST_DIRECTORY

STORY_CATEGORIES = [
    "Abuse", "Adversary Tactics", "Best Practices",
    "Cloud Security", "Malware", "Vulnerability"
]

VALID_SEARCH_TYPES = [
    "detection", "investigative", "contextual", "support"
]

VALID_DATA_MODELS = [
    "Alerts",
    "Application_State",
    "Authentication",
    "Certificates",
    "Change_Analysis",
    "Change",
<<<<<<< HEAD
=======
    "Malware",
>>>>>>> 57085a0c
    "Email",
    "Identity_Management",
    "Network_Resolution",
    "Network_Traffic",
    "Vulnerabilities",
    "Web",
    "Network_Sessions",
    "Updates",
    "Risk",
    "Endpoint"]

RISK_OBJECCT_TYPE = [
    "system", "user", "other"
]

PROVIDING_TECHNOLOGIES = [
    "Apache", "Bro", "Microsoft Windows", "Linux", "macOS",
    "Netbackup", "Splunk Enterprise", "Splunk Enterprise Security",
    "Splunk Stream", "Active Directory", "Bluecoat",
    "Carbon Black Response", "Carbon Black Protect", "CrowdStrike Falcon",
    "Microsoft Exchange", "Nessus", "Palo Alto Firewall", "Qualys",
    "Sysmon", "Tanium", "Ziften", "AWS", "OSquery"
]

KILL_CHAIN_PHASES = [
    "Reconnaissance", "Weaponization", "Delivery", "Exploitation",
    "Installation", "Command and Control", "Actions on Objectives"
]

CIS_CONTROLS = [
    "CIS 1", "CIS 2", "CIS 3", "CIS 4", "CIS 5", "CIS 6", "CIS 7", "CIS 8",
    "CIS 9", "CIS 10", "CIS 11", "CIS 12", "CIS 13", "CIS 14", "CIS 15",
    "CIS 16", "CIS 17", "CIS 18", "CIS 19", "CIS 20"
]

NIST_FIELDS = [
    "ID.AM", "ID.RA", "PR.DS", "PR.IP", "PR.AC", "PR.PT", "PR.AT", "PR.MA",
    "DE.CM", "DE.DP", "DE.AE", "RS.MI", "RS.AN", "RS.RP", "RS.IM", "RS.CO",
    "RC.IM", "RC.CO"
]

MITRE_ATTACK_FIELDS = [
    "Persistence",
    "Privilege Escalation",
    "Defense Evasion",
    "Credential Access",
    "Discovery",
    "Lateral Movement",
    "Authentication Package",
    "Execution",
    "Collection",
    "Exfiltration",
    "Command and Control",
    "Accessibility Features",
    "Account Discovery",
    "AppInit DLLs",
    "Application Deployment Software",
    "Application Shimming",
    "Application Window Discovery",
    "Audio Capture",
    "Automated Collection",
    "Automated Exfiltration",
    "Basic Input/Output System",
    "Binary Padding",
    "Bootkit",
    "Brute Force",
    "Bypass User Account Control",
    "Change Default File Association",
    "Clipboard Data",
    "Code Signing",
    "Command-Line Interface",
    "Commonly Used Port",
    "Communication Through Removable Media",
    "Component Firmware",
    "Component Object Model Hijacking",
    "Connection Proxy",
    "Credential Dumping",
    "Credential Manipulation",
    "Credentials in Files",
    "Custom Command and Control Protocol",
    "Custom Cryptographic Protocol",
    "DLL Injection",
    "DLL Search Order Hijacking",
    "DLL Side-Loading",
    "Data Compressed",
    "Data Encrypted",
    "Data Obfuscation",
    "Data Staged",
    "Data Transfer Size Limits",
    "Data from Local System",
    "Data from Network Shared Drive",
    "Data from Removable Media",
    "Disabling Security Tools",
    "Email Collection",
    "Execution through API",
    "Exfiltration Over Alternative Protocol",
    "Exfiltration Over Command and Control Channel",
    "Exfiltration Over Other Network Medium",
    "Exfiltration Over Physical Medium",
    "Exploitation of Vulnerability",
    "Fallback Channels",
    "File Deletion",
    "File System Logical Offsets",
    "File System Permissions Weakness",
    "File and Directory Discovery",
    "Graphical User Interface",
    "Hypervisor",
    "Indicator Blocking",
    "Indicator Removal from Tools",
    "Indicator Removal on Host",
    "Input Capture",
    "InstallUtil",
    "Legitimate Credentials",
    "Local Network Configuration Discovery",
    "Local Network Connections Discovery",
    "Local Port Monitor",
    "Logon Scripts",
    "MSBuild",
    "Masquerading",
    "Modify Existing Service",
    "Modify Registry",
    "Multi-Stage Channels",
    "Multiband Communication",
    "Multilayer Encryption",
    "NTFS Extended Attributes",
    "Network Service Scanning",
    "Network Share Connection Removal",
    "Network Sniffing",
    "New Service",
    "Obfuscated Files or Information",
    "Pass the Hash",
    "Pass the Ticket",
    "Path Interception",
    "Peripheral Device Discovery",
    "Permission Groups Discovery",
    "PowerShell",
    "Process Discovery",
    "Process Hollowing",
    "Query Registry",
    "Redundant Access",
    "Registry Run Keys / Start Folder",
    "Regsvcs/Regasm",
    "Regsvr32",
    "Remote Desktop Protocol",
    "Create Account",
    "Remote File Copy",
    "Remote Services",
    "Remote System Discovery",
    "Replication Through Removable Media",
    "Rootkit",
    "Rundll32",
    "Scheduled Task",
    "Scheduled Transfer",
    "Screen Capture",
    "Scripting",
    "Security Software Discovery",
    "Security Support Provider",
    "Service Execution",
    "Service Registry Permissions Weakness",
    "Shared Webroot",
    "Shortcut Modification",
    "Software Packing",
    "Standard Application Layer Protocol",
    "Standard Cryptographic Protocol",
    "Standard Non-Application Layer Protocol",
    "System Information Discovery",
    "System Owner/User Discovery",
    "System Service Discovery",
    "System Time Discovery",
    "Taint Shared Content",
    "Third-party Software",
    "Timestomp",
    "Two-Factor Authentication Interception",
    "Uncommonly Used Port",
    "Video Capture",
    "Valid Accounts",
    "Web Service",
    "Web Shell",
    "Windows Admin Shares",
    "Windows Management Instrumentation Event Subscription",
    "Windows Management Instrumentation",
    "Windows Remote Management",
    "Winlogon Helper DLL",
    "Initial Access",
    "Exploitation for Privilege Escalation"]

ALL_UUIDS = []


def validate_search_manifest(search):
    '''Confirmsearch has the required fields for savedsearches.conf'''
    errors = []
    if search['search_id'] == '':
        errors.append('ERROR: Blank Search ID')

    if search['search_id'] in ALL_UUIDS:
        errors.append('ERROR: Duplicate UUID found: %s' % search['search_id'])
    else:
        ALL_UUIDS.append(search['search_id'])

    if search['search_name'].endswith(" "):
        errors.append(
            "ERROR: Search name has trailing spaces: '%s'" %
            search['search_name'])

    if search['search_type'] not in VALID_SEARCH_TYPES:
        errors.append("ERROR: Invalid search type: %s" % search['search_type'])

    if 'mappings' in search:
        if 'kill_chain_phases' in search['mappings']:
            for kill_chain in search['mappings']['kill_chain_phases']:
                if kill_chain not in KILL_CHAIN_PHASES:
                    errors.append(
                        'ERROR: Invalid kill chain phase: %s' %
                        kill_chain)

        if 'cis20' in search['mappings']:
            for cis in search['mappings']['cis20']:
                if cis not in CIS_CONTROLS:
                    errors.append('ERROR: Invalid CIS field: %s' % cis)

        if 'mitre_attack' in search['mappings']:
            for attack in search['mappings']['mitre_attack']:
                if attack not in MITRE_ATTACK_FIELDS:
                    errors.append('ERROR: Invalid ATT&CK label %s' % attack)

        if 'nist' in search['mappings']:
            for nist in search['mappings']['nist']:
                if nist not in NIST_FIELDS:
                    errors.append('ERROR: Invalid nist label %s' % nist)

    if 'data_models' in search['data_metadata']:
        for data_model in search['data_metadata']['data_models']:
            if data_model not in VALID_DATA_MODELS:
                errors.append('ERROR: Invalid data model: %s' % data_model)

            if data_model not in search['search']:
                errors.append(
                    'WARNING: Data model listed but is not in search: %s' %
                    data_model)

    if 'providing_technologies' in search['data_metadata']:
        for providing_technology in \
                search['data_metadata']['providing_technologies']:
            if providing_technology not in PROVIDING_TECHNOLOGIES:
                errors.append(
                    'ERRORS: Unknown product in providing technologies: %s' %
                    providing_technology)

    if search['search_type'] == 'detection':
        try:
            if search['correlation_rule']['risk']:
                for risk_object_type in \
                        search['correlation_rule']['risk']['risk_object_type']:
                    if risk_object_type not in RISK_OBJECCT_TYPE:
                        errors.append(
                            'ERRORS: Unknown risk object type, must be system, \
                                    user, or other got: %s' %
                            risk_object_type)
        except BaseException:
            errors.append('WARNING: correlation_rule is missing risk object')

    if 'providing_technologies' in search['data_metadata']:
        for providing_technology in \
                search['data_metadata']['providing_technologies']:
            if providing_technology not in PROVIDING_TECHNOLOGIES:
                errors.append(
                    'ERRORS: Unknown product in providing technologies: %s' %
                    providing_technology)
    # Check to see if datamodel or tstats is in the search.  If so, make sure
    # data_models is defined
    if '| tstats' in search['search'] or 'datamodel' in search['search']:
        if 'data_models' not in search['data_metadata']:
            errors.append(
                "The search uses a data model but 'data_models' \
                        field is not set")

        if 'data_models' in search and not \
                search['data_metadata']['data_models']:
            errors.append(
                "The search uses a data model but 'data_models' is empty")

    if 'sourcetype' in search['search']:
        if 'data_sourcetypes' not in search['data_metadata']:
            errors.append(
                "The search specifies a sourcetype but 'data_sourcetypes' \
                        field is not set")

        if 'data_sourcetypes' in search and not \
                search['data_metadata']['data_sourcetypes']:
            errors.append(
                "The search specifies a sourcetype but \
                        'data_sourcetypes' is empty")

    try:
        search['search_description'].encode('ascii')
    except UnicodeEncodeError:
        errors.append("search_description not ascii")

    if 'how_to_implement' in search:
        try:
            search['how_to_implement'].encode('ascii')
        except UnicodeEncodeError:
            errors.append("how_to_implement not ascii")

    if 'eli5' in search:
        try:
            search['eli5'].encode('ascii')
        except UnicodeEncodeError:
            errors.append("eli5 not ascii")

    if 'known_false_positives' in search:
        try:
            search['known_false_positives'].encode('ascii')
        except UnicodeEncodeError:
            errors.append("known_false_positives not ascii")

    if 'correlation_rule' in search and 'notable' in \
            search['correlation_rule']:
        try:
            search['correlation_rule']['notable']['rule_title'].encode('ascii')
        except UnicodeEncodeError:
            errors.append("rule_title not ascii")

        try:
            search['correlation_rule']['notable']['rule_description'].encode(
                'ascii')
        except UnicodeEncodeError:
            errors.append("rule_description not ascii")

    return errors


def validate_story_manifest(story):
    ''' Validate that the analytic story manifest is in the proper format '''
    errors = []

    if story['id'] == '':
        errors.append('ERROR: Blank Content ID')

    if story['id'] in ALL_UUIDS:
        errors.append('ERROR: Duplicate UUID found: %s' % story['id'])
    else:
        ALL_UUIDS.append(story['id'])

    try:
        story['description'].encode('ascii')
    except UnicodeEncodeError:
        errors.append("description not ascii")

    try:
        story['narrative'].encode('ascii')
    except UnicodeEncodeError:
        errors.append("narrative not ascii")

    if story['category'] not in STORY_CATEGORIES:
        errors.append('ERROR: Invalid category found: %s' % story['category'])
    return errors


def main():
    ''' Open manifest file, validate required fields '''

    errors = False
    story_manifests = {}
    story_schema_file = path.join(
        path.expanduser(MANIFEST_DIRECTORY),
        'spec/analytic_story.json.spec')
    story_schema = json.loads(open(story_schema_file, 'rb').read())
    story_manifest_files = path.join(path.expanduser(MANIFEST_DIRECTORY),
                                     "*/stories/*.json")
    for story_manifest_file in glob.glob(story_manifest_files):
        try:
            story_manifest_data = json.loads(
                open(story_manifest_file, 'r').read())
        except Exception as e:
            print "Error reading %s" % story_manifest_file
            errors = True
            continue

        try:
            jsonschema.validate(story_manifest_data, story_schema)
        except jsonschema.exceptions.ValidationError as json_ve:
            print story_manifest_file
            print json_ve.message
            errors = True
            continue

        story_errors = validate_story_manifest(story_manifest_data)
        if story_errors:
            errors = True
            for err in story_errors:
                print path.basename(story_manifest_file)
                print "\t%s" % err

        story_manifests[story_manifest_data['name']] = story_manifest_data

    detection_search_schema_file = path.join(
        path.expanduser(MANIFEST_DIRECTORY), 'spec/detection_search.json.spec')
    detection_search_schema = json.loads(
        open(detection_search_schema_file, 'rb').read())
    contextual_search_schema_file = path.join(
        path.expanduser(MANIFEST_DIRECTORY),
        'spec/contextual_search.json.spec')
    contextual_search_schema = json.loads(
        open(contextual_search_schema_file, 'rb').read())
    investigative_search_schema_file = path.join(
        path.expanduser(MANIFEST_DIRECTORY),
        'spec/investigative_search.json.spec')
    investigative_search_schema = json.loads(
        open(investigative_search_schema_file, 'rb').read())
    support_search_schema_file = path.join(
        path.expanduser(MANIFEST_DIRECTORY), 'spec/support_search.json.spec')
    support_search_schema = json.loads(
        open(support_search_schema_file, 'rb').read())

    search_manifests = {}
    search_manifest_files = path.join(
        path.expanduser(MANIFEST_DIRECTORY), "*/searches/*.json")
    for search_manifest_file in glob.glob(search_manifest_files):
        try:
            search_manifest_data = json.loads(
                open(search_manifest_file, 'r').read())
        except Exception as e:
            errors = True
            print "Error reading %s" % search_manifest_file
            print e
            continue

        if 'status' in search_manifest_data and \
                search_manifest_data['status'] == 'development':
            continue

        if 'search_type' not in search_manifest_data:
            print "Error in %s, no search_type found" % search_manifest_file
            errors = True
            continue

        if search_manifest_data['search_type'] not in [
                'support', 'detection', 'contextual', 'investigative']:
            print "Error in %s, invalid search_type, %s, found" % (
                search_manifest_file, search_manifest_data)
            errors = True
            continue

        try:
            if search_manifest_data['search_type'] == 'detection':
                search_schema = detection_search_schema
            elif search_manifest_data['search_type'] == 'contextual':
                search_schema = contextual_search_schema
            elif search_manifest_data['search_type'] == 'investigative':
                search_schema = investigative_search_schema
            else:
                search_schema = support_search_schema

            jsonschema.validate(search_manifest_data, search_schema)
        except jsonschema.exceptions.ValidationError as json_ve:
            errors = True
            print search_manifest_file
            print json_ve.message
        except Exception as broad_exception:
            errors = True
            print search_manifest_file
            print broad_exception

        sm_errors = validate_search_manifest(search_manifest_data)
        if sm_errors:
            errors = True
            for err in sm_errors:
                print path.basename(search_manifest_file)
                print "\t%s" % err

        search_manifests[search_manifest_data['search_name']
                         ] = search_manifest_data

    for story_name, story_data in story_manifests.iteritems():
        if 'detection_searches' in story_data['searches']:
            for ds in story_data['searches']['detection_searches']:
                if ds not in search_manifests:
                    print "INFO: %s has a detection search, \
                        %s, not in local repo. Verify name of search provided \
                        in Enterprise Security Content Updates" % (
                        story_name, ds)
                    continue

                if search_manifests[ds]['search_type'] != 'detection':
                    errors = True
                    print "ERROR: \"%s\" mislabeled \"%s\" \
                        as a detection search" % (
                        story_name, ds)

        if 'investigative_searches' in story_data['searches']:
            for invs in story_data['searches']['investigative_searches']:
                if invs not in search_manifests:
                    print "INFO: %s has an investigative search, \
                    %s, not in local repo. \
                    Verify name of search provided in \
                    Enterprise Security Content Updates" % (
                        story_name, invs)
                    continue

                if search_manifests[invs]['search_type'] != 'investigative':
                    errors = True
                    print "ERROR: \"%s\" mislabeled \"%s\" \
                            as a investigative search" % (
                        story_name, invs)

        if 'contextual_searches' in story_data['searches']:
            for cs in story_data['searches']['contextual_searches']:
                if cs not in search_manifests:
                    print "INFO: %s has a contextual search, \
                        %s, not in local repo. Verify name of search provided \
                        in Enterprise Security Content Updates" \
                        % (story_name, cs)
                    continue

                if search_manifests[cs]['search_type'] != 'contextual':
                    errors = True
                    print "ERROR: \"%s\" mislabeled \"%s\" \
                           as a contextual search" % (
                        story_name, cs)

        if 'support_searches' in story_data['searches']:
            for ss in story_data['searches']['support_searches']:
                if ss not in search_manifests:
                    print "INFO: %s has a support search, %s, \
                    not in local repo. Verify name of search provided \
                    in Enterprise Security Content Updates" % (
                        story_name, ss)
                    continue

                if search_manifests[ss]['search_type'] != 'support':
                    errors = True
                    print "ERROR: \"%s\" mislabeled \"%s\" \
                        as a support search" % (
                        story_name, ss)

    print "%d story manifests checked" % len(story_manifests)
    print "%d search manifests checked" % len(search_manifests)

    if errors:
        sys.exit("Errors found")
    else:
        print "No errors found"


if __name__ == "__main__":
    main()<|MERGE_RESOLUTION|>--- conflicted
+++ resolved
@@ -31,10 +31,7 @@
     "Certificates",
     "Change_Analysis",
     "Change",
-<<<<<<< HEAD
-=======
     "Malware",
->>>>>>> 57085a0c
     "Email",
     "Identity_Management",
     "Network_Resolution",
