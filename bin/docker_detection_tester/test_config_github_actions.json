--- conflicted
+++ resolved
@@ -1,123 +1,4 @@
 {
-<<<<<<< HEAD
-  "apps": {
-      "PALO_ALTO_NETWORKS_ADD_ON_FOR_SPLUNK": {
-          "app_number": 2757,
-          "app_version": "7.1.0",
-          "http_path": "https://attack-range-appbinaries.s3.us-west-2.amazonaws.com/palo-alto-networks-add-on-for-splunk_710.tgz"
-      },
-      "ADD_ON_FOR_LINUX_SYSMON": {
-          "app_number": 6176,
-          "app_version": "1.0.4",
-          "http_path": "https://attack-range-appbinaries.s3.us-west-2.amazonaws.com/Latest/add-on-for-linux-sysmon_104.tgz"
-      },
-      "PYTHON_FOR_SCIENTIFIC_COMPUTING_FOR_LINUX_64_BIT": {
-          "app_number": 2882,
-          "app_version": "3.0.2",
-          "http_path": "https://attack-range-appbinaries.s3.us-west-2.amazonaws.com/Latest/python-for-scientific-computing-for-linux-64-bit_302.tgz"
-      },
-      "SPLUNK_ADD_ON_FOR_AMAZON_KINESIS_FIREHOSE": {
-          "app_number": 3719,
-          "app_version": "1.3.2",
-          "http_path": "https://attack-range-appbinaries.s3.us-west-2.amazonaws.com/Latest/splunk-add-on-for-amazon-kinesis-firehose_132.tgz"
-      },
-      "SPLUNK_ADD_ON_FOR_MICROSOFT_OFFICE_365": {
-          "app_number": 4055,
-          "app_version": "2.2.0",
-          "http_path": "https://attack-range-appbinaries.s3.us-west-2.amazonaws.com/Latest/splunk-add-on-for-microsoft-office-365_220.tgz"
-      },
-      "SPLUNK_ADD_ON_FOR_MICROSOFT_WINDOWS": {
-          "app_number": 742,
-          "app_version": "8.4.0",
-          "http_path": "https://attack-range-appbinaries.s3.us-west-2.amazonaws.com/Latest/splunk-add-on-for-microsoft-windows_840.tgz"
-      },
-      "SPLUNK_ADD_ON_FOR_NGINX": {
-          "app_number": 3258,
-          "app_version": "3.1.0",
-          "http_path": "https://attack-range-appbinaries.s3.us-west-2.amazonaws.com/Latest/splunk-add-on-for-nginx_310.tgz"
-      },
-      "SPLUNK_ADD_ON_FOR_STREAM_FORWARDERS": {
-          "app_number": 5238,
-          "app_version": "8.0.1",
-          "http_path": "https://attack-range-appbinaries.s3.us-west-2.amazonaws.com/Latest/splunk-add-on-for-stream-forwarders_801.tgz"
-      },
-      "SPLUNK_ADD_ON_FOR_STREAM_WIRE_DATA": {
-          "app_number": 5234,
-          "app_version": "8.0.1",
-          "http_path": "https://attack-range-appbinaries.s3.us-west-2.amazonaws.com/Latest/splunk-add-on-for-stream-wire-data_801.tgz"
-      },
-      "SPLUNK_ADD_ON_FOR_SYSMON": {
-          "app_number": 5709,
-          "app_version": "2.0.0",
-          "http_path": "https://attack-range-appbinaries.s3.us-west-2.amazonaws.com/Latest/splunk-add-on-for-sysmon_200.tgz"
-      },
-      "SPLUNK_ADD_ON_FOR_UNIX_AND_LINUX": {
-          "app_number": 833,
-          "app_version": "8.4.0",
-          "http_path": "https://attack-range-appbinaries.s3.us-west-2.amazonaws.com/Latest/splunk-add-on-for-unix-and-linux_840.tgz"
-      },
-      "SPLUNK_APP_FOR_STREAM": {
-          "app_number": 1809,
-          "app_version": "8.0.1",
-          "http_path": "https://attack-range-appbinaries.s3.us-west-2.amazonaws.com/Latest/splunk-app-for-stream_801.tgz"
-      },
-      "SPLUNK_COMMON_INFORMATION_MODEL": {
-          "app_number": 1621,
-          "app_version": "5.0.0",
-          "http_path": "https://attack-range-appbinaries.s3.us-west-2.amazonaws.com/Latest/splunk-common-information-model-cim_500.tgz"
-      },
-      "SPLUNK_ES_CONTENT_UPDATE": {
-          "app_number": 3449,
-          "app_version": null,
-          "local_path": null
-      },
-      "SPLUNK_MACHINE_LEARNING_TOOLKIT": {
-          "app_number": 2890,
-          "app_version": "5.3.1",
-          "http_path": "https://attack-range-appbinaries.s3.us-west-2.amazonaws.com/Latest/splunk-machine-learning-toolkit_531.tgz"
-      },
-      "SPLUNK_TA_FOR_ZEEK": {
-          "app_number": 5466,
-          "app_version": "1.0.5",
-          "http_path": "https://attack-range-appbinaries.s3.us-west-2.amazonaws.com/Latest/ta-for-zeek_105.tgz"
-      },
-      "URL_TOOLBOX": {
-          "app_number": 2734,
-          "app_version": "1.9.2",
-          "http_path": "https://attack-range-appbinaries.s3.us-west-2.amazonaws.com/Latest/url-toolbox_192.tgz"
-      }
-  },
-  "branch": "BRANCH_DOES_NOT_EXIST_USE_CLI_ARGUMENT",
-  "commit_hash": null,
-  "container_tag": "latest",
-  "detections_list": null,
-  "folders": [
-      "endpoint",
-      "cloud",
-      "network",
-      "web", 
-      "application"
-  ],
-  "interactive": false,
-  "local_base_container_name": "splunk_test_%d",
-  "mock": false,
-  "mode": "changes",
-  "no_interactive_failure": true,
-  "num_containers": 10,
-  "persist_security_content": false,
-  "pr_number": null,
-  "reuse_image": true,
-  "show_splunk_app_password": false,
-  "splunk_app_password": null,
-  "splunk_container_apps_directory": "/opt/splunk/etc/apps",
-  "splunkbase_password": null,
-  "splunkbase_username": null,
-  "types": [
-      "Anomaly",
-      "Hunting",
-      "TTP"
-  ]
-=======
     "apps": {
         "ADD_ON_FOR_LINUX_SYSMON": {
             "app_number": 6176,
@@ -235,5 +116,4 @@
         "Hunting",
         "TTP"
     ]
->>>>>>> 6fc1b953
 }