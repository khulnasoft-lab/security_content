{
  "apps": {
<<<<<<< HEAD
      "Splunk Add-on for CrowdStrike FDR": {
        "app_number": 5579,
        "app_version": "1.2.0",
        "http_path": "https://attack-range-appbinaries.s3.us-west-2.amazonaws.com/Latest/splunk-add-on-for-crowdstrike-fdr_120.tgz"
      },
      "ADD_ON_FOR_LINUX_SYSMON": {
        "app_number": 6176,
        "app_version": "1.0.4",
        "http_path": "https://attack-range-appbinaries.s3.us-west-2.amazonaws.com/Latest/add-on-for-linux-sysmon_104.tgz"
      },
      "PALO_ALTO_NETWORKS_ADD_ON_FOR_SPLUNK": {
        "app_number": 2757,
        "app_version": "7.1.0",
        "http_path": "https://attack-range-appbinaries.s3.us-west-2.amazonaws.com/palo-alto-networks-add-on-for-splunk_710.tgz"
      },
      "PYTHON_FOR_SCIENTIFIC_COMPUTING_FOR_LINUX_64_BIT": {
        "app_number": 2882,
        "app_version": "3.0.2",
        "http_path": "https://attack-range-appbinaries.s3.us-west-2.amazonaws.com/Latest/python-for-scientific-computing-for-linux-64-bit_302.tgz"
      },
      "SPLUNK_ADD_ON_FOR_AMAZON_KINESIS_FIREHOSE": {
        "app_number": 3719,
        "app_version": "1.3.2",
        "http_path": "https://attack-range-appbinaries.s3.us-west-2.amazonaws.com/Latest/splunk-add-on-for-amazon-kinesis-firehose_132.tgz"
      },
      "SPLUNK_ADD_ON_FOR_MICROSOFT_OFFICE_365": {
        "app_number": 4055,
        "app_version": "4.0.0",
        "http_path": "https://attack-range-appbinaries.s3.us-west-2.amazonaws.com/Latest/splunk-add-on-for-microsoft-office-365_400.tgz"
      },
      "SPLUNK_ADD_ON_FOR_MICROSOFT_WINDOWS": {
        "app_number": 742,
        "app_version": "8.5.0",
        "http_path": "https://attack-range-appbinaries.s3.us-west-2.amazonaws.com/Latest/splunk-add-on-for-microsoft-windows_850.tgz"
      },
      "SPLUNK_ADD_ON_FOR_NGINX": {
        "app_number": 3258,
        "app_version": "3.1.0",
        "http_path": "https://attack-range-appbinaries.s3.us-west-2.amazonaws.com/Latest/splunk-add-on-for-nginx_310.tgz"
      },
      "SPLUNK_ADD_ON_FOR_STREAM_FORWARDERS": {
        "app_number": 5238,
        "app_version": "8.1.0",
        "http_path": "https://attack-range-appbinaries.s3.us-west-2.amazonaws.com/Latest/splunk-add-on-for-stream-forwarders_810.tgz"
      },
      "SPLUNK_ADD_ON_FOR_STREAM_WIRE_DATA": {
        "app_number": 5234,
        "app_version": "8.1.0",
        "http_path": "https://attack-range-appbinaries.s3.us-west-2.amazonaws.com/Latest/splunk-add-on-for-stream-wire-data_810.tgz"
      },
      "SPLUNK_ADD_ON_FOR_SYSMON": {
        "app_number": 5709,
        "app_version": "3.0.0",
        "http_path": "https://attack-range-appbinaries.s3.us-west-2.amazonaws.com/Latest/splunk-add-on-for-sysmon_300.tgz"
      },
      "SPLUNK_ADD_ON_FOR_UNIX_AND_LINUX": {
        "app_number": 833,
        "app_version": "8.6.0",
        "http_path": "https://attack-range-appbinaries.s3.us-west-2.amazonaws.com/Latest/splunk-add-on-for-unix-and-linux_860.tgz"
      },
      "SPLUNK_APP_FOR_STREAM": {
        "app_number": 1809,
        "app_version": "8.1.0",
        "http_path": "https://attack-range-appbinaries.s3.us-west-2.amazonaws.com/Latest/splunk-app-for-stream_810.tgz"
      },
      "SPLUNK_TA_FIX_WINDOWS":{
        "app_number": 9999,
        "app_version": "1.0.0",
        "http_path": "https://attack-range-appbinaries.s3.us-west-2.amazonaws.com/Latest/Splunk_TA_fix_windows.tgz"
      },
      "SPLUNK_COMMON_INFORMATION_MODEL": {
        "app_number": 1621,
        "app_version": "5.0.1",
        "http_path": "https://attack-range-appbinaries.s3.us-west-2.amazonaws.com/Latest/splunk-common-information-model-cim_501.tgz"
      },
      "SPLUNK_ES_CONTENT_UPDATE": {
        "app_number": 3449,
        "app_version": null,
        "local_path": null
      },
      "SPLUNK_MACHINE_LEARNING_TOOLKIT": {
        "app_number": 2890,
        "app_version": "5.3.1",
        "http_path": "https://attack-range-appbinaries.s3.us-west-2.amazonaws.com/Latest/splunk-machine-learning-toolkit_531.tgz"
      },
      "SPLUNK_TA_FOR_ZEEK": {
        "app_number": 5466,
        "app_version": "1.0.5",
        "http_path": "https://attack-range-appbinaries.s3.us-west-2.amazonaws.com/Latest/ta-for-zeek_105.tgz"
      },
      "URL_TOOLBOX": {
        "app_number": 2734,
        "app_version": "1.9.2",
        "http_path": "https://attack-range-appbinaries.s3.us-west-2.amazonaws.com/Latest/url-toolbox_192.tgz"
      },
      "SPLUNK_ADD_ON_FOR_GOOGLE_CLOUD_PLATFORM": {
        "app_number": 3088,
        "app_version": "4.0.0",
        "http_path": "https://attack-range-appbinaries.s3.us-west-2.amazonaws.com/splunk-add-on-for-google-cloud-platform_400.tgz"
      },
      "SPLUNK_ADD_ON_FOR_GOOGLE_WORKSPACE": {
        "app_number": 3110,
        "app_version": "2.3.0",
        "http_path": "https://attack-range-appbinaries.s3.us-west-2.amazonaws.com/splunk-add-on-for-google-workspace_230.tgz"
=======
    "ADD_ON_FOR_LINUX_SYSMON": {
      "app_number": 6176,
      "app_version": "1.0.4",
      "http_path": "https://attack-range-appbinaries.s3.us-west-2.amazonaws.com/Latest/add-on-for-linux-sysmon_104.tgz"
>>>>>>> b9da8418
    },
    "PALO_ALTO_NETWORKS_ADD_ON_FOR_SPLUNK": {
      "app_number": 2757,
      "app_version": "8.0.1",
      "http_path": "https://attack-range-appbinaries.s3.us-west-2.amazonaws.com/Latest/palo-alto-networks-add-on-for-splunk_801.tgz"
    },
    "PYTHON_FOR_SCIENTIFIC_COMPUTING_FOR_LINUX_64_BIT": {
      "app_number": 2882,
      "app_version": "4.1.0",
      "http_path": "https://attack-range-appbinaries.s3.us-west-2.amazonaws.com/Latest/python-for-scientific-computing-for-linux-64-bit_410.tgz"
    },
    "SPLUNK_ADD_ON_FOR_AMAZON_KINESIS_FIREHOSE": {
      "app_number": 3719,
      "app_version": "1.3.2",
      "http_path": "https://attack-range-appbinaries.s3.us-west-2.amazonaws.com/Latest/splunk-add-on-for-amazon-kinesis-firehose_132.tgz"
    },
    "SPLUNK_ADD_ON_FOR_GOOGLE_CLOUD_PLATFORM": {
      "app_number": 3088,
      "app_version": "4.1.0",
      "http_path": "https://attack-range-appbinaries.s3.us-west-2.amazonaws.com/Latest/splunk-add-on-for-google-cloud-platform_410.tgz"
    },
    "SPLUNK_ADD_ON_FOR_GOOGLE_WORKSPACE": {
      "app_number": 3110,
      "app_version": "2.4.1",
      "http_path": "https://attack-range-appbinaries.s3.us-west-2.amazonaws.com/Latest/splunk-add-on-for-google-workspace_241.tgz"
    },
    "SPLUNK_ADD_ON_FOR_MICROSOFT_OFFICE_365": {
      "app_number": 4055,
      "app_version": "4.2.1",
      "http_path": "https://attack-range-appbinaries.s3.us-west-2.amazonaws.com/Latest/splunk-add-on-for-microsoft-office-365_421.tgz"
    },
    "SPLUNK_ADD_ON_FOR_MICROSOFT_WINDOWS": {
      "app_number": 742,
      "app_version": "8.5.0",
      "http_path": "https://attack-range-appbinaries.s3.us-west-2.amazonaws.com/Latest/splunk-add-on-for-microsoft-windows_850.tgz"
    },
    "SPLUNK_ADD_ON_FOR_NGINX": {
      "app_number": 3258,
      "app_version": "3.2.1",
      "http_path": "https://attack-range-appbinaries.s3.us-west-2.amazonaws.com/Latest/splunk-add-on-for-nginx_321.tgz"
    },
    "SPLUNK_ADD_ON_FOR_STREAM_FORWARDERS": {
      "app_number": 5238,
      "app_version": "8.1.0",
      "http_path": "https://attack-range-appbinaries.s3.us-west-2.amazonaws.com/Latest/splunk-add-on-for-stream-forwarders_810.tgz"
    },
    "SPLUNK_ADD_ON_FOR_STREAM_WIRE_DATA": {
      "app_number": 5234,
      "app_version": "8.1.0",
      "http_path": "https://attack-range-appbinaries.s3.us-west-2.amazonaws.com/Latest/splunk-add-on-for-stream-wire-data_810.tgz"
    },
    "SPLUNK_ADD_ON_FOR_SYSMON": {
      "app_number": 5709,
      "app_version": "3.1.0",
      "http_path": "https://attack-range-appbinaries.s3.us-west-2.amazonaws.com/Latest/splunk-add-on-for-sysmon_310.tgz"
    },
    "SPLUNK_ADD_ON_FOR_UNIX_AND_LINUX": {
      "app_number": 833,
      "app_version": "8.8.0",
      "http_path": "https://attack-range-appbinaries.s3.us-west-2.amazonaws.com/Latest/splunk-add-on-for-unix-and-linux_880.tgz"
    },
    "SPLUNK_APP_FOR_STREAM": {
      "app_number": 1809,
      "app_version": "8.1.0",
      "http_path": "https://attack-range-appbinaries.s3.us-west-2.amazonaws.com/Latest/splunk-app-for-stream_810.tgz"
    },
    "SPLUNK_COMMON_INFORMATION_MODEL": {
      "app_number": 1621,
      "app_version": "5.1.0",
      "http_path": "https://attack-range-appbinaries.s3.us-west-2.amazonaws.com/Latest/splunk-common-information-model-cim_510.tgz"
    },
    "SPLUNK_ES_CONTENT_UPDATE": {
      "app_number": 3449,
      "app_version": null,
      "local_path": null
    },
    "SPLUNK_MACHINE_LEARNING_TOOLKIT": {
      "app_number": 2890,
      "app_version": "5.4.0",
      "http_path": "https://attack-range-appbinaries.s3.us-west-2.amazonaws.com/Latest/splunk-machine-learning-toolkit_540.tgz"
    },
    "SPLUNK_TA_FIX_WINDOWS": {
      "app_number": 9999,
      "app_version": "1.0.0",
      "http_path": "https://attack-range-appbinaries.s3.us-west-2.amazonaws.com/Latest/Splunk_TA_fix_windows.tgz"
    },
    "SPLUNK_TA_FOR_IIS": {
      "app_number": 3185,
      "app_version": "1.2.0",
      "http_path": "https://attack-range-appbinaries.s3.us-west-2.amazonaws.com/Latest/splunk-add-on-for-microsoft-iis_120.tgz"
    },
    "SPLUNK_TA_FOR_ZEEK": {
      "app_number": 5466,
      "app_version": "1.0.5",
      "http_path": "https://attack-range-appbinaries.s3.us-west-2.amazonaws.com/Latest/ta-for-zeek_105.tgz"
    },
    "SPLUNK_TA_MICROSOFT_CLOUD_SERVICES": {
      "app_number": 3110,
      "app_version": "4.5.2",
      "http_path": "https://attack-range-appbinaries.s3.us-west-2.amazonaws.com/Latest/splunk-add-on-for-microsoft-cloud-services_452.tgz"
    },
    "Splunk Add-on for CrowdStrike FDR": {
      "app_number": 5579,
      "app_version": "1.3.0",
      "http_path": "https://attack-range-appbinaries.s3.us-west-2.amazonaws.com/Latest/splunk-add-on-for-crowdstrike-fdr_130.tgz"
    },
    "URL_TOOLBOX": {
      "app_number": 2734,
      "app_version": "1.9.2",
      "http_path": "https://attack-range-appbinaries.s3.us-west-2.amazonaws.com/Latest/url-toolbox_192.tgz"
    }
  },
  "branch": "BRANCH_DOES_NOT_EXIST_USE_CLI_ARGUMENT",
  "commit_hash": null,
  "container_tag": "latest",
  "detections_list": null,
  "folders": [
    "endpoint",
    "cloud",
    "network",
    "web",
    "application"
  ],
  "interactive": false,
  "local_base_container_name": "splunk_test_%d",
  "mock": false,
  "mode": "changes",
  "no_interactive_failure": true,
  "num_containers": 10,
  "persist_security_content": false,
  "pr_number": null,
  "reuse_image": true,
  "show_splunk_app_password": false,
  "splunk_app_password": null,
  "splunk_container_apps_directory": "/opt/splunk/etc/apps",
  "splunkbase_password": null,
  "splunkbase_username": null,
  "types": [
    "Anomaly",
    "Hunting",
    "TTP"
  ]
}<|MERGE_RESOLUTION|>--- conflicted
+++ resolved
@@ -1,6 +1,5 @@
 {
   "apps": {
-<<<<<<< HEAD
       "Splunk Add-on for CrowdStrike FDR": {
         "app_number": 5579,
         "app_version": "1.2.0",
@@ -105,12 +104,6 @@
         "app_number": 3110,
         "app_version": "2.3.0",
         "http_path": "https://attack-range-appbinaries.s3.us-west-2.amazonaws.com/splunk-add-on-for-google-workspace_230.tgz"
-=======
-    "ADD_ON_FOR_LINUX_SYSMON": {
-      "app_number": 6176,
-      "app_version": "1.0.4",
-      "http_path": "https://attack-range-appbinaries.s3.us-west-2.amazonaws.com/Latest/add-on-for-linux-sysmon_104.tgz"
->>>>>>> b9da8418
     },
     "PALO_ALTO_NETWORKS_ADD_ON_FOR_SPLUNK": {
       "app_number": 2757,
