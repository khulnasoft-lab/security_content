import argparse
import copy
import io
import json
import modules.jsonschema_errorprinter as jsonschema_errorprinter
import sys
from typing import Union


# If we want, we can easily add a description field to any of the objects here!
ES_APP_NAME = "SPLUNK_ES_CONTENT_UPDATE"
setup_schema = {
    "type": "object",
    "properties": {
        "branch": {"type": "string", "default": "develop"},
        "commit_hash": {"type": ["string", "null"], "default": None},
        "container_tag": {"type": "string", "default": "latest"},
        "no_interactive_failure": {"type": "boolean", "default": False},
        "interactive": {"type": "boolean", "default": False},
        "detections_list": {
            "type": ["array", "null"],
            "items": {"type": "string"},
            "default": None,
        },
        "apps": {
            "type": "object",
            "additionalProperties": False,
            "patternProperties": {
                "^.*$": {
                    "type": "object",
                    "additionalProperties": False,
                    "properties": {
                        "app_number": {"type": ["integer", "null"]},
                        "app_version": {"type": ["string", "null"]},
                        "local_path": {"type": ["string", "null"]},
                        "http_path": {"type": ["string", "null"]},
                    },
                    "anyOf": [
                        {"required": ["local_path"]},
                        {"required": ["http_path"]},
                        {"required": ["app_number", "app_version"]},
                    ],
                }
            },
            "default": {
                # The default apps below were taken from the attack_range loadout: https://github.com/splunk/attack_range/blob/develop/attack_range.conf.template
                "Splunk Add-on for CrowdStrike FDR": {
                    "app_number": 5579,
                    "app_version": "1.3.0",
                    "http_path": "https://attack-range-appbinaries.s3.us-west-2.amazonaws.com/Latest/splunk-add-on-for-crowdstrike-fdr_130.tgz",
                },
                "ADD_ON_FOR_LINUX_SYSMON": {
                    "app_number": 6176,
                    "app_version": "1.0.4",
                    "http_path": "https://attack-range-appbinaries.s3.us-west-2.amazonaws.com/Latest/add-on-for-linux-sysmon_104.tgz",
                },
                "SPLUNK_TA_FIX_WINDOWS": {
                    "app_number": 9999,
                    "app_version": "1.0.0",
                    "http_path": "https://attack-range-appbinaries.s3.us-west-2.amazonaws.com/Latest/Splunk_TA_fix_windows.tgz",
                },
                "SPLUNK_TA_FOR_IIS": {
                    "app_number": 3185,
                    "app_version": "1.2.0",
                    "http_path": "https://attack-range-appbinaries.s3.us-west-2.amazonaws.com/Latest/splunk-add-on-for-microsoft-iis_120.tgz",
                },
                ES_APP_NAME: {
                    "app_number": 3449,
                    "app_version": None,
                    "local_path": None,
                },
                "PALO_ALTO_NETWORKS_ADD_ON_FOR_SPLUNK": {
                    "app_number": 2757,
                    "app_version": "8.0.1",
                    "http_path": "https://attack-range-appbinaries.s3.us-west-2.amazonaws.com/Latest/palo-alto-networks-add-on-for-splunk_801.tgz",
                },
                "PYTHON_FOR_SCIENTIFIC_COMPUTING_FOR_LINUX_64_BIT": {
                    "app_number": 2882,
                    "app_version": "4.1.0",
                    "http_path": "https://attack-range-appbinaries.s3.us-west-2.amazonaws.com/Latest/python-for-scientific-computing-for-linux-64-bit_410.tgz",
                },
                "SPLUNK_ADD_ON_FOR_AMAZON_KINESIS_FIREHOSE": {
                    "app_number": 3719,
                    "app_version": "1.3.2",
                    "http_path": "https://attack-range-appbinaries.s3.us-west-2.amazonaws.com/Latest/splunk-add-on-for-amazon-kinesis-firehose_132.tgz",
                },
                "SPLUNK_ADD_ON_FOR_MICROSOFT_OFFICE_365": {
                    "app_number": 4055,
                    "app_version": "4.2.1",
                    "http_path": "https://attack-range-appbinaries.s3.us-west-2.amazonaws.com/Latest/splunk-add-on-for-microsoft-office-365_421.tgz",
                },
                "SPLUNK_ADD_ON_FOR_MICROSOFT_WINDOWS": {
                    "app_number": 742,
                    "app_version": "8.5.0",
                    "http_path": "https://attack-range-appbinaries.s3.us-west-2.amazonaws.com/Latest/splunk-add-on-for-microsoft-windows_850.tgz",
                },
                "SPLUNK_ADD_ON_FOR_NGINX": {
                    "app_number": 3258,
                    "app_version": "3.2.1",
                    "http_path": "https://attack-range-appbinaries.s3.us-west-2.amazonaws.com/Latest/splunk-add-on-for-nginx_321.tgz",
                },
                "SPLUNK_ADD_ON_FOR_STREAM_FORWARDERS": {
                    "app_number": 5238,
                    "app_version": "8.1.0",
                    "http_path": "https://attack-range-appbinaries.s3.us-west-2.amazonaws.com/Latest/splunk-add-on-for-stream-forwarders_810.tgz",
                },
                "SPLUNK_ADD_ON_FOR_STREAM_WIRE_DATA": {
                    "app_number": 5234,
                    "app_version": "8.1.0",
                    "http_path": "https://attack-range-appbinaries.s3.us-west-2.amazonaws.com/Latest/splunk-add-on-for-stream-wire-data_810.tgz",
                },
                "SPLUNK_ADD_ON_FOR_SYSMON": {
                    "app_number": 5709,
                    "app_version": "3.1.0",
                    "http_path": "https://attack-range-appbinaries.s3.us-west-2.amazonaws.com/Latest/splunk-add-on-for-sysmon_310.tgz",
                },
                "SPLUNK_ADD_ON_FOR_UNIX_AND_LINUX": {
                    "app_number": 833,
                    "app_version": "8.8.0",
                    "http_path": "https://attack-range-appbinaries.s3.us-west-2.amazonaws.com/Latest/splunk-add-on-for-unix-and-linux_880.tgz",
                },
                "SPLUNK_APP_FOR_STREAM": {
                    "app_number": 1809,
                    "app_version": "8.1.0",
                    "http_path": "https://attack-range-appbinaries.s3.us-west-2.amazonaws.com/Latest/splunk-app-for-stream_810.tgz",
                },
                "SPLUNK_COMMON_INFORMATION_MODEL": {
                    "app_number": 1621,
                    "app_version": "5.1.0",
                    "http_path": "https://attack-range-appbinaries.s3.us-west-2.amazonaws.com/Latest/splunk-common-information-model-cim_510.tgz",
                },
                "SPLUNK_MACHINE_LEARNING_TOOLKIT": {
                    "app_number": 2890,
                    "app_version": "5.4.0",
                    "http_path": "https://attack-range-appbinaries.s3.us-west-2.amazonaws.com/Latest/splunk-machine-learning-toolkit_540.tgz",
                },
                "SPLUNK_TA_FOR_ZEEK": {
                    "app_number": 5466,
                    "app_version": "1.0.5",
                    "http_path": "https://attack-range-appbinaries.s3.us-west-2.amazonaws.com/Latest/ta-for-zeek_105.tgz",
                },
                "URL_TOOLBOX": {
                    "app_number": 2734,
                    "app_version": "1.9.2",
<<<<<<< HEAD
                    "http_path": "https://attack-range-appbinaries.s3.us-west-2.amazonaws.com/Latest/url-toolbox_192.tgz"
                  },
                   "SPLUNK_TA_FIX_WINDOWS":{
                    "app_number": 9999,
                    "app_version": "1.0.0",
                    "http_path": "https://attack-range-appbinaries.s3.us-west-2.amazonaws.com/Latest/Splunk_TA_fix_windows.tgz"
                  },
                  "SPLUNK_TA_MICROSOFT_CLOUD_SERVICES": {
=======
                    "http_path": "https://attack-range-appbinaries.s3.us-west-2.amazonaws.com/Latest/url-toolbox_192.tgz",
                },
                "SPLUNK_TA_MICROSOFT_CLOUD_SERVICES": {
>>>>>>> b9da8418
                    "app_number": 3110,
                    "app_version": "4.5.2",
                    "http_path": "https://attack-range-appbinaries.s3.us-west-2.amazonaws.com/Latest/splunk-add-on-for-microsoft-cloud-services_452.tgz",
                },
                "SPLUNK_ADD_ON_FOR_GOOGLE_CLOUD_PLATFORM": {
                    "app_number": 3088,
                    "app_version": "4.1.0",
                    "http_path": "https://attack-range-appbinaries.s3.us-west-2.amazonaws.com/Latest/splunk-add-on-for-google-cloud-platform_410.tgz",
                },
                "SPLUNK_ADD_ON_FOR_GOOGLE_WORKSPACE": {
                    "app_number": 3110,
                    "app_version": "2.4.1",
                    "http_path": "https://attack-range-appbinaries.s3.us-west-2.amazonaws.com/Latest/splunk-add-on-for-google-workspace_241.tgz",
                },
            },
        },
        "mode": {
            "type": "string",
            "enum": ["changes", "selected", "all"],
            "default": "changes",
        },
        "num_containers": {"type": "integer", "minimum": 1, "default": 1},
        "persist_security_content": {"type": "boolean", "default": False},
        "pr_number": {"type": ["integer", "null"], "default": None},
        "reuse_image": {"type": "boolean", "default": True},
        "show_splunk_app_password": {"type": "boolean", "default": False},
        "splunkbase_username": {"type": ["string", "null"], "default": None},
        "splunkbase_password": {"type": ["string", "null"], "default": None},
        "splunk_app_password": {"type": ["string", "null"], "default": None},
        "splunk_container_apps_directory": {
            "type": "string",
            "default": "/opt/splunk/etc/apps",
        },
        "local_base_container_name": {"type": "string", "default": "splunk_test_%d"},
        "mock": {"type": "boolean", "default": False},
        "folders": {
            "type": "array",
            "items": {
                "type": "string",
                "enum": [
                    "endpoint",
                    "cloud",
                    "network",
                    "web",
                    "application",
                    "experimental",
                ],
            },
            "default": ["endpoint", "cloud", "network", "web", "application"],
        },
        "types": {
            "type": "array",
            "items": {"type": "string", "enum": ["Anomaly", "Hunting", "TTP"]},
            "default": ["Anomaly", "Hunting", "TTP"],
        },
    },
}


def validate_file(file: io.TextIOWrapper) -> tuple[Union[dict, None], dict]:
    try:
        settings = json.loads(file.read())
        return validate(settings)
    except Exception as e:
        raise (e)


def check_dependencies(
    settings: dict, skip_password_accessibility_check: bool = True
) -> bool:
    # Check complex mode dependencies
    error_free = True

    # Make sure that all the mode arguments are sane
    if settings["mode"] == "selected":
        # Make sure that exactly one of the following fields is populated

        if settings["detections_list"] == None:
            print(
                "Error - mode was 'selected' but no detections_list was supplied.",
                file=sys.stderr,
            )
            error_free = False

    if settings["mode"] != "selected" and settings["detections_list"] != None:
        print(
            "Error - mode was not 'selected' but detections_list was supplied.",
            file=sys.stderr,
        )
        error_free = False

    # Make sure that if we will be in an interactive mode, that either the user has provided the password or the password will be printed
    if skip_password_accessibility_check:
        pass
    elif (
        settings["interactive"] or not settings["no_interactive_failure"]
    ) and settings["show_splunk_app_password"] is False:
        print("\n\n******************************************************\n\n")
        if settings["splunk_app_password"] is not None:
            print(
                "Warning: You have chosen an interactive mode, set show_splunk_app_password False,\n"
                "and provided a password in the config file.  We will NOT print this password to\n"
                "stdout.  Look in the config file for this password.",
                file=sys.stderr,
            )
        else:
            print(
                "Warning: You have chosen an interactive mode, set show_splunk_app_password False,\n"
                "and DID NOT provide a password in the config file.  We have updated show_splunk_app_password\n"
                "to True for you.  Otherwise, interactive mode login would be impossible.",
                file=sys.stderr,
            )
            settings["show_splunk_app_password"] = True
        print("\n\n******************************************************\n\n")

    # Returns true if there are not errors
    return error_free


def validate_and_write(
    configuration: dict,
    output_file: Union[io.TextIOWrapper, None] = None,
    strip_credentials: bool = False,
    skip_password_accessibility_check: bool = True,
) -> tuple[Union[dict, None], dict]:
    closeFile = False
    if output_file is None:
        import datetime

        now = datetime.datetime.now()
        configname = now.strftime("%Y-%m-%dT%H:%M:%S%z") + "-test-run.json"
        output_file = open(configname, "w")
        closeFile = True

    if strip_credentials:
        configuration = copy.deepcopy(configuration)
        configuration["splunkbase_password"] = None
        configuration["splunkbase_username"] = None
        configuration["container_password"] = None
        configuration["show_splunk_app_password"] = True

    validated_json, setup_schema = validate(
        configuration, skip_password_accessibility_check
    )
    if validated_json == None:
        print("Error in the new settings! No output file written")
    else:
        print("Settings updated.  Writing results to: %s" % (output_file.name))
        try:
            output_file.write(json.dumps(validated_json, sort_keys=True, indent=4))
        except Exception as e:
            print(
                "Error writing settings to %s: [%s]" % (output_file.name, str(e)),
                file=sys.stderr,
            )
            sys.exit(1)
    if closeFile is True:
        output_file.close()

    return validated_json, setup_schema


def validate(
    configuration: dict, skip_password_accessibility_check: bool = True
) -> tuple[Union[dict, None], dict]:
    # v = jsonschema.Draft201909Validator(argument_schema)

    try:

        validation_errors, validated_json = jsonschema_errorprinter.check_json(
            configuration, setup_schema
        )

        if len(validation_errors) == 0:
            # check to make sure there were no complex errors
            no_complex_errors = check_dependencies(
                validated_json, skip_password_accessibility_check
            )
            if no_complex_errors:
                return validated_json, setup_schema
            else:
                print(
                    "Validation failed due to error(s) listed above.", file=sys.stderr
                )
                return None, setup_schema
        else:
            print(
                "[%d] failures detected during validation of the configuration!"
                % (len(validation_errors)),
                file=sys.stderr,
            )
            for error in validation_errors:
                print(error, end="\n\n", file=sys.stderr)
            return None, setup_schema

    except Exception as e:
        print(
            "There was an error validation the configuration: [%s]" % (str(e)),
            file=sys.stderr,
        )
        return None, setup_schema<|MERGE_RESOLUTION|>--- conflicted
+++ resolved
@@ -142,7 +142,6 @@
                 "URL_TOOLBOX": {
                     "app_number": 2734,
                     "app_version": "1.9.2",
-<<<<<<< HEAD
                     "http_path": "https://attack-range-appbinaries.s3.us-west-2.amazonaws.com/Latest/url-toolbox_192.tgz"
                   },
                    "SPLUNK_TA_FIX_WINDOWS":{
@@ -151,11 +150,6 @@
                     "http_path": "https://attack-range-appbinaries.s3.us-west-2.amazonaws.com/Latest/Splunk_TA_fix_windows.tgz"
                   },
                   "SPLUNK_TA_MICROSOFT_CLOUD_SERVICES": {
-=======
-                    "http_path": "https://attack-range-appbinaries.s3.us-west-2.amazonaws.com/Latest/url-toolbox_192.tgz",
-                },
-                "SPLUNK_TA_MICROSOFT_CLOUD_SERVICES": {
->>>>>>> b9da8418
                     "app_number": 3110,
                     "app_version": "4.5.2",
                     "http_path": "https://attack-range-appbinaries.s3.us-west-2.amazonaws.com/Latest/splunk-add-on-for-microsoft-cloud-services_452.tgz",
