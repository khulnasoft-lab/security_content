--- conflicted
+++ resolved
@@ -176,13 +176,7 @@
         if 'impact' in object['tags'] and 'confidence' in object['tags']:
             calculated_risk_score = int(((object['tags']['impact'])*(object['tags']['confidence']))/100)
             if calculated_risk_score != object['tags']['risk_score']:
-<<<<<<< HEAD
-                
-                errors.append('ERROR: risk_score not calulated correctly in {0} and it should be set as:: {1}'.format(object['name'], calculated_risk_score))
-=======
                 errors.append("ERROR: risk_score not calulated correctly and it should be set to %s for " % calculated_risk_score + object['name'])
->>>>>>> 193ea930
-
     return errors, uuids
 
 
