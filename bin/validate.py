#!/usr/bin/python

'''
Validates Manifest file under the security_content repo for correctness.
'''

import glob
import json
import jsonschema
import yaml
import sys
import argparse
import datetime
import string
import re
from pathlib import Path
from os import path, walk


def validate_schema(REPO_PATH, detection_type, objects, verbose):
    #Default regex does NOT match ssa___*.yml files: "^(?!ssa___).*\.yml$"
    #The following search will match ssa___*.yml files: "^ssa___.*\.yml$"
    if detection_type.startswith("ba_"):
        filename_regex = "^ssa___.*\.yml$"
    else:
        filename_regex = "^(?!ssa___).*\.yml$"
        
    

    error = False
    errors = []

    schema_file = path.join(path.expanduser(REPO_PATH), 'spec/' + detection_type + '.spec.json')
    #remove the prefix if the detection type starts with ba_ so we can
    #get the files from the proper folders and proceed correctly
    if detection_type.startswith("ba_"):
        detection_type = detection_type[3:]

    try:
        schema = json.loads(open(schema_file, 'rb').read())
    except IOError:
        print("ERROR: reading schema file {0}".format(schema_file))

    manifest_files = []
    for root, dirs, files in walk(REPO_PATH + "/" + detection_type):
        for file in files:
            if re.search(filename_regex, path.basename(file)) is not None:
                manifest_files.append((path.join(root, file)))
    for manifest_file in manifest_files:
        if verbose:
            print("processing manifest {0}".format(manifest_file))

        with open(manifest_file, 'r') as stream:
            try:
                object = list(yaml.safe_load_all(stream))[0]
            except yaml.YAMLError as exc:
                print(exc)
                print("Error reading {0}".format(manifest_file))
                errors.append("ERROR: Error reading {0}".format(manifest_file))
                error = True
                continue

        validator = jsonschema.Draft7Validator(schema, format_checker=jsonschema.FormatChecker())
        for schema_error in validator.iter_errors(object):
            errors.append("ERROR: {0} at:\n\t{1}".format(json.dumps(schema_error.message), manifest_file))
            error = True

        if detection_type in objects:
            objects[detection_type].append(object)
        else:
            arr = []
            arr.append(object)
            objects[detection_type] = arr
    print("***END OF VALIDATE SCHEMA ***")
    return objects, error, errors


def validate_objects(REPO_PATH, objects, verbose):

    # uuids
    uuids = []
    errors = []

    for lookup in objects['lookups']:
        errors = errors + validate_lookups_content(REPO_PATH, "lookups/%s", lookup)

    objects_array = objects['stories'] + objects['detections'] 
    for object in objects_array:
        validation_errors, uuids = validate_standard_fields(object, uuids)
        errors = errors + validation_errors

    for object in objects['detections']:
        if not 'Splunk Behavioral Analytics' in object['tags']['product']:
            errors = errors + validate_detection_search(object, objects['macros'])
            errors = errors + validate_fields(object)

    for object in objects['tests']:
        errors = errors + validate_tests(REPO_PATH, object)

    return errors


def validate_fields(object):
    errors = []

    if object['type'] not in ['TTP', 'Anomaly', 'Hunting', 'Baseline', 'Investigation', 'Correlation']:
        errors.append('ERROR: invalid type [TTP, Anomaly, Hunting, Baseline, Investigation, Correlation] for object: %s' % object['name'])

    if 'tags' in object:

        # check if required_fields is present
        if 'required_fields' not in object['tags']:
            errors.append("ERROR: a `required_fields` tag is required for object: %s" % object['name'])

        if 'security_domain' not in object['tags']:
            errors.append("ERROR: a `security_domain` tag is required for object: %s" % object['name'])

        if object['type'] == 'streaming' and 'risk_severity' not in object['tags']:
            errors.append("ERROR: a `risk_severity` tag is required for object: %s" % object['name'])

        if 'product' in object['tags']: 
            if (not 'Splunk Behavioral Analytics' in object['tags']['product']) and len(str('ESCU - ' + str(object['name']) + ' - Rule')) > 81:
<<<<<<< HEAD
                errors.append("ERROR: 'ESCU - <search_name> - Rule' is longer than 81 characters: %s" % (object['name']))
=======
                errors.append('ERROR: 'ESCU - ' + <search_name> + ' - Rule' is longer than 81 characters: %s' % (object['name']))
>>>>>>> 461a258f

    return errors


def validate_standard_fields(object, uuids):

    errors = []

    if object['id'] == '':
        errors.append('ERROR: Blank ID for object: %s' % object['name'])

    if object['id'] in uuids:
        errors.append('ERROR: Duplicate UUID found for object: %s' % object['name'])
    else:
        uuids.append(object['id'])
            

    # if object['name'].endswith(" "):
    #     errors.append(
    #         "ERROR: name has trailing spaces: '%s'" %
    #         object['name'])

    invalidChars = set(string.punctuation.replace("-", ""))
    if any(char in invalidChars for char in object['name']):
        errors.append('ERROR: No special characters allowed in name for object: %s ' % object['name'])

    try:
        object['description'].encode('ascii')
    except UnicodeEncodeError:
        errors.append("ERROR: description not ascii for object: %s" % object['name'])

    if 'how_to_implement' in object:
        try:
            object['how_to_implement'].encode('ascii')
        except UnicodeEncodeError:
            errors.append('ERROR: how_to_implement not ascii for object: %s' % object['name'])

    try:
        datetime.datetime.strptime(object['date'], '%Y-%m-%d')
    except ValueError:
        errors.append("ERROR: Incorrect date format, should be YYYY-MM-DD for object: %s" % object['name'])

    # logic for handling risk related tags which are a triple of k/v pairs
    # risk_object, risk_object_type and risk_score
    # the first two fields risk_object, and risk_object_type are an enum of fixed values
    # defined by ESCU risk scoring

    if 'tags' in object:
        # check product tag is present in all objects
        if 'product' not in object['tags']:
            errors.append("ERROR: a `product` tag is required for object: %s" % object['name'])

        for k,v in object['tags'].items():

            if k == 'impact':
                if not isinstance(v, int):
                    errors.append("ERROR: impact not integer value for object: %s" % v)
                    
            if k == 'confidence':
                if not isinstance(v, int):
                    errors.append("ERROR: confidence not integer value for object: %s" % v)
            if k == 'risk_score':
                if not isinstance(v, int):
                    errors.append("ERROR: risk_score not integer value for object: %s" % v)

        if 'impact' in object['tags'] and 'confidence' in object['tags']:
            calculated_risk_score = int(((object['tags']['impact'])*(object['tags']['confidence']))/100)
            if calculated_risk_score != object['tags']['risk_score']:
                errors.append("ERROR: risk_score not calulated correctly and it should be set to %s for " % calculated_risk_score + object['name'])
    return errors, uuids


def validate_detection_search(object, macros):
    errors = []

    if not (object['type'] == "Baseline" or object['type'] == "Investigation"):
        if not '_filter' in object['search']:
            errors.append("ERROR: Missing filter for detection: " + object['name'])
    elif object['type'] == "Baseline":
        if not 'deployments' in object['tags']:
            errors.append("ERROR: Baseline need a corresponsing deployments: " + object['name'])

    filter_macro = re.search("([a-z0-9_]*_filter)", object['search'])

    if filter_macro and filter_macro.group(1) != (object['name'].replace(' ', '_').replace('-', '_').replace('.', '_').replace('/', '_').lower() + '_filter') and "input_filter" not in filter_macro.group(1):
        errors.append("ERROR: filter for detection: " + object['name'] + " needs to use the name of the detection in lowercase and the special characters needs to be converted into _ .")

    if any(x in object['search'] for x in ['eventtype=', 'sourcetype=', ' source=', 'index=']):
        if not 'index=_internal' in object['search']:
            errors.append("ERROR: Use source macro instead of eventtype, sourcetype, source or index in detection: " + object['name'])

    macros_found = re.findall('\`([^\s]+)`',object['search'])
    macros_filtered = []
    for macro in macros_found:
        if not '_filter' in macro and not 'security_content_ctime' in macro and not 'drop_dm_object_name' in macro and not 'cim_' in macro and not 'get_' in macro:
            macros_filtered.append(macro)

    for macro in macros_filtered:
        found_macro = False
        for macro_obj in macros:
            if macro_obj['name'] == macro:
                found_macro = True

        if not found_macro:
            errors.append("ERROR: macro definition for " + macro + " can't be found for detection " + object['name'])

    return errors


def validate_lookups_content(REPO_PATH, lookup_path, lookup):
    errors = []
    if 'filename' in lookup:
        lookup_csv_file = path.join(path.expanduser(REPO_PATH), lookup_path % lookup['filename'])
        if not path.isfile(lookup_csv_file):
            errors.append("ERROR: filename {} does not exist".format(lookup['filename']))

    return errors


def validate_tests(REPO_PATH, object):
    errors = []

    # check detection file exists
    for test in object['tests']:
        if 'file' in test:
            detection_file_path = Path(REPO_PATH + '/detections/' + test['file'])
            if not detection_file_path.is_file():
                errors.append('ERROR: orphaned test: {0}, detection file: {1} no longer exists or incorrect detection path under `file`'.format(object['name'], detection_file_path))
        else:
            errors.append('ERROR: test: {0} does not have a detection `file` associated with detection: {1}'.format(object['name'], test['name']))
        #test['file']
    return errors

def main(REPO_PATH, verbose):

    validation_objects = ['macros','lookups','stories','detections', 'ba_detections','deployments', 'tests']
    

    objects = {}
    schema_error = False
    schema_errors = []

    for validation_object in validation_objects:
        objects, error, errors = validate_schema(REPO_PATH, validation_object, objects, verbose)
        schema_error = schema_error or error
        if len(errors) > 0:
            schema_errors = schema_errors + errors

    validation_errors = validate_objects(REPO_PATH, objects, verbose)

    schema_errors = schema_errors + validation_errors

    for schema_error in schema_errors:
        print(schema_error)

    if schema_error or len(schema_errors) > 0:
        sys.exit("Errors found")
    else:
        print("No Errors found")


if __name__ == "__main__":
    # grab arguments
    parser = argparse.ArgumentParser(description="validates security content manifest files", epilog="""
        Validates security manifest for correctness, adhering to spec and other common items.""")
    parser.add_argument("-p", "--path", required=True, help="path to security-security content repo")
    parser.add_argument("-v", "--verbose", required=False, action='store_true', help="prints verbose output")
    # parse them
    args = parser.parse_args()
    REPO_PATH = args.path
    verbose = args.verbose

    main(REPO_PATH, verbose)<|MERGE_RESOLUTION|>--- conflicted
+++ resolved
@@ -86,7 +86,7 @@
 
     objects_array = objects['stories'] + objects['detections'] 
     for object in objects_array:
-        validation_errors, uuids = validate_standard_fields(object, uuids)
+        validation_errors, uuids = validate_standard_fields(REPO_PATH,object, uuids)
         errors = errors + validation_errors
 
     for object in objects['detections']:
@@ -120,16 +120,12 @@
 
         if 'product' in object['tags']: 
             if (not 'Splunk Behavioral Analytics' in object['tags']['product']) and len(str('ESCU - ' + str(object['name']) + ' - Rule')) > 81:
-<<<<<<< HEAD
                 errors.append("ERROR: 'ESCU - <search_name> - Rule' is longer than 81 characters: %s" % (object['name']))
-=======
-                errors.append('ERROR: 'ESCU - ' + <search_name> + ' - Rule' is longer than 81 characters: %s' % (object['name']))
->>>>>>> 461a258f
-
-    return errors
-
-
-def validate_standard_fields(object, uuids):
+
+    return errors
+
+
+def validate_standard_fields(REPO_PATH,object, uuids):
 
     errors = []
 
