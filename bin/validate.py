--- conflicted
+++ resolved
@@ -161,16 +161,8 @@
         errors.append("ERROR: Missing filter for detection: " + object['name'])
 
     filter_macro = re.search("([a-z0-9_]*_filter)", object['search'])
-<<<<<<< HEAD
+
     if filter_macro and filter_macro.group(1) != (object['name'].replace(' ', '_').replace('-', '_').replace('.', '_').replace('/', '_').lower() + '_filter') and "input_filter" not in filter_macro.group(1):
-=======
-
-    if not filter_macro:
-        errors.append("ERROR: filter macro not found for detection: " + object['name'])
-        return errors
-
-    if filter_macro.group(1) != (object['name'].replace(' ', '_').replace('-', '_').replace('.', '_').replace('/', '_').lower() + '_filter'):
->>>>>>> 47bd9e77
         errors.append("ERROR: filter for detection: " + object['name'] + " needs to use the name of the detection in lowercase and the special characters needs to be converted into _ .")
 
     if any(x in object['search'] for x in ['eventtype=', 'sourcetype=', ' source=', 'index=']):
