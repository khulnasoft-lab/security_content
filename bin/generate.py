--- conflicted
+++ resolved
@@ -561,7 +561,6 @@
     OUTPUT_PATH = args.output
     TEMPLATE_PATH = path.join(REPO_PATH, 'bin/jinja2_templates')
     VERBOSE = args.verbose
-<<<<<<< HEAD
     stories = load_objects("stories/*.yml", VERBOSE, REPO_PATH)
     macros = load_objects("macros/*.yml", VERBOSE, REPO_PATH)
     lookups = load_objects("lookups/*.yml", VERBOSE, REPO_PATH)
@@ -570,19 +569,10 @@
     responses = load_objects("responses/*.yml", VERBOSE, REPO_PATH)
     response_tasks = load_objects("response_tasks/*.yml", VERBOSE, REPO_PATH)
     deployments = load_objects("deployments/*.yml", VERBOSE, REPO_PATH)
-=======
-    stories = load_objects("stories/*.yml", VERBOSE)
-    macros = load_objects("macros/*.yml", VERBOSE)
-    lookups = load_objects("lookups/*.yml", VERBOSE)
-    baselines = load_objects("baselines/*.yml", VERBOSE)
-    responses = load_objects("responses/*.yml", VERBOSE)
-    response_tasks = load_objects("response_tasks/*.yml", VERBOSE)
-    deployments = load_objects("deployments/*.yml", VERBOSE)
->>>>>>> 3a87fe51
 
     # process all detections
     detections = []
-    detections = load_objects("detections/*/*.yml", VERBOSE)
+    detections = load_objects("detections/*/*.yml", VERBOSE, REPO_PATH)
 
     try:
         if VERBOSE:
