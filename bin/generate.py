--- conflicted
+++ resolved
@@ -602,13 +602,7 @@
     return objects
 
 def main(REPO_PATH, OUTPUT_PATH, PRODUCT, VERBOSE):
-<<<<<<< HEAD
     global_product = PRODUCT
-    select_autoescape(default_for_string=True, default=True)
-=======
-
-    #select_autoescape(default_for_string=True, default=True)
->>>>>>> a523168c
     TEMPLATE_PATH = path.join(REPO_PATH, 'bin/jinja2_templates')
 
     objects = get_objects(REPO_PATH, OUTPUT_PATH, PRODUCT, VERBOSE)
