#!/usr/bin/python

'''
Generates splunk configurations from manifest files under the security_content repo.
'''

import glob
import yaml
import argparse
from os import path
import sys
import datetime
from jinja2 import Environment, FileSystemLoader
import re
from attackcti import attack_client
import csv
import shutil


def load_objects(file_path, VERBOSE, REPO_PATH):
    files = []
    manifest_files = path.join(path.expanduser(REPO_PATH), file_path)
    for file in sorted(glob.glob(manifest_files)):
        if VERBOSE:
            print("processing manifest: {0}".format(file))
        files.append(load_file(file))
    return files

def process_deprecated(file,file_path):
    DESCRIPTION_ANNOTATION = "WARNING, this detection has been marked deprecated by the Splunk Threat Research team, this means that it will no longer be maintained or supported. If you have any questions feel free to email us at: research@splunk.com. "
    if 'deprecated' in file_path:
        file['deprecated'] = True
        file['description'] = DESCRIPTION_ANNOTATION + file['description']
    return file

def load_file(file_path):
    with open(file_path, 'r', encoding="utf-8") as stream:
        try:
            file = list(yaml.safe_load_all(stream))[0]

            # mark any files that have been deprecated
            file = process_deprecated(file,file_path)

        except yaml.YAMLError as exc:
            print(exc)
            sys.exit("ERROR: reading {0}".format(file_path))
    return file

def generate_lookup_files(lookups, TEMPLATE_PATH, OUTPUT_PATH,REPO_PATH):
    sorted_lookups = sorted(lookups, key=lambda i: i['name'])
    utc_time = datetime.datetime.utcnow().replace(microsecond=0).isoformat()
    for i in sorted_lookups:
        for k,v in i.items():
            if k == 'filename':
                lookup_file = REPO_PATH +'/lookups/'+ v
                dist_lookup_dir = OUTPUT_PATH +'/lookups'
                shutil.copy(lookup_file,dist_lookup_dir)
    return sorted_lookups

def generate_transforms_conf(lookups, TEMPLATE_PATH, OUTPUT_PATH):
    sorted_lookups = sorted(lookups, key=lambda i: i['name'])

    utc_time = datetime.datetime.utcnow().replace(microsecond=0).isoformat()

    j2_env = Environment(loader=FileSystemLoader(TEMPLATE_PATH),
                         trim_blocks=True)
    template = j2_env.get_template('transforms.j2')
    output_path = path.join(OUTPUT_PATH, 'default/transforms.conf')
    output = template.render(lookups=sorted_lookups, time=utc_time)
    with open(output_path, 'w', encoding="utf-8") as f:
        f.write(output)

    return output_path

def generate_collections_conf(lookups, TEMPLATE_PATH, OUTPUT_PATH):
    filtered_lookups = list(filter(lambda i: 'collection' in i, lookups))
    sorted_lookups = sorted(filtered_lookups, key=lambda i: i['name'])

    utc_time = datetime.datetime.utcnow().replace(microsecond=0).isoformat()

    j2_env = Environment(loader=FileSystemLoader(TEMPLATE_PATH),
                         trim_blocks=True)
    template = j2_env.get_template('collections.j2')
    output_path = path.join(OUTPUT_PATH, 'default/collections.conf')
    output = template.render(lookups=sorted_lookups, time=utc_time)
    with open(output_path, 'w', encoding="utf-8") as f:
        f.write(output)

    return output_path

def generate_savedsearches_conf(detections, response_tasks, baselines, deployments, TEMPLATE_PATH, OUTPUT_PATH):
    '''
    @param detections: input list of individual YAML detections in detections/ directory
    @param response_tasks:
    @param baselines:
    @param deployments:
    @return: the savedsearches.conf file located in package/default/
    '''


    utc_time = datetime.datetime.utcnow().replace(microsecond=0).isoformat()

    j2_env = Environment(loader=FileSystemLoader(TEMPLATE_PATH),
                         trim_blocks=True)
    j2_env.filters['custom_jinja2_enrichment_filter'] = custom_jinja2_enrichment_filter
    template = j2_env.get_template('savedsearches.j2')
    output_path = path.join(OUTPUT_PATH, 'default/savedsearches.conf')
    output = template.render(detections=detections, baselines=baselines, response_tasks=response_tasks, time=utc_time)
    with open(output_path, 'w') as f:
        output = output.encode('ascii', 'ignore').decode('ascii')
        f.write(output)

    return output_path

def generate_analytic_story_conf(stories, detections, response_tasks, baselines, TEMPLATE_PATH, OUTPUT_PATH):
    utc_time = datetime.datetime.utcnow().replace(microsecond=0).isoformat()

    j2_env = Environment(loader=FileSystemLoader(TEMPLATE_PATH),
                         trim_blocks=True)
    template = j2_env.get_template('analytic_stories.j2')
    output_path = path.join(OUTPUT_PATH, 'default/analytic_stories.conf')
    output = template.render(stories=stories, time=utc_time)
    with open(output_path, 'w', encoding="utf-8") as f:
        f.write(output)

    return output_path

def generate_use_case_library_conf(stories, detections, response_tasks, baselines, TEMPLATE_PATH, OUTPUT_PATH):
    utc_time = datetime.datetime.utcnow().replace(microsecond=0).isoformat()

    j2_env = Environment(loader=FileSystemLoader(TEMPLATE_PATH),
                         trim_blocks=True)
    template = j2_env.get_template('use_case_library.j2')
    output_path = path.join(OUTPUT_PATH, 'default/use_case_library.conf')
    output = template.render(stories=stories, detections=detections,
                             response_tasks=response_tasks,
                             baselines=baselines, time=utc_time)
    with open(output_path, 'w', encoding="utf-8") as f:
        f.write(output)

    return output_path

def generate_macros_conf(macros, detections, TEMPLATE_PATH, OUTPUT_PATH):
    filter_macros = []
    for detection in detections:
        new_dict = {}
        new_dict['definition'] = 'search *'
        new_dict['description'] = 'Update this macro to limit the output results to filter out false positives. '
        new_dict['name'] = detection['name']. \
            replace(' ', '_').replace('-', '_').replace('.', '_').replace('/', '_').lower() + '_filter'
        filter_macros.append(new_dict)

    all_macros = macros + filter_macros

    utc_time = datetime.datetime.utcnow().replace(microsecond=0).isoformat()

    j2_env = Environment(loader=FileSystemLoader(TEMPLATE_PATH),
                         trim_blocks=True)
    template = j2_env.get_template('macros.j2')
    output_path = path.join(OUTPUT_PATH, 'default/macros.conf')
    output = template.render(macros=all_macros, time=utc_time)
    with open(output_path, 'w', encoding="utf-8") as f:
        f.write(output)

    return output_path

def generate_workbench_panels(response_tasks, stories, TEMPLATE_PATH, OUTPUT_PATH):
    workbench_panel_objects = []
    for response_task in response_tasks:
        if 'search' in response_task:
            if 'inputs' in response_task:
                response_file_name = response_task['name'].replace(' ', '_').replace('-','_').replace('.','_').replace('/','_').lower()
                response_file_name_xml = response_file_name + "___response_task.xml"
                response_task['lowercase_name'] = response_file_name
                workbench_panel_objects.append(response_task)
                j2_env = Environment(loader=FileSystemLoader(TEMPLATE_PATH),
                                     trim_blocks=True)
                template = j2_env.get_template('panel.j2')
                file_path = "default/data/ui/panels/workbench_panel_" + response_file_name_xml
                output_path = path.join(OUTPUT_PATH, file_path)
                response_task['search']= response_task['search'].replace(">","&gt;")
                response_task['search']= response_task['search'].replace("<","&lt;")

                output = template.render(search=response_task['search'])
                with open(output_path, 'w') as f:
                    f.write(output)

    j2_env = Environment(loader=FileSystemLoader(TEMPLATE_PATH),
                         trim_blocks=True)
    template = j2_env.get_template('es_investigations.j2')
    output_path = path.join(OUTPUT_PATH, 'default/es_investigations.conf')
    output = template.render(response_tasks=workbench_panel_objects, stories=stories)
    with open(output_path, 'w', encoding="utf-8") as f:
        f.write(output)
    j2_env = Environment(loader=FileSystemLoader(TEMPLATE_PATH),
                         trim_blocks=True)
    template = j2_env.get_template('workflow_actions.j2')
    output_path = path.join(OUTPUT_PATH, 'default/workflow_actions.conf')
    output = template.render(response_tasks=workbench_panel_objects)
    with open(output_path, 'w', encoding="utf-8") as f:
        f.write(output)

    return workbench_panel_objects


def parse_data_models_from_search(search):
    match = re.search(r'from\sdatamodel\s?=\s?([^\s.]*)', search)
    if match is not None:
        return match.group(1)
    return False

def parse_author_company(story):
    match_author = re.search(r'^([^,]+)', story['author'])
    if match_author is None:
        match_author = 'no'
    else:
        match_author = match_author.group(1)

    match_company = re.search(r',\s?(.*)$', story['author'])
    if match_company is None:
        match_company = 'no'
    else:
        match_company = match_company.group(1)

    return match_author, match_company


def get_deployments(object, deployments):
    matched_deployments = []

    for deployment in deployments:

        for tag in object['tags'].keys():
            if tag in deployment['tags'].keys():
                if type(object['tags'][tag]) is str:
                    tag_array = [object['tags'][tag]]
                else:
                    tag_array = object['tags'][tag]

                for tag_value in tag_array:
                    if type(deployment['tags'][tag]) is str:
                        tag_array_deployment = [deployment['tags'][tag]]
                    else:
                        tag_array_deployment = deployment['tags'][tag]

                    for tag_value_deployment in tag_array_deployment:
                        if tag_value == tag_value_deployment:
                            # print("tag value: {}, matched deployment tag: {} on deployment: {}".format(tag_value,tag_value_deployment, deployment))
                            matched_deployments.append(deployment)
                            continue

    # grab default for all stories if deployment not set
    if len(matched_deployments) == 0:
        for deployment in deployments:
            if 'analytic_story' in deployment['tags']:
                if deployment['tags']['analytic_story'] == 'all':
                    last_deployment = deployment
    else:
        last_deployment = matched_deployments[-1]
        # last_deployment = replace_vars_in_deployment(last_deployment, object) # Not needed because of custom_jinja2_enrichment_filter

    # print(last_deployment)
    return last_deployment

def get_nes_fields(search, deployment):
    nes_fields_matches = []
    if 'alert_action' in deployment:
        if 'notable' in deployment['alert_action']:
            if 'nes_fields' in deployment['alert_action']['notable']:
                for field in deployment['alert_action']['notable']['nes_fields']:
                    if (search.find(field + ' ') != -1):
                        nes_fields_matches.append(field)

    return nes_fields_matches


def map_response_tasks_to_stories(response_tasks):
    sto_res = {}
    for response_task in response_tasks:
        if 'tags' in response_task:
            if 'analytic_story' in response_task['tags']:
                for story in response_task['tags']['analytic_story']:
                    if 'type' in response_task.keys():
                        if response_task['type'] == 'response':
                            task_name = str('ESCU - ' + response_task['name'] + ' - Response Task')
                    else:
                        task_name = str('ESCU - ' + response_task['name'] + ' - Response Task')
                    if not (story in sto_res):
                        sto_res[story] = {task_name}
                    else:
                        sto_res[story].add(task_name)
    return sto_res

def map_baselines_to_stories(baselines):
    sto_bas = {}
    for baseline in baselines:
        if 'tags' in baseline:
            if 'analytic_story' in baseline['tags']:
                for story in baseline['tags']['analytic_story']:
                    if 'type' in baseline.keys():
                        if baseline['type'] == 'batch':
                            baseline_name = str('ESCU - ' + baseline['name'])
                    else:
                        baseline_name = str('ESCU - ' + baseline['name'])
                    if not (story in sto_bas):
                        sto_bas[story] = {baseline_name}
                    else:
                        sto_bas[story].add(baseline_name)
    return sto_bas

def custom_jinja2_enrichment_filter(string, object):
    customized_string = string
    for key in object.keys():
        [key.encode('utf-8') for key in object]
        customized_string = customized_string.replace("%" + key + "%", str(object[key]))

    for key in object['tags'].keys():
        customized_string = customized_string.replace("%" + key + "%", str(object['tags'][key]))

    return customized_string

def add_annotations(detection):
    # used for upstream processing of risk scoring annotations in ECSU
    # this is not currently compatible with newer instances of ESCU (6.3.0+)
    # we are duplicating the code block above for now and just changing variable names to make future
    # changes to this data structure separate from the mappings generation
    # @todo expose the JSON data structure for newer risk type

    annotation_keys = ['mitre_attack', 'kill_chain_phases', 'cis20', 'nist', 'analytic_story', 'observable', 'context', 'impact', 'confidence']
    savedsearch_annotations = {}
    for key in annotation_keys:
        if key == 'mitre_attack':
            if 'mitre_attack_id' in detection['tags']:
                savedsearch_annotations[key] = detection['tags']['mitre_attack_id']
        else:
            if key in detection['tags']:
                savedsearch_annotations[key] = detection['tags'][key]
    detection['savedsearch_annotations'] = savedsearch_annotations

    return detection

def add_rba(detection):

    # removed since this is causing a duplicate bug in ES 6.4+
    # if 'risk_object' in detection['tags']:
    #     detection['risk_object'] = detection['tags']['risk_object']
    # if 'risk_object_type' in detection['tags']:
    #    detection['risk_object_type'] = detection['tags']['risk_object_type']
    if 'risk_score' in detection['tags']:
        detection['risk_score'] = detection['tags']['risk_score']

    # grab risk message
    if 'message' in detection['tags']:
        detection['risk_message'] = detection['tags']['message']

    risk_objects = []
    risk_object_user_types = {'user', 'username', 'email address'}
    risk_object_system_types = {'device', 'endpoint', 'hostname', 'ip address'}
    if 'observable' in detection['tags']:
        # go through each obervable
        for entity in detection['tags']['observable']:
            risk_object = dict()

            # determine if is a user type
            if entity['type'].lower() in risk_object_user_types:
                risk_object['risk_object_type'] = 'user'
                detection['risk_object_type'] = 'user'
                for r in entity['role']:
                    if 'attacker' == r.lower():
                        # if the role is an attacker this entity is also a threat object
                        risk_object['threat_object_field'] = entity['name']
                        risk_object['threat_object_type'] = entity['type'].lower()
                        risk_objects.append(risk_object)

            # determine if is a system type
            elif entity['type'].lower() in risk_object_system_types:
                risk_object['risk_object_type'] = 'system'
                detection['risk_object_type'] = 'system'
                for r in entity['role']:
                    if 'attacker' == r.lower():
                        # if the role is an attacker this entity is also a threat object
                        risk_object['threat_object_field'] = entity['name']
                        risk_object['threat_object_type'] = entity['type'].lower()
                        risk_objects.append(risk_object)

            # if is not a system or user, it is a threat object
            else:
                risk_object['threat_object_field'] = entity['name']
                risk_object['threat_object_type'] = entity['type'].lower()
                risk_objects.append(risk_object)
                continue

            detection['risk_object'] = entity['name']
            risk_object['risk_object_field'] = entity['name']
            risk_object['risk_score'] = detection['risk_score']
            risk_objects.append(risk_object)
    detection['risk'] = risk_objects
    return detection

def prepare_detections(detections, deployments, OUTPUT_PATH):
    for detection in detections:
        # parse out data_models
        data_model = parse_data_models_from_search(detection['search'])
        if data_model:
            detection['data_model'] = data_model

        matched_deployment = get_deployments(detection, deployments)
        detection['deployment'] = matched_deployment
        nes_fields = get_nes_fields(detection['search'], detection['deployment'])
        if len(nes_fields) > 0:
            detection['nes_fields'] = nes_fields

        keys = ['mitre_attack', 'kill_chain_phases', 'cis20', 'nist']
        mappings = {}
        for key in keys:
            if key == 'mitre_attack':
                if 'mitre_attack_id' in detection['tags']:
                    mappings[key] = detection['tags']['mitre_attack_id']
            else:
                if key in detection['tags']:
                    mappings[key] = detection['tags'][key]
        detection['mappings'] = mappings

        detection = add_annotations(detection)
        detection = add_rba(detection)

        # add additional metadata
        if 'product' in detection['tags']:
            detection['product'] = detection['tags']['product']

        # turn all SAAWS detections
        if (OUTPUT_PATH) == 'dist/saaws':
            detection['disabled'] = 'false'

    return detections

def prepare_baselines(baselines, deployments, OUTPUT_PATH):
    for baseline in baselines:
        data_model = parse_data_models_from_search(baseline['search'])
        if data_model:
            baseline['data_model'] = data_model
        if (OUTPUT_PATH) == 'dist/saaws':
            baseline['disabled'] = 'false'

        matched_deployment = get_deployments(baseline, deployments)
        baseline['deployment'] = matched_deployment

    return baselines

def prepare_response_tasks(response_tasks):
    for response_task in response_tasks:
        if 'search' in response_task:
            data_model = parse_data_models_from_search(response_task['search'])
            if data_model:
                response_task['data_model'] = data_model

    return response_tasks

def prepare_stories(stories, detections, response_tasks, baselines):
    # enrich stories with information from detections: data_models, mitre_ids, kill_chain_phases, nists
    sto_to_data_models = {}
    sto_to_mitre_attack_ids = {}
    sto_to_kill_chain_phases = {}
    sto_to_ciss = {}
    sto_to_nists = {}
    sto_to_det = {}
    for detection in detections:
        if 'analytic_story' in detection['tags']:
            for story in detection['tags']['analytic_story']:
                if 'type' in detection.keys():
                    if detection['type'] == 'batch':
                        rule_name = str('ESCU - ' + detection['name'] + ' - Rule')
                else:
                    rule_name = str('ESCU - ' + detection['name'] + ' - Rule')

                if story in sto_to_det.keys():
                    sto_to_det[story].add(rule_name)
                else:
                    sto_to_det[story] = {rule_name}

                data_model = parse_data_models_from_search(detection['search'])
                if data_model:
                    if story in sto_to_data_models.keys():
                        sto_to_data_models[story].add(data_model)
                    else:
                        sto_to_data_models[story] = {data_model}

                if 'mitre_attack_id' in detection['tags']:
                    if story in sto_to_mitre_attack_ids.keys():
                        for mitre_attack_id in detection['tags']['mitre_attack_id']:
                            sto_to_mitre_attack_ids[story].add(mitre_attack_id)
                    else:
                        sto_to_mitre_attack_ids[story] = set(detection['tags']['mitre_attack_id'])

                if 'kill_chain_phases' in detection['tags']:
                    if story in sto_to_kill_chain_phases.keys():
                        for kill_chain in detection['tags']['kill_chain_phases']:
                            sto_to_kill_chain_phases[story].add(kill_chain)
                    else:
                        sto_to_kill_chain_phases[story] = set(detection['tags']['kill_chain_phases'])

                if 'cis20' in detection['tags']:
                    if story in sto_to_ciss.keys():
                        for cis in detection['tags']['cis20']:
                            sto_to_ciss[story].add(cis)
                    else:
                        sto_to_ciss[story] = set(detection['tags']['cis20'])

                if 'nist' in detection['tags']:
                    if story in sto_to_nists.keys():
                        for nist in detection['tags']['nist']:
                            sto_to_nists[story].add(nist)
                    else:
                        sto_to_nists[story] = set(detection['tags']['nist'])

    sto_res = map_response_tasks_to_stories(response_tasks)
    sto_bas = map_baselines_to_stories(baselines)

    for story in stories:
        story['author_name'], story['author_company'] = parse_author_company(story)
        story['lowercase_name'] = story['name'].replace(' ', '_').replace('-','_').replace('.','_').replace('/','_').lower()
        story['detections'] = sorted(sto_to_det[story['name']])
        story['searches'] = story['detections']
        if story['name'] in sto_to_data_models:
            story['data_models'] = sorted(sto_to_data_models[story['name']])
        if story['name'] in sto_to_mitre_attack_ids:
            story['mitre_attack'] = sorted(sto_to_mitre_attack_ids[story['name']])
        if story['name'] in sto_to_kill_chain_phases:
            story['kill_chain_phases'] = sorted(sto_to_kill_chain_phases[story['name']])
        if story['name'] in sto_to_ciss:
            story['cis20'] = sorted(sto_to_ciss[story['name']])
        if story['name'] in sto_to_nists:
            story['nist'] = sorted(sto_to_nists[story['name']])
        if story['name'] in sto_res:
            story['response_tasks'] = sorted(list(sto_res[story['name']]))
            story['searches'] = story['searches'] + story['response_tasks']
            story['workbench_panels'] = []
            for response_task_name in story['response_tasks']:
                s = 'panel://workbench_panel_' + response_task_name[7:].replace(' ', '_').replace('-','_').replace('.','_').replace('/','_').lower()
                story['workbench_panels'].append(s)
        if story['name'] in sto_bas:
            story['baselines'] = sorted(list(sto_bas[story['name']]))


        keys = ['mitre_attack', 'kill_chain_phases', 'cis20', 'nist']
        mappings = {}
        for key in keys:
            if key in story:
                mappings[key] = story[key]

        story['mappings'] = mappings

    return stories


def generate_mitre_lookup(OUTPUT_PATH):

    csv_mitre_rows = [["mitre_id", "technique", "tactics", "groups"]]

    lift = attack_client()
    all_enterprise = lift.get_enterprise(stix_format=False)
    enterprise_relationships = lift.get_enterprise_relationships()
    enterprise_groups = lift.get_enterprise_groups()

    for technique in all_enterprise['techniques']:
        apt_groups = []
        for relationship in enterprise_relationships:
            if (relationship['target_ref'] == technique['id']) and relationship['source_ref'].startswith('intrusion-set'):
                for group in enterprise_groups:
                    if relationship['source_ref'] == group['id']:
                        apt_groups.append(group['name'])

        if not ('revoked' in technique):
            if len(apt_groups) == 0:
                apt_groups.append('no')
            csv_mitre_rows.append([technique['technique_id'], technique['technique'], '|'.join(technique['tactic']).replace('-',' ').title(), '|'.join(apt_groups)])

    with open(path.join(OUTPUT_PATH, 'lookups/mitre_enrichment.csv'), 'w', newline='', encoding="utf-8") as file:
        writer = csv.writer(file)
        writer.writerows(csv_mitre_rows)


def import_objects(VERBOSE, REPO_PATH):
    objects = {
        "stories": load_objects("stories/*.yml", VERBOSE, REPO_PATH),
        "macros": load_objects("macros/*.yml", VERBOSE, REPO_PATH),
        "lookups": load_objects("lookups/*.yml", VERBOSE, REPO_PATH),
        "baselines": load_objects("baselines/*.yml", VERBOSE, REPO_PATH),
        "responses": load_objects("responses/*.yml", VERBOSE, REPO_PATH),
        "response_tasks": load_objects("response_tasks/*.yml", VERBOSE, REPO_PATH),
        "deployments": load_objects("deployments/*.yml", VERBOSE, REPO_PATH),
        "detections": load_objects("detections/*/*.yml", VERBOSE, REPO_PATH),
    }
    objects["detections"].extend(load_objects("detections/*/*/*.yml", VERBOSE, REPO_PATH))

    return objects

def compute_objects(objects, PRODUCT, OUTPUT_PATH):
    if PRODUCT == "SAAWS":
        objects["detections"]  = [object for object in objects["detections"]  if 'Splunk Security Analytics for AWS' in object['tags']['product']]
        objects["stories"] = [object for object in objects["stories"] if 'Splunk Security Analytics for AWS' in object['tags']['product']]
        objects["baselines"] = [object for object in objects["baselines"] if 'Splunk Security Analytics for AWS' in object['tags']['product']]
        objects["response_tasks"] = [object for object in objects["response_tasks"] if 'Splunk Security Analytics for AWS' in object['tags']['product']]

    # only use ESCU detections to the configurations
    objects["detections"] = sorted(filter(lambda d: d['type'].lower() == 'batch', objects["detections"]), key=lambda d: d['name'])
    # only use ESCU stories to the configuration
    objects["stories"] = sorted(filter(lambda s: s['type'].lower() == 'batch', objects["stories"]), key=lambda s: s['name'])

    objects["response_tasks"] = sorted(objects["response_tasks"], key=lambda i: i['name'])
    objects["baselines"] = sorted(objects["baselines"], key=lambda b: b['name'])
    objects["macros"] = sorted(objects["macros"], key=lambda m: m['name'])

    objects["detections"] = prepare_detections(objects["detections"], objects["deployments"], OUTPUT_PATH)
    objects["baselines"] = prepare_baselines(objects["baselines"], objects["deployments"], OUTPUT_PATH)
    objects["response_tasks"] = prepare_response_tasks(objects["response_tasks"])
    objects["stories"] = prepare_stories(objects["stories"], objects["detections"], objects["response_tasks"], objects["baselines"])

    return objects

def get_objects(REPO_PATH, OUTPUT_PATH, PRODUCT, VERBOSE):
    objects = import_objects(VERBOSE, REPO_PATH)
    objects = compute_objects(objects, PRODUCT, OUTPUT_PATH)
    return objects

def main(REPO_PATH, OUTPUT_PATH, PRODUCT, VERBOSE):

    TEMPLATE_PATH = path.join(REPO_PATH, 'bin/jinja2_templates')

    objects = get_objects(REPO_PATH, OUTPUT_PATH, PRODUCT, VERBOSE)

<<<<<<< HEAD
   
=======
    try:
        if VERBOSE:
            print("generating Mitre lookups")
        generate_mitre_lookup(OUTPUT_PATH)
    except Exception as e:
        print('Error: ' + str(e))
        print("WARNING: Generation of Mitre lookup failed.")
        
>>>>>>> 61d74ba7
    lookups_path = generate_transforms_conf(objects["lookups"], TEMPLATE_PATH, OUTPUT_PATH)
    lookups_path = generate_collections_conf(objects["lookups"], TEMPLATE_PATH, OUTPUT_PATH)
    lookups_files = generate_lookup_files(objects["lookups"], TEMPLATE_PATH, OUTPUT_PATH,REPO_PATH)

    detection_path = generate_savedsearches_conf(objects["detections"], objects["response_tasks"], objects["baselines"], objects["deployments"], TEMPLATE_PATH, OUTPUT_PATH)

    story_path = generate_analytic_story_conf(objects["stories"], objects["detections"], objects["response_tasks"], objects["baselines"], TEMPLATE_PATH, OUTPUT_PATH)

    use_case_lib_path = generate_use_case_library_conf(objects["stories"], objects["detections"], objects["response_tasks"], objects["baselines"], TEMPLATE_PATH, OUTPUT_PATH)

    macros_path = generate_macros_conf(objects["macros"], objects["detections"], TEMPLATE_PATH, OUTPUT_PATH)

    workbench_panels_objects = generate_workbench_panels(objects["response_tasks"], objects["stories"], TEMPLATE_PATH, OUTPUT_PATH)

    # calculate deprecation totals
    deprecated = []
    for d in objects['detections']:
        if 'deprecated' in d:
            deprecated.append(d)

    if VERBOSE:
        print("{0} stories have been successfully written to {1}".format(len(objects["stories"]), story_path))
        print("{0} detections have been successfully written to {1}".format(len(objects["detections"]), detection_path))
        print("{0} detections have been marked deprecated on {1}".format(len(deprecated), detection_path))
        print("{0} response tasks have been successfully written to {1}".format(len(objects["response_tasks"]), detection_path))
        print("{0} baselines have been successfully written to {1}".format(len(objects["baselines"]), detection_path))
        print("{0} macros have been successfully written to {1}".format(len(objects["macros"]), macros_path))
        print("{0} workbench panels have been successfully written to {1}, {2} and {3}".format(len(workbench_panels_objects), OUTPUT_PATH + "/default/es_investigations.conf", OUTPUT_PATH + "/default/workflow_actions.conf", OUTPUT_PATH + "/default/data/ui/panels/*"))
        print("security content generation completed..")


if __name__ == "__main__":

    parser = argparse.ArgumentParser(description="generates splunk conf files out of security_content manifests", epilog="""
    This tool converts manifests to the source files to be used by products like Splunk Enterprise.
    It generates the savesearches.conf, analytics_stories.conf files for ES.""")
    parser.add_argument("-p", "--path", required=True, help="path to security_content repo")
    parser.add_argument("-o", "--output", required=True, help="path to the output directory")
    parser.add_argument("-v", "--verbose", required=False, default=False, action='store_true', help="prints verbose output")
    parser.add_argument("--product", required=True, default="ESCU", help="package type")

    # parse them
    args = parser.parse_args()
    REPO_PATH = args.path
    OUTPUT_PATH = args.output
    VERBOSE = args.verbose
    PRODUCT = args.product

    main(REPO_PATH, OUTPUT_PATH, PRODUCT, VERBOSE)<|MERGE_RESOLUTION|>--- conflicted
+++ resolved
@@ -629,9 +629,6 @@
 
     objects = get_objects(REPO_PATH, OUTPUT_PATH, PRODUCT, VERBOSE)
 
-<<<<<<< HEAD
-   
-=======
     try:
         if VERBOSE:
             print("generating Mitre lookups")
@@ -639,8 +636,7 @@
     except Exception as e:
         print('Error: ' + str(e))
         print("WARNING: Generation of Mitre lookup failed.")
-        
->>>>>>> 61d74ba7
+
     lookups_path = generate_transforms_conf(objects["lookups"], TEMPLATE_PATH, OUTPUT_PATH)
     lookups_path = generate_collections_conf(objects["lookups"], TEMPLATE_PATH, OUTPUT_PATH)
     lookups_files = generate_lookup_files(objects["lookups"], TEMPLATE_PATH, OUTPUT_PATH,REPO_PATH)
