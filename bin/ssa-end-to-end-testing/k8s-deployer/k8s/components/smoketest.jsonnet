
local params = import '../params.libsonnet';

local job = {
    apiVersion: 'batch/v1',
    kind: 'Job',
    metadata: {
      generateName: 'ssa-smoketest-',
        labels: {
            name: 'ssa-smoketest',
        	uploaderLabel: std.extVar('CI_COMMIT_SHORT_SHA'),
        	ciJobId: std.extVar('CI_JOB_ID'),
        },
    },
    spec: {
<<<<<<< HEAD
        activeDeadlineSeconds: 3600,
=======
        activeDeadlineSeconds: 7200,
>>>>>>> 3707bedf
        ttlSecondsAfterFinished: 100,
        template: {
            metadata: {
                annotations: {
                    'splunk8s.io.vault/init-container': 'true',
                },
            },
            spec: {
              serviceAccountName: params.components.serviceAccountName,
              restartPolicy: 'Never',
              containers: [
                {
                  name: 'ssa-smoke-test',
                  image: std.extVar('SMOKETEST_RUNNER_IMAGE'),
                  imagePullPolicy: 'Always',
                  env: [
                    {
                        "name": 'SRCBRANCH',
                        "value": std.extVar('SRCBRANCH')
                    },
                    {
                        "name": 'SMOKETEST_VAULT_READ_PATH',
                        "value": params.components.vaultReadPath
                    },
                    {
                        "name": 'DSP_ENV',
                        "value": params.components.dspEnv
                    },
                    {
                        "name": 'TENANT',
                        "value": params.components.tenant
                    },
                    {
                        "name": 'ENV',
                        "value": std.extVar('qbec.io/env')
                    },
                  ],
                  resources: {
                    limits: {
                        cpu: '1',
                        memory: '1000Mi'
                    },
                    requests: {
                        cpu: '800m',
                        memory: '750Mi'
                    },
                  },
                  command: ['/bin/bash', '-c'],
                  args: ['./run_ssa_smoketest_helper.sh'],
                },
              ],
            },
        },
    },
  };

job<|MERGE_RESOLUTION|>--- conflicted
+++ resolved
@@ -13,11 +13,7 @@
         },
     },
     spec: {
-<<<<<<< HEAD
-        activeDeadlineSeconds: 3600,
-=======
-        activeDeadlineSeconds: 7200,
->>>>>>> 3707bedf
+        activeDeadlineSeconds: 36000,
         ttlSecondsAfterFinished: 100,
         template: {
             metadata: {
