## Splunk app configuration file

[install]
is_configured = false
state = enabled
state_change_requires_restart = false
<<<<<<< HEAD
build = 3333
=======
build = 653
>>>>>>> 4e385c59

[triggers]
reload.analytic_stories = simple
reload.usage_searches = simple
reload.use_case_library = simple
reload.correlationsearches = simple
reload.analyticstories = simple
reload.ui-tour = simple
reload.governance = simple
reload.managed_configurations = simple
reload.postprocess = simple
reload.content-version = simple

[launcher]
author = Splunk
version = @version.major@.@version.minor@.@version.revision@
description = Explore the Analytic Stories included with ES Content Updates.

[ui]
is_visible = true
label      = ES Content Updates

[package]
id = DA-ESS-ContentUpdate<|MERGE_RESOLUTION|>--- conflicted
+++ resolved
@@ -4,11 +4,7 @@
 is_configured = false
 state = enabled
 state_change_requires_restart = false
-<<<<<<< HEAD
-build = 3333
-=======
 build = 653
->>>>>>> 4e385c59
 
 [triggers]
 reload.analytic_stories = simple
