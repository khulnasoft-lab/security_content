--- conflicted
+++ resolved
@@ -17,11 +17,7 @@
   logger = splunk.mining.dcutils.getLogger()
   investigative_searches_to_run = []
   final_search = ""
-<<<<<<< HEAD
   COLLECTION_NAME = "mp_detect"
-=======
-  COLLECTION_NAME = "mp_detect_new"
->>>>>>> a07fa1ce
   STORY = "Malicious PowerShell"
   collection_results = {}
 
@@ -233,11 +229,6 @@
 
      
     for record in records:
-<<<<<<< HEAD
-      #record['investigations'] = json.dumps(investigations)
-=======
-      record['investigations'] = json.dumps(investigations)
->>>>>>> a07fa1ce
 
       yield record
 
