# Python CircleCI 2.0 configuration file
#
# Check https://circleci.com/docs/2.0/language-python/ for more details
#

dependencies:
  cache_directories:
    - "~/.apt-cache"
  pre:
    - sudo rm -rf /var/cache/apt/archives && sudo ln -s ~/.apt-cache /var/cache/apt/archives && mkdir -p ~/.apt-cache/partial

apt-run: &apt-install
  name: install system packages
  command: |
    sudo apt update -qq
    sudo apt install -y enchant python-dev -qq

version: 2.1

executors:
  content-executor:
    docker:
      - image: circleci/python:latest
    working_directory: ~/repo

jobs:
  validate-content:
    executor: content-executor
    steps:
      - run:
          name: checkout repo
          command: |
            if [ "${CIRCLE_BRANCH}" == "" ]; then
                git clone https://${GITHUB_TOKEN}@github.com/splunk/security-content.git
            else
                git clone --branch ${CIRCLE_BRANCH} https://${GITHUB_TOKEN}@github.com/splunk/security-content.git
            fi
      - restore_cache:
          key: deps1-{{ .Branch }}-{{ checksum "security-content/requirements.txt" }}
      - run: *apt-install
      - run:
          name: install python dependencies
          command: |
            cd security-content
            rm -rf venv
            virtualenv --python=/usr/bin/python2.7 --clear venv
            source venv/bin/activate
            pip install -q -r requirements.txt
      - run:
          name: run validate
          command: |
            cd security-content
            source venv/bin/activate
<<<<<<< HEAD
            python bin/validate.py --path .
=======
            python bin/validate.py --path . --verbose
>>>>>>> 1c2d96c0
      - run:
          name: run generate
          command: |
            cd security-content
            source venv/bin/activate
            python bin/generate.py --path . --output src --storiesv1 --use_case_lib -v
      - persist_to_workspace:
          root: security-content/src/default
          paths:
              - use_case_library.conf
              - analytic_stories.conf
              - savedsearches.conf
      - save_cache:
          key: deps1-{{ .Branch }}-{{ checksum "security-content/requirements.txt" }}
          paths:
            - "venv"
  build-sources:
    executor: content-executor
    steps:
      - run:
          name: checkout repo
          command: |
            if [ "${CIRCLE_BRANCH}" == "" ]; then
                git clone https://${GITHUB_TOKEN}@github.com/splunk/security-content.git
            else
                git clone --branch ${CIRCLE_BRANCH} https://${GITHUB_TOKEN}@github.com/splunk/security-content.git
            fi
      - attach_workspace:
        # Must be absolute path or relative path from working_directory
          at: ~/repo/updated
      - run:
          name: store updated analyticstories.conf
          command: |
            cd security-content
            cp -v ~/repo/updated/* src/default/
            git config credential.helper 'cache --timeout=120'
            git config user.email "research@splunk.com"
            git config user.name "research bot"
            git config --global push.default simple
            git add src/default/*
            git commit --allow-empty -m "updating src files [ci skip]"
            # Push quietly to prevent showing the token in log
            git push https://${GITHUB_TOKEN}@github.com/splunk/security-content.git ${CIRCLE_BRANCH}
            tar -czvf content-pack.tar.gz src/*
      - persist_to_workspace:
          root: security-content/
          paths:
              - content-pack.tar.gz
  publish-github-release:
    docker:
      - image: cibuilds/github:0.10
    steps:
      - attach_workspace:
          at: ~/repo/updated
      - run:
          name: publish release on github
          command: |
            ghr -t ${GITHUB_TOKEN} -u ${CIRCLE_PROJECT_USERNAME} -r ${CIRCLE_PROJECT_REPONAME} -c ${CIRCLE_SHA1} -delete ${CIRCLE_TAG} ~/repo/updated/content-pack.tar.gz
workflows:
  version: 2.1
  validate-and-build:
    jobs:
      - validate-content:
          filters:
            tags:
              only: /.*/
      - build-sources:
          requires:
            - validate-content
          filters:
            tags:
              only: /^v.*/
            branches:
              ignore: /.*/
      - publish-github-release:
          requires:
            - validate-content
            - build-sources
          filters:
            tags:
              only: /^v.*/
            branches:
              ignore: /.*/


<|MERGE_RESOLUTION|>--- conflicted
+++ resolved
@@ -51,11 +51,8 @@
           command: |
             cd security-content
             source venv/bin/activate
-<<<<<<< HEAD
-            python bin/validate.py --path .
-=======
+
             python bin/validate.py --path . --verbose
->>>>>>> 1c2d96c0
       - run:
           name: run generate
           command: |
