--- conflicted
+++ resolved
@@ -42,7 +42,7 @@
 def init():
 
     print("""
-Running Splunk Security Content Control Tool (contentctl) 
+Running Splunk Security Content Control Tool (contentctl)
 starting program loaded for TIE Fighter...
       _                                            _
      T T                                          T T
@@ -92,12 +92,12 @@
 def generate(args) -> None:
     if not args.product:
         print("ERROR: missing parameter -p/--product .")
-        sys.exit(1)     
+        sys.exit(1)
 
     #For now, the custom product is treated just like ESCU
     if args.product == 'CUSTOM':
         args.product = 'ESCU'
-    
+
     if args.product not in ['ESCU', 'SSA', 'API']:
         print("ERROR: invalid product. valid products are ESCU, SSA or API.")
         sys.exit(1)
@@ -154,7 +154,7 @@
             ba_factory_input_dto,
             ObjToYmlAdapter(args.path),
             SecurityContentProduct.SSA
-        ) 
+        )
     generate = Generate()
     generate.execute(generate_input_dto)
 
@@ -164,7 +164,7 @@
 def validate(args) -> None:
     if not args.product:
         print("ERROR: missing parameter -p/--product .")
-        sys.exit(1)     
+        sys.exit(1)
 
     #For now, the custom product is treated just like ESCU
     if args.product == 'CUSTOM':
@@ -173,7 +173,7 @@
     if args.product not in ['ESCU', 'SSA', 'all']:
         print("ERROR: invalid product. valid products are all, ESCU or SSA.")
         sys.exit(1)
-    
+
 
     if args.cached_and_offline:
         LinkValidator.initialize_cache(args.cached_and_offline)
@@ -200,7 +200,7 @@
             SecurityContentDetectionBuilder(force_cached_or_offline = args.cached_and_offline, check_references=args.check_references, skip_enrichment=args.skip_enrichment),
             SecurityContentDirector()
         )
-    
+
     if args.product == "ESCU" or args.product == "all":
         validate_input_dto = ValidateInputDto(
             factory_input_dto,
@@ -248,26 +248,16 @@
 
 def new_content(args) -> None:
     if args.type == 'detection':
-<<<<<<< HEAD
-        content_type = SecurityContentType.detections
-    elif args.type == 'story':
-        content_type = SecurityContentType.stories
-=======
         contentType = SecurityContentType.detections
     elif args.type == 'story':
         contentType = SecurityContentType.stories
->>>>>>> 014ea985
     else:
         print("ERROR: type " + args.type + " not supported")
         sys.exit(1)
 
-<<<<<<< HEAD
-    new_content_factory_input_dto = NewContentFactoryInputDto(content_type)
-    new_content_input_dto = NewContentInputDto(new_content_factory_input_dto, ObjToYmlAdapter())
-=======
+
     new_content_factory_input_dto = NewContentFactoryInputDto(contentType)
     new_content_input_dto = NewContentInputDto(new_content_factory_input_dto, ObjToYmlAdapter(args.path))
->>>>>>> 014ea985
     new_content = NewContent()
     new_content.execute(new_content_input_dto)
 
@@ -315,7 +305,7 @@
     # grab arguments
     parser = argparse.ArgumentParser(
         description="Use `contentctl.py action -h` to get help with any Splunk Security Content action")
-    parser.add_argument("-p", "--path", required=True, 
+    parser.add_argument("-p", "--path", required=True,
                                         help="path to the Splunk Security Content folder",)
     parser.add_argument("--cached_and_offline", action=argparse.BooleanOptionalAction,
         help="Force cached/offline resources.  While this makes execution much faster, it may result in enrichment which is out of date. This is suitable for use only in development or disconnected environments.")
@@ -341,7 +331,7 @@
 
     cloud_deploy_parser = actions_parser.add_parser("cloud_deploy", help="Install an application on a target Splunk Cloud Instance.")
 
-    
+
 
     # # new arguments
     # new_parser.add_argument("-t", "--type", required=False, type=str, default="detection",
@@ -350,13 +340,13 @@
     #                              help="Generates an example content UPDATE on the fields that need updating. Use `git status` to see what specific files are added. Skips new content wizard prompts.")
     # new_parser.set_defaults(func=new)
 
-    validate_parser.add_argument("-pr", "--product", required=True, type=str, default='all', 
+    validate_parser.add_argument("-pr", "--product", required=True, type=str, default='all',
         help="Type of package to create, choose between all, `ESCU` or `SSA`.")
     validate_parser.add_argument('--check_references', action=argparse.BooleanOptionalAction, help="The number of threads to use to resolve references.  "
                                    "Larger numbers will result in faster resolution, but will be more likely to hit rate limits or use a large amount of "
                                    "bandwidth.  A larger number of threads is particularly useful on high-bandwidth connections, but does not improve "
                                    "performance on slow connections.")
-    
+
     validate_parser.set_defaults(func=validate, check_references=False, epilog="""
                 Validates security manifest for correctness, adhering to spec and other common items.""")
 
@@ -365,11 +355,11 @@
     generate_parser.add_argument("-pr", "--product", required=True, type=str,
         help="Type of package to create, choose between `ESCU`, `SSA` or `API`.")
     generate_parser.set_defaults(func=generate)
-    
+
     content_changer_choices = ContentChanger.enumerate_content_changer_functions()
-    content_changer_parser.add_argument("-cf", "--change_function", required=True, metavar='{ ' + ', '.join(content_changer_choices) +' }' , type=str, choices=content_changer_choices, 
+    content_changer_parser.add_argument("-cf", "--change_function", required=True, metavar='{ ' + ', '.join(content_changer_choices) +' }' , type=str, choices=content_changer_choices,
                                         help= "Choose from the functions above defined in \nbin/contentctl_core/contentctl/application/use_cases/content_changer.py")
-    
+
     content_changer_parser.set_defaults(func=content_changer)
 
     docgen_parser.add_argument("-o", "--output", required=True, type=str,
@@ -382,7 +372,7 @@
 
     reporting_parser.set_defaults(func=reporting)
 
-<<<<<<< HEAD
+
     init_parser.add_argument("-t", "--title", type=str, required=True, help="The title of the application to be built.")
     init_parser.add_argument("-n", "--name", type=str, required=True, help="The name of the application to be built.")
     init_parser.add_argument("-v", "--version", type=str, required=True, help="The version of the application to be built.  It should be in MAJOR.MINOR.PATCH format.")
@@ -400,18 +390,13 @@
     inspect_parser.add_argument("-p", "--package_path", required=True, type=str, help="Path to the package to be inspected")
     inspect_parser.set_defaults(func=inspect)
 
-    
+
     cloud_deploy_parser.add_argument("--app-package", required=True, type=str, help="Path to the package you wish to deploy")
     cloud_deploy_parser.add_argument("--acs-legal-ack", required=True, type=str, help="specify '--acs-legal-ack=Y' to acknowledge your acceptance of any risks (required)")
     cloud_deploy_parser.add_argument("--username", required=True, type=str, help="splunk.com username")
     cloud_deploy_parser.add_argument("--password", required=True, type=str, help="splunk.com password")
     cloud_deploy_parser.add_argument("--server", required=False, default="https://admin.splunk.com", type=str, help="Override server URL (default 'https://admin.splunk.com')")
     cloud_deploy_parser.set_defaults(func=cloud_deploy)
-=======
-    
-    
-    
->>>>>>> 014ea985
 
     # # parse them
     args = parser.parse_args()
