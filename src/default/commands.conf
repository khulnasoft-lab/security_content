--- conflicted
+++ resolved
@@ -5,8 +5,5 @@
 [runstory]
 filename = runstory.py
 chunked = true
-<<<<<<< HEAD
 is_risky = true
-=======
-local = true
->>>>>>> 23c6b08a
+local = true