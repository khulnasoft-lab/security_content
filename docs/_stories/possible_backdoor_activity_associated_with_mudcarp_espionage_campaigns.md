--- conflicted
+++ resolved
@@ -8,12 +8,7 @@
   - Splunk Enterprise Security
   - Splunk Cloud
   - Endpoint
-<<<<<<< HEAD
-  - Actions on Objectives
-  - Command and Control
-=======
   - Endpoint_Processes
->>>>>>> b9a848f0
 ---
 
 [Try in Splunk Security Cloud](https://www.splunk.com/en_us/cyber-security.html){: .btn .btn--success}
@@ -63,19 +58,11 @@
 
 | Name        | Technique   | Type         |
 | ----------- | ----------- |--------------|
-<<<<<<< HEAD
-| [First time seen command line argument](/deprecated/first_time_seen_command_line_argument/) | [PowerShell](/tags/#powershell), [Windows Command Shell](/tags/#windows-command-shell)| Hunting |
-| [PowerShell - Connect To Internet With Hidden Window](/endpoint/powershell_-_connect_to_internet_with_hidden_window/) | [PowerShell](/tags/#powershell), [Command and Scripting Interpreter](/tags/#command-and-scripting-interpreter)| Hunting |
-| [Registry Keys Used For Persistence](/endpoint/registry_keys_used_for_persistence/) | [Registry Run Keys / Startup Folder](/tags/#registry-run-keys-/-startup-folder), [Boot or Logon Autostart Execution](/tags/#boot-or-logon-autostart-execution)| TTP |
-| [Unusually Long Command Line](/endpoint/unusually_long_command_line/) | None| Anomaly |
-| [Unusually Long Command Line - MLTK](/endpoint/unusually_long_command_line_-_mltk/) | None| Anomaly |
-=======
 | [PowerShell - Connect To Internet With Hidden Window](/endpoint/powershell_-_connect_to_internet_with_hidden_window/) | [PowerShell](/tags/#powershell), [Command and Scripting Interpreter](/tags/#command-and-scripting-interpreter) | Hunting |
 | [Registry Keys Used For Persistence](/endpoint/registry_keys_used_for_persistence/) | [Registry Run Keys / Startup Folder](/tags/#registry-run-keys-/-startup-folder), [Boot or Logon Autostart Execution](/tags/#boot-or-logon-autostart-execution) | TTP |
 | [Unusually Long Command Line](/endpoint/unusually_long_command_line/) |  | Anomaly |
 | [Unusually Long Command Line - MLTK](/endpoint/unusually_long_command_line_-_mltk/) |  | Anomaly |
 | [Windows Powershell Connect to Internet With Hidden Window](/endpoint/windows_powershell_connect_to_internet_with_hidden_window/) | [Automated Exfiltration](/tags/#automated-exfiltration) | Anomaly |
->>>>>>> b9a848f0
 
 #### Reference
 
