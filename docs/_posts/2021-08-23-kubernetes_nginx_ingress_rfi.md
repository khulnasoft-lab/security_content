---
title: "Kubernetes Nginx Ingress RFI"
excerpt: "Exploitation for Credential Access"
categories:
  - Cloud
last_modified_at: 2021-08-23
toc: true
toc_label: ""
tags:
  - Exploitation for Credential Access
  - Credential Access
  - Splunk Enterprise
  - Splunk Enterprise Security
  - Splunk Cloud
  - Dev Sec Ops Analytics
---



[Try in Splunk Security Cloud](https://www.splunk.com/en_us/cyber-security.html){: .btn .btn--success}

#### Description

This search uses the Kubernetes logs from a nginx ingress controller to detect remote file inclusion attacks.

- **Type**: TTP
- **Product**: Splunk Enterprise, Splunk Enterprise Security, Splunk Cloud, Dev Sec Ops Analytics
- **Datamodel**: 
- **Last Updated**: 2021-08-23
- **Author**: Patrick Bareiss, Splunk
- **ID**: fc5531ae-62fd-4de6-9c36-b4afdae8ca95


<<<<<<< HEAD
#### ATT&CK

| ID          | Technique   | Tactic         |
| ----------- | ----------- |--------------- |
=======
#### [ATT&CK](https://attack.mitre.org/)

| ID          | Technique   | Tactic      |
| ----------- | ----------- | ----------- |
>>>>>>> 05446f7b
| [T1212](https://attack.mitre.org/techniques/T1212/) | Exploitation for Credential Access | Credential Access |

#### Search

```
`kubernetes_container_controller` 
| rex field=_raw "^(?<remote_addr>\S+)\s+-\s+-\s+\[(?<time_local>[^\]]*)\]\s\"(?<request>[^\"]*)\"\s(?<status>\S*)\s(?<body_bytes_sent>\S*)\s\"(?<http_referer>[^\"]*)\"\s\"(?<http_user_agent>[^\"]*)\"\s(?<request_length>\S*)\s(?<request_time>\S*)\s\[(?<proxy_upstream_name>[^\]]*)\]\s\[(?<proxy_alternative_upstream_name>[^\]]*)\]\s(?<upstream_addr>\S*)\s(?<upstream_response_length>\S*)\s(?<upstream_response_time>\S*)\s(?<upstream_status>\S*)\s(?<req_id>\S*)" 
| rex field=request "^(?<http_method>\S+)?\s(?<url>\S+)\s" 
| rex field=url "(?<dest_ip>\d{1,3}\.\d{1,3}\.\d{1,3}\.\d{1,3})" 
| search dest_ip=* 
| rename remote_addr AS src_ip, upstream_status as status, proxy_upstream_name as proxy 
| eval phase="operate" 
| eval severity="medium" 
| stats count min(_time) as firstTime max(_time) as lastTime by src_ip, dest_ip status, url, http_method, host, http_user_agent, proxy, phase, severity 
| `security_content_ctime(firstTime)` 
| `security_content_ctime(lastTime)` 
| `kubernetes_nginx_ingress_rfi_filter`
```

#### Associated Analytic Story
* [Dev Sec Ops](/stories/dev_sec_ops)


#### How To Implement
You must ingest Kubernetes logs through Splunk Connect for Kubernetes.

#### Required field
* raw


#### Kill Chain Phase
* Actions on Objectives


#### Known False Positives
unknown


#### RBA

| Risk Score  | Impact      | Confidence   | Message      |
| ----------- | ----------- |--------------|--------------|
| 49.0 | 70 | 70 | Remote File Inclusion Attack detected on $host$ |




#### Reference

* [https://github.com/splunk/splunk-connect-for-kubernetes](https://github.com/splunk/splunk-connect-for-kubernetes)
* [https://www.netsparker.com/blog/web-security/remote-file-inclusion-vulnerability/](https://www.netsparker.com/blog/web-security/remote-file-inclusion-vulnerability/)



#### Test Dataset
Replay any dataset to Splunk Enterprise by using our [`replay.py`](https://github.com/splunk/attack_data#using-replaypy) tool or the [UI](https://github.com/splunk/attack_data#using-ui).
Alternatively you can replay a dataset into a [Splunk Attack Range](https://github.com/splunk/attack_range#replay-dumps-into-attack-range-splunk-server)

* [https://media.githubusercontent.com/media/splunk/attack_data/master/datasets/attack_techniques/T1212/kuberntest_nginx_rfi_attack/kubernetes_nginx_rfi_attack.log](https://media.githubusercontent.com/media/splunk/attack_data/master/datasets/attack_techniques/T1212/kuberntest_nginx_rfi_attack/kubernetes_nginx_rfi_attack.log)


[*source*](https://github.com/splunk/security_content/tree/develop/detections/cloud/kubernetes_nginx_ingress_rfi.yml) \| *version*: **1**<|MERGE_RESOLUTION|>--- conflicted
+++ resolved
@@ -31,17 +31,10 @@
 - **ID**: fc5531ae-62fd-4de6-9c36-b4afdae8ca95
 
 
-<<<<<<< HEAD
 #### ATT&CK
 
 | ID          | Technique   | Tactic         |
 | ----------- | ----------- |--------------- |
-=======
-#### [ATT&CK](https://attack.mitre.org/)
-
-| ID          | Technique   | Tactic      |
-| ----------- | ----------- | ----------- |
->>>>>>> 05446f7b
 | [T1212](https://attack.mitre.org/techniques/T1212/) | Exploitation for Credential Access | Credential Access |
 
 #### Search
