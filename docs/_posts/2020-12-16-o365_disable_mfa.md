---
title: "O365 Disable MFA"
excerpt: "Modify Authentication Process"
categories:
  - Cloud
last_modified_at: 2020-12-16
toc: true
toc_label: ""
tags:
  - Modify Authentication Process
  - Credential Access
  - Defense Evasion
  - Persistence
  - Splunk Security Analytics for AWS
  - Splunk Enterprise
  - Splunk Enterprise Security
  - Splunk Cloud
---



[Try in Splunk Security Cloud](https://www.splunk.com/en_us/cyber-security.html){: .btn .btn--success}

#### Description

This search detects when multi factor authentication has been disabled, what entitiy performed the action and against what user

- **Type**: TTP
- **Product**: Splunk Security Analytics for AWS, Splunk Enterprise, Splunk Enterprise Security, Splunk Cloud
- **Datamodel**: 
- **Last Updated**: 2020-12-16
- **Author**: Rod Soto, Splunk
- **ID**: c783dd98-c703-4252-9e8a-f19d9f5c949e


<<<<<<< HEAD
#### ATT&CK

| ID          | Technique   | Tactic         |
| ----------- | ----------- |--------------- |
=======
#### [ATT&CK](https://attack.mitre.org/)

| ID          | Technique   | Tactic      |
| ----------- | ----------- | ----------- |
>>>>>>> 05446f7b
| [T1556](https://attack.mitre.org/techniques/T1556/) | Modify Authentication Process | Credential Access, Defense Evasion, Persistence |

#### Search

```
`o365_management_activity` Operation="Disable Strong Authentication." 
| stats count earliest(_time) as firstTime latest(_time) as lastTime by UserType Operation user status signature dest ResultStatus 
|`security_content_ctime(firstTime)` 
|`security_content_ctime(lastTime)` 
| `o365_disable_mfa_filter`
```

#### Associated Analytic Story
* [Office 365 Detections](/stories/office_365_detections)


#### How To Implement
You must install splunk Microsoft Office 365 add-on. This search works with o365:management:activity

#### Required field
* _time
* Operation
* UserType
* user
* status
* signature
* dest
* ResultStatus


#### Kill Chain Phase
* Actions on Objective


#### Known False Positives
Unless it is a special case, it is uncommon to disable MFA or Strong Authentication


#### RBA

| Risk Score  | Impact      | Confidence   | Message      |
| ----------- | ----------- |--------------|--------------|
| 64.0 | 80 | 80 | User $user$ has executed an operation $Operation$ for this destination $dest$ |




#### Reference

* [https://attack.mitre.org/techniques/T1556/](https://attack.mitre.org/techniques/T1556/)



#### Test Dataset
Replay any dataset to Splunk Enterprise by using our [`replay.py`](https://github.com/splunk/attack_data#using-replaypy) tool or the [UI](https://github.com/splunk/attack_data#using-ui).
Alternatively you can replay a dataset into a [Splunk Attack Range](https://github.com/splunk/attack_range#replay-dumps-into-attack-range-splunk-server)

* [https://media.githubusercontent.com/media/splunk/attack_data/master/datasets/attack_techniques/T1556/o365_disable_mfa/o365_disable_mfa.json](https://media.githubusercontent.com/media/splunk/attack_data/master/datasets/attack_techniques/T1556/o365_disable_mfa/o365_disable_mfa.json)


[*source*](https://github.com/splunk/security_content/tree/develop/detections/cloud/o365_disable_mfa.yml) \| *version*: **1**<|MERGE_RESOLUTION|>--- conflicted
+++ resolved
@@ -33,17 +33,10 @@
 - **ID**: c783dd98-c703-4252-9e8a-f19d9f5c949e
 
 
-<<<<<<< HEAD
 #### ATT&CK
 
 | ID          | Technique   | Tactic         |
 | ----------- | ----------- |--------------- |
-=======
-#### [ATT&CK](https://attack.mitre.org/)
-
-| ID          | Technique   | Tactic      |
-| ----------- | ----------- | ----------- |
->>>>>>> 05446f7b
 | [T1556](https://attack.mitre.org/techniques/T1556/) | Modify Authentication Process | Credential Access, Defense Evasion, Persistence |
 
 #### Search
