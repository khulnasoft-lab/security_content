--- conflicted
+++ resolved
@@ -28,17 +28,10 @@
 - **ID**: 48664505-7d22-44ee-87d2-4c8a5bdc3d14
 
 
-<<<<<<< HEAD
 #### ATT&CK
 
 | ID          | Technique   | Tactic         |
 | ----------- | ----------- |--------------- |
-=======
-#### [ATT&CK](https://attack.mitre.org/)
-
-| ID          | Technique   | Tactic      |
-| ----------- | ----------- | ----------- |
->>>>>>> 05446f7b
 | [T1592](https://attack.mitre.org/techniques/T1592/) | Gather Victim Host Information | Reconnaissance |
 
 #### Search
