---
title: "Detect SNICat SNI Exfiltration"
excerpt: "Exfiltration Over C2 Channel"
categories:
  - Network
last_modified_at: 2020-10-21
toc: true
toc_label: ""
tags:
  - Exfiltration Over C2 Channel
  - Exfiltration
  - Splunk Enterprise
  - Splunk Enterprise Security
  - Splunk Cloud
---

### ⚠️ WARNING THIS IS A EXPERIMENTAL DETECTION
We have not been able to test, simulate or build datasets for it, use at your own risk!


[Try in Splunk Security Cloud](https://www.splunk.com/en_us/cyber-security.html){: .btn .btn--success}

#### Description

This search looks for commands that the SNICat tool uses in the TLS SNI field.

- **Type**: TTP
- **Product**: Splunk Enterprise, Splunk Enterprise Security, Splunk Cloud
- **Datamodel**: 
- **Last Updated**: 2020-10-21
- **Author**: Shannon Davis, Splunk
- **ID**: 82d06410-134c-11eb-adc1-0242ac120002


<<<<<<< HEAD
#### ATT&CK

| ID          | Technique   | Tactic         |
| ----------- | ----------- |--------------- |
=======
#### [ATT&CK](https://attack.mitre.org/)

| ID          | Technique   | Tactic      |
| ----------- | ----------- | ----------- |
>>>>>>> 05446f7b
| [T1041](https://attack.mitre.org/techniques/T1041/) | Exfiltration Over C2 Channel | Exfiltration |

#### Search

```
`zeek_ssl` 
| rex field=server_name "(?<snicat>(LIST
|LS
|SIZE
|LD
|CB
|CD
|EX
|ALIVE
|EXIT
|WHERE
|finito)-[A-Za-z0-9]{16}\.)" 
| stats count by src_ip dest_ip server_name snicat 
| where count>0 
| table src_ip dest_ip server_name snicat 
| `detect_snicat_sni_exfiltration_filter`
```

#### Associated Analytic Story
* [Data Exfiltration](/stories/data_exfiltration)


#### How To Implement
You must be ingesting Zeek SSL data into Splunk. Zeek data should also be getting ingested in JSON format.  We are detecting when any of the predefined SNICat commands are found within the server_name (SNI) field. These commands are LIST, LS, SIZE, LD, CB, EX, ALIVE, EXIT, WHERE, and finito.  You can go further once this has been detected, and run other searches to decode the SNI data to prove or disprove if any data exfiltration has taken place.

#### Required field
* _time
* server_name
* src_ip
* dest_ip


#### Kill Chain Phase
* Actions on Objectives


#### Known False Positives
Unknown





#### Reference

* [https://www.mnemonic.no/blog/introducing-snicat/](https://www.mnemonic.no/blog/introducing-snicat/)
* [https://github.com/mnemonic-no/SNIcat](https://github.com/mnemonic-no/SNIcat)
* [https://attack.mitre.org/techniques/T1041/](https://attack.mitre.org/techniques/T1041/)



#### Test Dataset
Replay any dataset to Splunk Enterprise by using our [`replay.py`](https://github.com/splunk/attack_data#using-replaypy) tool or the [UI](https://github.com/splunk/attack_data#using-ui).
Alternatively you can replay a dataset into a [Splunk Attack Range](https://github.com/splunk/attack_range#replay-dumps-into-attack-range-splunk-server)



[*source*](https://github.com/splunk/security_content/tree/develop/detections/experimental/network/detect_snicat_sni_exfiltration.yml) \| *version*: **1**<|MERGE_RESOLUTION|>--- conflicted
+++ resolved
@@ -32,17 +32,10 @@
 - **ID**: 82d06410-134c-11eb-adc1-0242ac120002
 
 
-<<<<<<< HEAD
 #### ATT&CK
 
 | ID          | Technique   | Tactic         |
 | ----------- | ----------- |--------------- |
-=======
-#### [ATT&CK](https://attack.mitre.org/)
-
-| ID          | Technique   | Tactic      |
-| ----------- | ----------- | ----------- |
->>>>>>> 05446f7b
 | [T1041](https://attack.mitre.org/techniques/T1041/) | Exfiltration Over C2 Channel | Exfiltration |
 
 #### Search
