--- conflicted
+++ resolved
@@ -42,14 +42,8 @@
 #### ATT&CK
 
 | ID          | Technique   | Tactic         |
-<<<<<<< HEAD
-| ----------- | ----------- | -------------- |
-| [T1048.003](https://attack.mitre.org/techniques/T1048/003/) | Exfiltration Over Unencrypted/Obfuscated Non-C2 Protocol | Exfiltration || [T1048](https://attack.mitre.org/techniques/T1048/) | Exfiltration Over Alternative Protocol | Exfiltration |
-
-=======
 | ----------- | ----------- |--------------- |
 | [T1048.003](https://attack.mitre.org/techniques/T1048/003/) | Exfiltration Over Unencrypted/Obfuscated Non-C2 Protocol | Exfiltration |
->>>>>>> 241923e2
 
 
 
