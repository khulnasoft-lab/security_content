--- conflicted
+++ resolved
@@ -33,7 +33,6 @@
 - **ID**: 872e3063-0fc4-4e68-b2f3-f2b99184a708
 
 
-<<<<<<< HEAD
 #### ATT&CK
 
 | ID          | Technique   | Tactic         |
@@ -42,13 +41,6 @@
 
 
 
-=======
-#### [ATT&CK](https://attack.mitre.org/)
-
-| ID          | Technique   | Tactic      |
-| ----------- | ----------- | ----------- |
-| [T1069](https://attack.mitre.org/techniques/T1069/) | Permission Groups Discovery | Discovery |
->>>>>>> 05446f7b
 | [T1069.002](https://attack.mitre.org/techniques/T1069/002/) | Domain Groups | Discovery |
 
 #### Search
