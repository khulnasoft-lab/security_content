--- conflicted
+++ resolved
@@ -32,17 +32,10 @@
 - **ID**: dbfca1dd-b8e5-4ba4-be0e-e565e5d62002
 
 
-<<<<<<< HEAD
 #### ATT&CK
 
 | ID          | Technique   | Tactic         |
 | ----------- | ----------- |--------------- |
-=======
-#### [ATT&CK](https://attack.mitre.org/)
-
-| ID          | Technique   | Tactic      |
-| ----------- | ----------- | ----------- |
->>>>>>> 05446f7b
 | [T1526](https://attack.mitre.org/techniques/T1526/) | Cloud Service Discovery | Discovery |
 
 #### Search
