---
title: "Potential Pass the Token or Hash Observed at the Destination Device"
excerpt: "Use Alternate Authentication Material, Pass the Hash"
categories:
  - Endpoint
last_modified_at: 2021-09-01
toc: true
toc_label: ""
tags:
  - TTP
  - T1550
  - Use Alternate Authentication Material
  - Defense Evasion
  - Lateral Movement
  - T1550.002
  - Pass the Hash
  - Defense Evasion
  - Lateral Movement
  - Splunk Behavioral Analytics
  - Lateral Movement
---



[Try in Splunk Security Cloud](https://www.splunk.com/en_us/cyber-security.html){: .btn .btn--success}

#### Description

This detection identifies potential Pass the Token or Pass the Hash credential exploits. We detect the main side effect of these attacks, which is a transition from the dominant Kerberos logins to rare NTLM logins for a given user, as reported by a detination device.

- **Type**: TTP
- **Product**: Splunk Behavioral Analytics
- **Datamodel**: 
- **Last Updated**: 2021-09-01
- **Author**: Stanislav Miskovic, Splunk
- **ID**: 82e76b80-5cdb-4899-9b43-85dbe777b36d


#### ATT&CK

| ID          | Technique   | Tactic         |
<<<<<<< HEAD
| ----------- | ----------- | -------------- |
| [T1550](https://attack.mitre.org/techniques/T1550/) | Use Alternate Authentication Material | Defense Evasion, Lateral Movement |
=======
| ----------- | ----------- |--------------- |

| [T1550](https://attack.mitre.org/techniques/T1550/) | Use Alternate Authentication Material | Defense Evasion, Lateral Movement |


>>>>>>> 241923e2
| [T1550.002](https://attack.mitre.org/techniques/T1550/002/) | Pass the Hash | Defense Evasion, Lateral Movement |





#### Search

```

| from read_ssa_enriched_events() 
| eval timestamp=      parse_long(ucast(map_get(input_event, "_time"), "string", null)), dest_user=      lower(ucast(map_get(input_event, "dest_user_primary_artifact"), "string", null)), dest_user_id=   lower(ucast(map_get(input_event, "dest_user_id"), "string", null)), dest_device_id=       lower(ucast(map_get(input_event, "dest_device_id"), "string", null)), signature_id=   lower(ucast(map_get(input_event, "signature_id"), "string", null)), authentication_method=  lower(ucast(map_get(input_event, "authentication_method"), "string", null))

| where signature_id = "4624" AND (authentication_method="ntlmssp" OR authentication_method="kerberos") AND dest_user_id != null AND dest_device_id != null

| eval isKerberos=if(authentication_method == "kerberos", 1, 0), isNtlm=if(authentication_method == "ntlmssp", 1, 0), timeNTLM=if(isNtlm > 0, timestamp, null)

| stats sum(isKerberos) as totalKerberos, sum(isNtlm)     as totalNtlm, min(timestamp)  as startTime, min(timeNTLM)   as startNTLMTime, max(timestamp)  as endTime, max(timeNTLM)   as endNTLMTime by dest_user_id, dest_user, dest_device_id, span(timestamp, 86400s)

| where NOT dest_user="-" AND totalKerberos > 0 AND totalNtlm > 0 AND endTime - startTime > 1800000 AND (totalKerberos > 10 * totalNtlm AND totalKerberos > 50)  AND (endTime - startTime) > 3 * (endNTLMTime - startNTLMTime)

| eval start_time=ucast(startNTLMTime, "long", null), end_time=ucast(endNTLMTime, "long", null), entities=mvappend(dest_user_id, dest_device_id), body=create_map(["total_kerberos", totalKerberos, "total_ntlm", totalNtlm, "analysis_start_time", startTime, "analysis_end_time", endTime, "pth_start_time", startNTLMTime, "pth_end_time", endNTLMTime])

| into write_ssa_detected_events();
```

#### Associated Analytic Story
* [Lateral Movement](/stories/lateral_movement)


#### How To Implement
You must be ingesting Windows Security logs from endpoint devices, i.e., destinations of interest. Please make sure that event ID 4624 is being logged.

#### Required field
* _time
* signature_id
* dest_user
* dest_user_id
* dest_device_id
* authentication_method


#### Kill Chain Phase
* Lateral Movement


#### Known False Positives
Environments in which NTLM is used extremely rarely and for benign purposes (such as a rare use of SMB shares).


#### RBA

| Risk Score  | Impact      | Confidence   | Message      |
| ----------- | ----------- |--------------|--------------|
| 72.0 | 80 | 90 | Potential lateral movement and credential stealing via Pass the Token or Pass the Hash techniques. Operation is performed via credentials of the account $dest_user_id$ and observed by the destination device $dest_device_id$ |




#### Reference

* [https://attack.mitre.org/techniques/T1550/002/](https://attack.mitre.org/techniques/T1550/002/)



#### Test Dataset
Replay any dataset to Splunk Enterprise by using our [`replay.py`](https://github.com/splunk/attack_data#using-replaypy) tool or the [UI](https://github.com/splunk/attack_data#using-ui).
Alternatively you can replay a dataset into a [Splunk Attack Range](https://github.com/splunk/attack_range#replay-dumps-into-attack-range-splunk-server)




[*source*](https://github.com/splunk/security_content/tree/develop/detections/endpoint/potential_pass_the_token_or_hash_observed_at_the_destination_device.yml) \| *version*: **1**<|MERGE_RESOLUTION|>--- conflicted
+++ resolved
@@ -39,16 +39,11 @@
 #### ATT&CK
 
 | ID          | Technique   | Tactic         |
-<<<<<<< HEAD
-| ----------- | ----------- | -------------- |
-| [T1550](https://attack.mitre.org/techniques/T1550/) | Use Alternate Authentication Material | Defense Evasion, Lateral Movement |
-=======
 | ----------- | ----------- |--------------- |
 
 | [T1550](https://attack.mitre.org/techniques/T1550/) | Use Alternate Authentication Material | Defense Evasion, Lateral Movement |
 
 
->>>>>>> 241923e2
 | [T1550.002](https://attack.mitre.org/techniques/T1550/002/) | Pass the Hash | Defense Evasion, Lateral Movement |
 
 
