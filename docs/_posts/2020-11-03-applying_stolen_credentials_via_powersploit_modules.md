---
title: "Applying Stolen Credentials via PowerSploit modules"
excerpt: "Process Injection, Exploitation for Privilege Escalation, Valid Accounts, Account Manipulation, Access Token Manipulation, Create or Modify System Process, Boot or Logon Autostart Execution, Abuse Elevation Control Mechanism, Compromise Client Software Binary, Credentials from Password Stores, Steal or Forge Kerberos Tickets"
categories:
  - Endpoint
last_modified_at: 2020-11-03
toc: true
toc_label: ""
tags:
  - Process Injection
  - Defense Evasion
  - Privilege Escalation
  - Exploitation for Privilege Escalation
  - Privilege Escalation
  - Valid Accounts
  - Defense Evasion
  - Persistence
  - Privilege Escalation
  - Initial Access
  - Account Manipulation
  - Persistence
  - Access Token Manipulation
  - Defense Evasion
  - Privilege Escalation
  - Create or Modify System Process
  - Persistence
  - Privilege Escalation
  - Boot or Logon Autostart Execution
  - Persistence
  - Privilege Escalation
  - Abuse Elevation Control Mechanism
  - Privilege Escalation
  - Defense Evasion
  - Compromise Client Software Binary
  - Persistence
  - Credentials from Password Stores
  - Credential Access
  - Steal or Forge Kerberos Tickets
  - Credential Access
  - Splunk Behavioral Analytics
---



[Try in Splunk Security Cloud](https://www.splunk.com/en_us/cyber-security.html){: .btn .btn--success}

#### Description

Stolen credentials are applied by methods such as user impersonation, credential injection, spoofing of authentication processes or getting hold of critical accounts. This detection indicates such activities carried out by PowerSploit exploit kit APIs.

- **Type**: TTP
- **Product**: Splunk Behavioral Analytics
- **Datamodel**: 
- **Last Updated**: 2020-11-03
- **Author**: Stanislav Miskovic, Splunk
- **ID**: 270b482d-2af2-448f-9923-9cf005f61be4


<<<<<<< HEAD
#### ATT&CK

| ID          | Technique   | Tactic         |
| ----------- | ----------- |--------------- |
=======
#### [ATT&CK](https://attack.mitre.org/)

| ID          | Technique   | Tactic      |
| ----------- | ----------- | ----------- |
>>>>>>> 05446f7b
| [T1055](https://attack.mitre.org/techniques/T1055/) | Process Injection | Defense Evasion, Privilege Escalation |
| [T1068](https://attack.mitre.org/techniques/T1068/) | Exploitation for Privilege Escalation | Privilege Escalation |
| [T1078](https://attack.mitre.org/techniques/T1078/) | Valid Accounts | Defense Evasion, Persistence, Privilege Escalation, Initial Access |
| [T1098](https://attack.mitre.org/techniques/T1098/) | Account Manipulation | Persistence |
| [T1134](https://attack.mitre.org/techniques/T1134/) | Access Token Manipulation | Defense Evasion, Privilege Escalation |
| [T1543](https://attack.mitre.org/techniques/T1543/) | Create or Modify System Process | Persistence, Privilege Escalation |
| [T1547](https://attack.mitre.org/techniques/T1547/) | Boot or Logon Autostart Execution | Persistence, Privilege Escalation |
| [T1548](https://attack.mitre.org/techniques/T1548/) | Abuse Elevation Control Mechanism | Privilege Escalation, Defense Evasion |
| [T1554](https://attack.mitre.org/techniques/T1554/) | Compromise Client Software Binary | Persistence |
| [T1555](https://attack.mitre.org/techniques/T1555/) | Credentials from Password Stores | Credential Access |
| [T1558](https://attack.mitre.org/techniques/T1558/) | Steal or Forge Kerberos Tickets | Credential Access |

#### Search

```

| from read_ssa_enriched_events()

| eval timestamp=parse_long(ucast(map_get(input_event, "_time"), "string", null)), cmd_line=ucast(map_get(input_event, "process"), "string", null), event_id=ucast(map_get(input_event, "event_id"), "string", null) 
| where cmd_line != null AND ( match_regex(cmd_line, /(?i)Invoke-CredentialInjection/)=true OR match_regex(cmd_line, /(?i)Invoke-TokenManipulation/)=true OR match_regex(cmd_line, /(?i)Invoke-UserImpersonation/)=true OR match_regex(cmd_line, /(?i)Get-System/)=true OR match_regex(cmd_line, /(?i)Invoke-RevertToSelf/)=true )

| eval start_time = timestamp, end_time = timestamp, entities = mvappend( ucast(map_get(input_event, "dest_user_id"), "string", null), ucast(map_get(input_event, "dest_device_id"), "string", null)), body=create_map(["event_id", event_id, "cmd_line", cmd_line]) 
| into write_ssa_detected_events();
```

#### Associated Analytic Story
* [Credential Dumping](/stories/credential_dumping)


#### How To Implement
You must be ingesting Windows Security logs from devices of interest, including the event ID 4688 with enabled command line logging.

#### Required field
* dest_device_id
* dest_user_id
* process
* _time


#### Kill Chain Phase
* Actions on Objectives


#### Known False Positives
None identified.


#### RBA

| Risk Score  | Impact      | Confidence   | Message      |
| ----------- | ----------- |--------------|--------------|
| 90.0 | 90 | 100 | PowerSploit malware is violating authentication by injecting stolen credentials, manipulating authentication tokens or impersonating system or user accounts. Operation is performed at the device $dest_device_id$, by the account $dest_user_id$ via command $cmd_line$ |




#### Reference

* [https://github.com/PowerShellMafia/PowerSploit](https://github.com/PowerShellMafia/PowerSploit)



#### Test Dataset
Replay any dataset to Splunk Enterprise by using our [`replay.py`](https://github.com/splunk/attack_data#using-replaypy) tool or the [UI](https://github.com/splunk/attack_data#using-ui).
Alternatively you can replay a dataset into a [Splunk Attack Range](https://github.com/splunk/attack_range#replay-dumps-into-attack-range-splunk-server)

* [https://media.githubusercontent.com/media/splunk/attack_data/master/datasets/attack_techniques/T1555/applying_stolen_credentials/logAllPowerSploitModulesWithOldNames.log](https://media.githubusercontent.com/media/splunk/attack_data/master/datasets/attack_techniques/T1555/applying_stolen_credentials/logAllPowerSploitModulesWithOldNames.log)


[*source*](https://github.com/splunk/security_content/tree/develop/detections/endpoint/applying_stolen_credentials_via_powersploit_modules.yml) \| *version*: **1**<|MERGE_RESOLUTION|>--- conflicted
+++ resolved
@@ -56,17 +56,10 @@
 - **ID**: 270b482d-2af2-448f-9923-9cf005f61be4
 
 
-<<<<<<< HEAD
 #### ATT&CK
 
 | ID          | Technique   | Tactic         |
 | ----------- | ----------- |--------------- |
-=======
-#### [ATT&CK](https://attack.mitre.org/)
-
-| ID          | Technique   | Tactic      |
-| ----------- | ----------- | ----------- |
->>>>>>> 05446f7b
 | [T1055](https://attack.mitre.org/techniques/T1055/) | Process Injection | Defense Evasion, Privilege Escalation |
 | [T1068](https://attack.mitre.org/techniques/T1068/) | Exploitation for Privilege Escalation | Privilege Escalation |
 | [T1078](https://attack.mitre.org/techniques/T1078/) | Valid Accounts | Defense Evasion, Persistence, Privilege Escalation, Initial Access |
