--- conflicted
+++ resolved
@@ -32,7 +32,6 @@
 - **ID**: 0d718b52-c9f1-11eb-bc61-acde48001122
 
 
-<<<<<<< HEAD
 #### ATT&CK
 
 | ID          | Technique   | Tactic         |
@@ -41,13 +40,6 @@
 
 
 
-=======
-#### [ATT&CK](https://attack.mitre.org/)
-
-| ID          | Technique   | Tactic      |
-| ----------- | ----------- | ----------- |
-| [T1059](https://attack.mitre.org/techniques/T1059/) | Command and Scripting Interpreter | Execution |
->>>>>>> 05446f7b
 | [T1059.001](https://attack.mitre.org/techniques/T1059/001/) | PowerShell | Execution |
 
 #### Search
