---
title: "Batch File Write to System32"
excerpt: "User Execution, Malicious File"
categories:
  - Endpoint
last_modified_at: 2021-09-16
toc: true
toc_label: ""
tags:
  - User Execution
  - Execution
  - Malicious File
  - Execution
  - Splunk Enterprise
  - Splunk Enterprise Security
  - Splunk Cloud
  - Endpoint
---



[Try in Splunk Security Cloud](https://www.splunk.com/en_us/cyber-security.html){: .btn .btn--success}

#### Description

The search looks for a batch file (.bat) written to the Windows system directory tree.

- **Type**: TTP
- **Product**: Splunk Enterprise, Splunk Enterprise Security, Splunk Cloud
- **Datamodel**: [Endpoint](https://docs.splunk.com/Documentation/CIM/latest/User/Endpoint)
- **Last Updated**: 2021-09-16
- **Author**: Michael Haag, Rico Valdez, Splunk
- **ID**: 503d17cb-9eab-4cf8-a20e-01d5c6987ae3


<<<<<<< HEAD
#### ATT&CK

| ID          | Technique   | Tactic         |
| ----------- | ----------- |--------------- |
| [T1204](https://attack.mitre.org/techniques/T1204/) | User Execution | Execution |



=======
#### [ATT&CK](https://attack.mitre.org/)

| ID          | Technique   | Tactic      |
| ----------- | ----------- | ----------- |
| [T1204](https://attack.mitre.org/techniques/T1204/) | User Execution | Execution |
>>>>>>> 05446f7b
| [T1204.002](https://attack.mitre.org/techniques/T1204/002/) | Malicious File | Execution |

#### Search

```

| tstats `security_content_summariesonly` count FROM datamodel=Endpoint.Processes where Processes.process_name=*  by _time span=1h Processes.process_id Processes.process_name Processes.dest 
| `drop_dm_object_name(Processes)` 
| join process_guid, _time [
| tstats `security_content_summariesonly` count min(_time) as firstTime max(_time) as lastTime FROM datamodel=Endpoint.Filesystem where Filesystem.file_path IN ("*\\system32\\*", "*\\syswow64\\*") Filesystem.file_name="*.bat" by _time span=1h Filesystem.dest Filesystem.file_create_time Filesystem.file_name Filesystem.file_path 
| `drop_dm_object_name(Filesystem)` 
| fields _time dest file_create_time file_name file_path process_name process_path process] 
| dedup file_create_time 
| table dest file_create_time, file_name, file_path, process_name  
| `batch_file_write_to_system32_filter`
```

#### Associated Analytic Story
* [SamSam Ransomware](/stories/samsam_ransomware)


#### How To Implement
To successfully implement this search you need to be ingesting information on process that include the name of the process responsible for the changes from your endpoints into the `Endpoint` datamodel in the `Processes` node. In addition, confirm the latest CIM App 4.20 or higher is installed and the latest TA for the endpoint product.

#### Required field
* _time
* Filesystem.dest
* Filesystem.file_name
* Filesystem.user
* Filesystem.file_path
* Processes.process_id
* Processes.process_name
* Processes.dest


#### Kill Chain Phase
* Delivery


#### Known False Positives
It is possible for this search to generate a notable event for a batch file write to a path that includes the string &#34;system32&#34;, but is not the actual Windows system directory. As such, you should confirm the path of the batch file identified by the search. In addition, a false positive may be generated by an administrator copying a legitimate batch file in this directory tree. You should confirm that the activity is legitimate and modify the search to add exclusions, as necessary.


#### RBA

| Risk Score  | Impact      | Confidence   | Message      |
| ----------- | ----------- |--------------|--------------|
| 63.0 | 70 | 90 | A file - $file_name$ was written to system32 has occurred on endpoint $dest$ by user $user$. |




#### Reference


#### Test Dataset
Replay any dataset to Splunk Enterprise by using our [`replay.py`](https://github.com/splunk/attack_data#using-replaypy) tool or the [UI](https://github.com/splunk/attack_data#using-ui).
Alternatively you can replay a dataset into a [Splunk Attack Range](https://github.com/splunk/attack_range#replay-dumps-into-attack-range-splunk-server)

* [https://media.githubusercontent.com/media/splunk/attack_data/master/datasets/attack_techniques/T1204.002/batch_file_in_system32/windows-sysmon.log](https://media.githubusercontent.com/media/splunk/attack_data/master/datasets/attack_techniques/T1204.002/batch_file_in_system32/windows-sysmon.log)


[*source*](https://github.com/splunk/security_content/tree/develop/detections/endpoint/batch_file_write_to_system32.yml) \| *version*: **2**<|MERGE_RESOLUTION|>--- conflicted
+++ resolved
@@ -33,7 +33,6 @@
 - **ID**: 503d17cb-9eab-4cf8-a20e-01d5c6987ae3
 
 
-<<<<<<< HEAD
 #### ATT&CK
 
 | ID          | Technique   | Tactic         |
@@ -42,13 +41,6 @@
 
 
 
-=======
-#### [ATT&CK](https://attack.mitre.org/)
-
-| ID          | Technique   | Tactic      |
-| ----------- | ----------- | ----------- |
-| [T1204](https://attack.mitre.org/techniques/T1204/) | User Execution | Execution |
->>>>>>> 05446f7b
 | [T1204.002](https://attack.mitre.org/techniques/T1204/002/) | Malicious File | Execution |
 
 #### Search
