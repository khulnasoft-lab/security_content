---
title: "Services Escalate Exe"
excerpt: "Abuse Elevation Control Mechanism"
categories:
  - Endpoint
last_modified_at: 2021-05-18
toc: true
toc_label: ""
tags:
  - Abuse Elevation Control Mechanism
  - Privilege Escalation
  - Defense Evasion
  - Splunk Enterprise
  - Splunk Enterprise Security
  - Splunk Cloud
  - Endpoint
---



[Try in Splunk Security Cloud](https://www.splunk.com/en_us/cyber-security.html){: .btn .btn--success}

#### Description

The following analytic identifies the use of `svc-exe` with Cobalt Strike. The behavior typically follows after an adversary has already gained initial access and is escalating privileges. Using `svc-exe`, a randomly named binary will be downloaded from the remote Teamserver and placed on disk within `C:\Windows\400619a.exe`. Following, the binary will be added to the registry under key `HKLM\System\CurrentControlSet\Services\400619a\` with multiple keys and values added to look like a legitimate service. Upon loading, `services.exe` will spawn the randomly named binary from `\\127.0.0.1\ADMIN$\400619a.exe`. The process lineage is completed with `400619a.exe` spawning rundll32.exe, which is the default `spawnto_` value for Cobalt Strike. The `spawnto_` value is arbitrary and may be any process on disk (typically system32/syswow64 binary). The `spawnto_` process will also contain a network connection. During triage, review parallel procesess and identify any additional file modifications.

- **Type**: TTP
- **Product**: Splunk Enterprise, Splunk Enterprise Security, Splunk Cloud
- **Datamodel**: [Endpoint](https://docs.splunk.com/Documentation/CIM/latest/User/Endpoint)
- **Last Updated**: 2021-05-18
- **Author**: Michael Haag, Splunk
- **ID**: c448488c-b7ec-11eb-8253-acde48001122


<<<<<<< HEAD
#### ATT&CK

| ID          | Technique   | Tactic         |
| ----------- | ----------- |--------------- |
=======
#### [ATT&CK](https://attack.mitre.org/)

| ID          | Technique   | Tactic      |
| ----------- | ----------- | ----------- |
>>>>>>> 05446f7b
| [T1548](https://attack.mitre.org/techniques/T1548/) | Abuse Elevation Control Mechanism | Privilege Escalation, Defense Evasion |

#### Search

```

| tstats `security_content_summariesonly` count min(_time) as firstTime max(_time) as lastTime from datamodel=Endpoint.Processes where Processes.parent_process_name=services.exe Processes.process_path=*admin$* by Processes.dest Processes.user Processes.parent_process Processes.process_name Processes.process Processes.process_id Processes.parent_process_id 
| `drop_dm_object_name(Processes)` 
| `security_content_ctime(firstTime)` 
| `security_content_ctime(lastTime)` 
| `services_escalate_exe_filter`
```

#### Associated Analytic Story
* [Cobalt Strike](/stories/cobalt_strike)


#### How To Implement
To successfully implement this search, you will need to ensure that DNS data is populating the Network_Resolution data model.

#### Required field
* _time
* Processes.dest
* Processes.user
* Processes.parent_process
* Processes.process_name
* Processes.process
* Processes.process_id
* Processes.parent_process_id


#### Kill Chain Phase
* Exploitation
* Privilege Escalation


#### Known False Positives
False positives should be limited as `services.exe` should never spawn a process from `ADMIN$`. Filter as needed.


#### RBA

| Risk Score  | Impact      | Confidence   | Message      |
| ----------- | ----------- |--------------|--------------|
| 76.0 | 80 | 95 | A service process $parent_process_name$ with process path $process_path$ in host $dest$ |




#### Reference

* [https://thedfirreport.com/2021/03/29/sodinokibi-aka-revil-ransomware/](https://thedfirreport.com/2021/03/29/sodinokibi-aka-revil-ransomware/)
* [https://attack.mitre.org/techniques/T1548/](https://attack.mitre.org/techniques/T1548/)
* [https://www.cobaltstrike.com/help-beacon](https://www.cobaltstrike.com/help-beacon)



#### Test Dataset
Replay any dataset to Splunk Enterprise by using our [`replay.py`](https://github.com/splunk/attack_data#using-replaypy) tool or the [UI](https://github.com/splunk/attack_data#using-ui).
Alternatively you can replay a dataset into a [Splunk Attack Range](https://github.com/splunk/attack_range#replay-dumps-into-attack-range-splunk-server)

* [https://media.githubusercontent.com/media/splunk/attack_data/master/datasets/attack_techniques/T1055/cobalt_strike/windows-sysmon.log](https://media.githubusercontent.com/media/splunk/attack_data/master/datasets/attack_techniques/T1055/cobalt_strike/windows-sysmon.log)


[*source*](https://github.com/splunk/security_content/tree/develop/detections/endpoint/services_escalate_exe.yml) \| *version*: **1**<|MERGE_RESOLUTION|>--- conflicted
+++ resolved
@@ -32,17 +32,10 @@
 - **ID**: c448488c-b7ec-11eb-8253-acde48001122
 
 
-<<<<<<< HEAD
 #### ATT&CK
 
 | ID          | Technique   | Tactic         |
 | ----------- | ----------- |--------------- |
-=======
-#### [ATT&CK](https://attack.mitre.org/)
-
-| ID          | Technique   | Tactic      |
-| ----------- | ----------- | ----------- |
->>>>>>> 05446f7b
 | [T1548](https://attack.mitre.org/techniques/T1548/) | Abuse Elevation Control Mechanism | Privilege Escalation, Defense Evasion |
 
 #### Search
