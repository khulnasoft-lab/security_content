---
title: "Wermgr Process Spawned CMD Or Powershell Process"
excerpt: "Command and Scripting Interpreter"
categories:
  - Endpoint
last_modified_at: 2021-04-19
toc: true
toc_label: ""
tags:
  - Command and Scripting Interpreter
  - Execution
  - Splunk Enterprise
  - Splunk Enterprise Security
  - Splunk Cloud
  - Endpoint
---



[Try in Splunk Security Cloud](https://www.splunk.com/en_us/cyber-security.html){: .btn .btn--success}

#### Description

This search is designed to detect suspicious cmd and powershell process spawned by wermgr.exe process. This suspicious behavior are commonly seen in code injection technique technique like trickbot to execute a shellcode, dll modules to run malicious behavior.

- **Type**: TTP
- **Product**: Splunk Enterprise, Splunk Enterprise Security, Splunk Cloud
- **Datamodel**: [Endpoint](https://docs.splunk.com/Documentation/CIM/latest/User/Endpoint)
- **Last Updated**: 2021-04-19
- **Author**: Teoderick Contreras, Splunk
- **ID**: e8fc95bc-a107-11eb-a978-acde48001122


<<<<<<< HEAD
#### ATT&CK

| ID          | Technique   | Tactic         |
| ----------- | ----------- |--------------- |
=======
#### [ATT&CK](https://attack.mitre.org/)

| ID          | Technique   | Tactic      |
| ----------- | ----------- | ----------- |
>>>>>>> 05446f7b
| [T1059](https://attack.mitre.org/techniques/T1059/) | Command and Scripting Interpreter | Execution |

#### Search

```

| tstats `security_content_summariesonly` values(Processes.process) as cmdline min(_time) as firstTime max(_time) as lastTime from datamodel=Endpoint.Processes where Processes.parent_process_name = "wermgr.exe" `process_cmd` OR `process_powershell` by Processes.parent_process_name  Processes.original_file_name Processes.parent_process_id  Processes.process_name Processes.process Processes.process_id Processes.process_guid Processes.dest Processes.user 
| `drop_dm_object_name(Processes)` 
| `security_content_ctime(firstTime)` 
| `security_content_ctime(lastTime)` 
| `wermgr_process_spawned_cmd_or_powershell_process_filter`
```

#### Associated Analytic Story
* [Trickbot](/stories/trickbot)


#### How To Implement
To successfully implement this search you need to be ingesting information on process that include the name of the process responsible for the changes from your endpoints into the `Endpoint` datamodel in the `Processes` node. In addition, confirm the latest CIM App 4.20 or higher is installed and the latest TA for the endpoint product.

#### Required field
* _time
* Processes.dest
* Processes.user
* Processes.parent_process_name
* Processes.parent_process
* Processes.original_file_name
* Processes.process_name
* Processes.process
* Processes.process_id
* Processes.parent_process_path
* Processes.process_path
* Processes.parent_process_id


#### Kill Chain Phase
* Exploitation


#### Known False Positives
unknown


#### RBA

| Risk Score  | Impact      | Confidence   | Message      |
| ----------- | ----------- |--------------|--------------|
| 56.0 | 70 | 80 | Wermgr.exe spawning suspicious processes on $dest$ |




#### Reference

* [https://labs.vipre.com/trickbot-and-its-modules/](https://labs.vipre.com/trickbot-and-its-modules/)
* [https://blog.whitehat.eu/2019/05/incident-trickbot-ryuk-2.html](https://blog.whitehat.eu/2019/05/incident-trickbot-ryuk-2.html)



#### Test Dataset
Replay any dataset to Splunk Enterprise by using our [`replay.py`](https://github.com/splunk/attack_data#using-replaypy) tool or the [UI](https://github.com/splunk/attack_data#using-ui).
Alternatively you can replay a dataset into a [Splunk Attack Range](https://github.com/splunk/attack_range#replay-dumps-into-attack-range-splunk-server)

* [https://media.githubusercontent.com/media/splunk/attack_data/master/datasets/malware/trickbot/infection/windows-sysmon.log](https://media.githubusercontent.com/media/splunk/attack_data/master/datasets/malware/trickbot/infection/windows-sysmon.log)


[*source*](https://github.com/splunk/security_content/tree/develop/detections/endpoint/wermgr_process_spawned_cmd_or_powershell_process.yml) \| *version*: **2**<|MERGE_RESOLUTION|>--- conflicted
+++ resolved
@@ -31,17 +31,10 @@
 - **ID**: e8fc95bc-a107-11eb-a978-acde48001122
 
 
-<<<<<<< HEAD
 #### ATT&CK
 
 | ID          | Technique   | Tactic         |
 | ----------- | ----------- |--------------- |
-=======
-#### [ATT&CK](https://attack.mitre.org/)
-
-| ID          | Technique   | Tactic      |
-| ----------- | ----------- | ----------- |
->>>>>>> 05446f7b
 | [T1059](https://attack.mitre.org/techniques/T1059/) | Command and Scripting Interpreter | Execution |
 
 #### Search
