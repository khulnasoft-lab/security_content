--- conflicted
+++ resolved
@@ -35,7 +35,6 @@
 - **ID**: ea688274-9c06-4473-b951-e4cb7a5d7a45
 
 
-<<<<<<< HEAD
 #### ATT&CK
 
 | ID          | Technique   | Tactic         |
@@ -44,13 +43,6 @@
 
 
 
-=======
-#### [ATT&CK](https://attack.mitre.org/)
-
-| ID          | Technique   | Tactic      |
-| ----------- | ----------- | ----------- |
-| [T1071](https://attack.mitre.org/techniques/T1071/) | Application Layer Protocol | Command And Control |
->>>>>>> 05446f7b
 | [T1071.001](https://attack.mitre.org/techniques/T1071/001/) | Web Protocols | Command And Control |
 
 #### Search
