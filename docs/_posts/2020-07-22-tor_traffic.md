---
title: "TOR Traffic"
excerpt: "Application Layer Protocol, Web Protocols"
categories:
  - Network
last_modified_at: 2020-07-22
toc: true
toc_label: ""
tags:
  - TTP
  - T1071
  - Application Layer Protocol
  - Command And Control
  - T1071.001
  - Web Protocols
  - Command And Control
  - Splunk Enterprise
  - Splunk Enterprise Security
  - Splunk Cloud
  - Network_Traffic
  - Command and Control
---

### ⚠️ WARNING THIS IS A EXPERIMENTAL DETECTION
We have not been able to test, simulate or build datasets for it, use at your own risk!


[Try in Splunk Security Cloud](https://www.splunk.com/en_us/cyber-security.html){: .btn .btn--success}

#### Description

This search looks for network traffic identified as The Onion Router (TOR), a benign anonymity network which can be abused for a variety of nefarious purposes.

- **Type**: TTP
- **Product**: Splunk Enterprise, Splunk Enterprise Security, Splunk Cloud
- **Datamodel**: [Network_Traffic](https://docs.splunk.com/Documentation/CIM/latest/User/NetworkTraffic)
- **Last Updated**: 2020-07-22
- **Author**: David Dorsey, Splunk
- **ID**: ea688274-9c06-4473-b951-e4cb7a5d7a45


#### ATT&CK

| ID          | Technique   | Tactic         |
<<<<<<< HEAD
| ----------- | ----------- | -------------- |
| [T1071](https://attack.mitre.org/techniques/T1071/) | Application Layer Protocol | Command And Control |
=======
| ----------- | ----------- |--------------- |

| [T1071](https://attack.mitre.org/techniques/T1071/) | Application Layer Protocol | Command And Control |


>>>>>>> 241923e2
| [T1071.001](https://attack.mitre.org/techniques/T1071/001/) | Web Protocols | Command And Control |





#### Search

```

| tstats `security_content_summariesonly` count min(_time) as firstTime max(_time) as lastTime from datamodel=Network_Traffic where All_Traffic.app=tor AND All_Traffic.action=allowed by All_Traffic.src_ip All_Traffic.dest_ip All_Traffic.dest_port All_Traffic.action 
| `security_content_ctime(firstTime)` 
| `security_content_ctime(lastTime)` 
| `drop_dm_object_name("All_Traffic")` 
| `tor_traffic_filter`
```

#### Associated Analytic Story
* [Prohibited Traffic Allowed or Protocol Mismatch](/stories/prohibited_traffic_allowed_or_protocol_mismatch)
* [Ransomware](/stories/ransomware)
* [Command and Control](/stories/command_and_control)
* [NOBELIUM Group](/stories/nobelium_group)


#### How To Implement
In order to properly run this search, Splunk needs to ingest data from firewalls or other network control devices that mediate the traffic allowed into an environment. This is necessary so that the search can identify an &#39;action&#39; taken on the traffic of interest. The search requires the Network_Traffic data model be populated.

#### Required field
* _time
* All_Traffic.app
* All_Traffic.action
* All_Traffic.src_ip
* All_Traffic.dest_ip
* All_Traffic.dest_port


#### Kill Chain Phase
* Command and Control


#### Known False Positives
None at this time





#### Reference


#### Test Dataset
Replay any dataset to Splunk Enterprise by using our [`replay.py`](https://github.com/splunk/attack_data#using-replaypy) tool or the [UI](https://github.com/splunk/attack_data#using-ui).
Alternatively you can replay a dataset into a [Splunk Attack Range](https://github.com/splunk/attack_range#replay-dumps-into-attack-range-splunk-server)




[*source*](https://github.com/splunk/security_content/tree/develop/detections/experimental/network/tor_traffic.yml) \| *version*: **2**<|MERGE_RESOLUTION|>--- conflicted
+++ resolved
@@ -42,16 +42,11 @@
 #### ATT&CK
 
 | ID          | Technique   | Tactic         |
-<<<<<<< HEAD
-| ----------- | ----------- | -------------- |
-| [T1071](https://attack.mitre.org/techniques/T1071/) | Application Layer Protocol | Command And Control |
-=======
 | ----------- | ----------- |--------------- |
 
 | [T1071](https://attack.mitre.org/techniques/T1071/) | Application Layer Protocol | Command And Control |
 
 
->>>>>>> 241923e2
 | [T1071.001](https://attack.mitre.org/techniques/T1071/001/) | Web Protocols | Command And Control |
 
 
