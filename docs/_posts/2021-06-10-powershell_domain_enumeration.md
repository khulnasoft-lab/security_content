--- conflicted
+++ resolved
@@ -34,7 +34,6 @@
 - **ID**: e1866ce2-ca22-11eb-8e44-acde48001122
 
 
-<<<<<<< HEAD
 #### ATT&CK
 
 | ID          | Technique   | Tactic         |
@@ -43,13 +42,6 @@
 
 
 
-=======
-#### [ATT&CK](https://attack.mitre.org/)
-
-| ID          | Technique   | Tactic      |
-| ----------- | ----------- | ----------- |
-| [T1059](https://attack.mitre.org/techniques/T1059/) | Command and Scripting Interpreter | Execution |
->>>>>>> 05446f7b
 | [T1059.001](https://attack.mitre.org/techniques/T1059/001/) | PowerShell | Execution |
 
 #### Search
