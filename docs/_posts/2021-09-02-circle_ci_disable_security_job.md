---
title: "Circle CI Disable Security Job"
excerpt: "Compromise Client Software Binary"
categories:
  - Cloud
last_modified_at: 2021-09-02
toc: true
toc_label: ""
tags:
  - Compromise Client Software Binary
  - Persistence
  - Splunk Enterprise
  - Splunk Enterprise Security
  - Splunk Cloud
  - Dev Sec Ops Analytics
---



[Try in Splunk Security Cloud](https://www.splunk.com/en_us/cyber-security.html){: .btn .btn--success}

#### Description

This search looks for disable security job in CircleCI pipeline.

- **Type**: Anomaly
- **Product**: Splunk Enterprise, Splunk Enterprise Security, Splunk Cloud, Dev Sec Ops Analytics
- **Datamodel**: 
- **Last Updated**: 2021-09-02
- **Author**: Patrick Bareiss, Splunk
- **ID**: 4a2fdd41-c578-4cd4-9ef7-980e352517f2


<<<<<<< HEAD
#### ATT&CK

| ID          | Technique   | Tactic         |
| ----------- | ----------- |--------------- |
=======
#### [ATT&CK](https://attack.mitre.org/)

| ID          | Technique   | Tactic      |
| ----------- | ----------- | ----------- |
>>>>>>> 05446f7b
| [T1554](https://attack.mitre.org/techniques/T1554/) | Compromise Client Software Binary | Persistence |

#### Search

```
`circleci` 
| rename vcs.committer_name as user vcs.subject as commit_message vcs.url as url workflows.* as *  
| stats values(job_name) as job_names by workflow_id workflow_name user commit_message url branch 
| lookup mandatory_job_for_workflow workflow_name OUTPUTNEW job_name AS mandatory_job 
| search mandatory_job=* 
| eval mandatory_job_executed=if(like(job_names, "%".mandatory_job."%"), 1, 0) 
| where mandatory_job_executed=0 
| eval phase="build" 
| rex field=url "(?<repository>[^\/]*\/[^\/]*)$" 
| `security_content_ctime(firstTime)` 
| `security_content_ctime(lastTime)` 
| `circle_ci_disable_security_job_filter`
```

#### Associated Analytic Story
* [Dev Sec Ops](/stories/dev_sec_ops)


#### How To Implement
You must index CircleCI logs.

#### Required field
* _times


#### Kill Chain Phase
* Actions on Objectives


#### Known False Positives
unknown


#### RBA

| Risk Score  | Impact      | Confidence   | Message      |
| ----------- | ----------- |--------------|--------------|
| 72.0 | 80 | 90 | disable security job $mandatory_job$ in workflow $workflow_name$ from user $user$ |




#### Reference


#### Test Dataset
Replay any dataset to Splunk Enterprise by using our [`replay.py`](https://github.com/splunk/attack_data#using-replaypy) tool or the [UI](https://github.com/splunk/attack_data#using-ui).
Alternatively you can replay a dataset into a [Splunk Attack Range](https://github.com/splunk/attack_range#replay-dumps-into-attack-range-splunk-server)

* [https://media.githubusercontent.com/media/splunk/attack_data/master/datasets/attack_techniques/T1554/circle_ci_disable_security_job/circle_ci_disable_security_job.json](https://media.githubusercontent.com/media/splunk/attack_data/master/datasets/attack_techniques/T1554/circle_ci_disable_security_job/circle_ci_disable_security_job.json)


[*source*](https://github.com/splunk/security_content/tree/develop/detections/cloud/circle_ci_disable_security_job.yml) \| *version*: **1**<|MERGE_RESOLUTION|>--- conflicted
+++ resolved
@@ -31,17 +31,10 @@
 - **ID**: 4a2fdd41-c578-4cd4-9ef7-980e352517f2
 
 
-<<<<<<< HEAD
 #### ATT&CK
 
 | ID          | Technique   | Tactic         |
 | ----------- | ----------- |--------------- |
-=======
-#### [ATT&CK](https://attack.mitre.org/)
-
-| ID          | Technique   | Tactic      |
-| ----------- | ----------- | ----------- |
->>>>>>> 05446f7b
 | [T1554](https://attack.mitre.org/techniques/T1554/) | Compromise Client Software Binary | Persistence |
 
 #### Search
