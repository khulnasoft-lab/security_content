---
title: "System Information Discovery Detection"
excerpt: "System Information Discovery"
categories:
  - Endpoint
last_modified_at: 2021-09-07
toc: true
toc_label: ""
tags:
  - System Information Discovery
  - Discovery
  - Splunk Enterprise
  - Splunk Enterprise Security
  - Splunk Cloud
  - Endpoint
---



[Try in Splunk Security Cloud](https://www.splunk.com/en_us/cyber-security.html){: .btn .btn--success}

#### Description

Detect system information discovery techniques used by attackers to understand configurations of the system to further exploit it.

- **Type**: TTP
- **Product**: Splunk Enterprise, Splunk Enterprise Security, Splunk Cloud
- **Datamodel**: [Endpoint](https://docs.splunk.com/Documentation/CIM/latest/User/Endpoint)
- **Last Updated**: 2021-09-07
- **Author**: Patrick Bareiss, Splunk
- **ID**: 8e99f89e-ae58-4ebc-bf52-ae0b1a277e72


<<<<<<< HEAD
#### ATT&CK

| ID          | Technique   | Tactic         |
| ----------- | ----------- |--------------- |
=======
#### [ATT&CK](https://attack.mitre.org/)

| ID          | Technique   | Tactic      |
| ----------- | ----------- | ----------- |
>>>>>>> 05446f7b
| [T1082](https://attack.mitre.org/techniques/T1082/) | System Information Discovery | Discovery |

#### Search

```

| tstats `security_content_summariesonly` count min(_time) as firstTime max(_time) as lastTime from datamodel=Endpoint.Processes where (Processes.process="*wmic* qfe*" OR Processes.process=*systeminfo* OR Processes.process=*hostname*) by Processes.user Processes.process_name Processes.process Processes.dest Processes.parent_process_name 
| `drop_dm_object_name(Processes)` 
| eventstats dc(process) as dc_processes_by_dest by dest 
| where dc_processes_by_dest > 2 
| stats values(process) as processes min(firstTime) as firstTime max(lastTime) as lastTime by user, dest parent_process_name 
| `security_content_ctime(firstTime)` 
| `security_content_ctime(lastTime)` 
| `system_information_discovery_detection_filter`
```

#### Associated Analytic Story
* [Discovery Techniques](/stories/discovery_techniques)


#### How To Implement
To successfully implement this search you need to be ingesting information on process that include the name of the process responsible for the changes from your endpoints into the `Endpoint` datamodel in the `Processes` node.

#### Required field
* _time
* Processes.process
* Processes.user
* Processes.process_name
* Processes.dest


#### Kill Chain Phase
* Actions on Objectives


#### Known False Positives
Administrators debugging servers


#### RBA

| Risk Score  | Impact      | Confidence   | Message      |
| ----------- | ----------- |--------------|--------------|
| 15.0 | 30 | 50 | Potential system information discovery behavior on $dest$ by $User$ |




#### Reference

* [https://oscp.infosecsanyam.in/priv-escalation/windows-priv-escalation](https://oscp.infosecsanyam.in/priv-escalation/windows-priv-escalation)



#### Test Dataset
Replay any dataset to Splunk Enterprise by using our [`replay.py`](https://github.com/splunk/attack_data#using-replaypy) tool or the [UI](https://github.com/splunk/attack_data#using-ui).
Alternatively you can replay a dataset into a [Splunk Attack Range](https://github.com/splunk/attack_range#replay-dumps-into-attack-range-splunk-server)

* [https://media.githubusercontent.com/media/splunk/attack_data/master/datasets/attack_techniques/T1082/atomic_red_team/windows-sysmon.log](https://media.githubusercontent.com/media/splunk/attack_data/master/datasets/attack_techniques/T1082/atomic_red_team/windows-sysmon.log)


[*source*](https://github.com/splunk/security_content/tree/develop/detections/endpoint/system_information_discovery_detection.yml) \| *version*: **2**<|MERGE_RESOLUTION|>--- conflicted
+++ resolved
@@ -31,17 +31,10 @@
 - **ID**: 8e99f89e-ae58-4ebc-bf52-ae0b1a277e72
 
 
-<<<<<<< HEAD
 #### ATT&CK
 
 | ID          | Technique   | Tactic         |
 | ----------- | ----------- |--------------- |
-=======
-#### [ATT&CK](https://attack.mitre.org/)
-
-| ID          | Technique   | Tactic      |
-| ----------- | ----------- | ----------- |
->>>>>>> 05446f7b
 | [T1082](https://attack.mitre.org/techniques/T1082/) | System Information Discovery | Discovery |
 
 #### Search
