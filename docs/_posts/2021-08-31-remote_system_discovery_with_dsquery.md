---
title: "Remote System Discovery with Dsquery"
excerpt: "Remote System Discovery"
categories:
  - Endpoint
last_modified_at: 2021-08-31
toc: true
toc_label: ""
tags:
  - Remote System Discovery
  - Discovery
  - Splunk Enterprise
  - Splunk Enterprise Security
  - Splunk Cloud
  - Endpoint
---



[Try in Splunk Security Cloud](https://www.splunk.com/en_us/cyber-security.html){: .btn .btn--success}

#### Description

This analytic looks for the execution of `dsquery.exe` with command-line arguments utilized to discover remote systems. The `computer` argument returns a list of all computers registered in the domain. Red Teams and adversaries alike engage in remote system discovery for situational awareness and Active Directory Discovery.

- **Type**: Hunting
- **Product**: Splunk Enterprise, Splunk Enterprise Security, Splunk Cloud
- **Datamodel**: [Endpoint](https://docs.splunk.com/Documentation/CIM/latest/User/Endpoint)
- **Last Updated**: 2021-08-31
- **Author**: Mauricio Velazco, Splunk
- **ID**: 9fb562f4-42f8-4139-8e11-a82edf7ed718


<<<<<<< HEAD
#### ATT&CK

| ID          | Technique   | Tactic         |
| ----------- | ----------- |--------------- |
=======
#### [ATT&CK](https://attack.mitre.org/)

| ID          | Technique   | Tactic      |
| ----------- | ----------- | ----------- |
>>>>>>> 05446f7b
| [T1018](https://attack.mitre.org/techniques/T1018/) | Remote System Discovery | Discovery |

#### Search

```

| tstats `security_content_summariesonly` count min(_time) as firstTime max(_time) as lastTime from datamodel=Endpoint.Processes where (Processes.process_name="dsquery.exe") (Processes.process="*computer*") by Processes.dest Processes.user Processes.parent_process Processes.process_name Processes.process Processes.process_id Processes.parent_process_id 
| `drop_dm_object_name(Processes)` 
| `security_content_ctime(firstTime)` 
| `security_content_ctime(lastTime)` 
| `remote_system_discovery_with_dsquery_filter`
```

#### Associated Analytic Story
* [Active Directory Discovery](/stories/active_directory_discovery)


#### How To Implement
To successfully implement this search you need to be ingesting information on process that include the name of the process responsible for the changes from your endpoints into the `Endpoint` datamodel in the `Processes` node.

#### Required field
* Processes.dest
* Processes.user
* Processes.parent_process_name
* Processes.parent_process
* Processes.original_file_name
* Processes.process_name
* Processes.process
* Processes.process_id
* Processes.parent_process_path
* Processes.process_path
* Processes.parent_process_id


#### Kill Chain Phase
* Reconnaissance


#### Known False Positives
Administrators or power users may use this command for troubleshooting.


#### RBA

| Risk Score  | Impact      | Confidence   | Message      |
| ----------- | ----------- |--------------|--------------|
| 15.0 | 30 | 50 | Remote system discovery enumeration on $dest$ by $user$ |




#### Reference

* [https://attack.mitre.org/techniques/T1018/](https://attack.mitre.org/techniques/T1018/)
* [https://docs.microsoft.com/en-us/previous-versions/windows/it-pro/windows-server-2012-r2-and-2012/cc732952(v=ws.11)](https://docs.microsoft.com/en-us/previous-versions/windows/it-pro/windows-server-2012-r2-and-2012/cc732952(v=ws.11))



#### Test Dataset
Replay any dataset to Splunk Enterprise by using our [`replay.py`](https://github.com/splunk/attack_data#using-replaypy) tool or the [UI](https://github.com/splunk/attack_data#using-ui).
Alternatively you can replay a dataset into a [Splunk Attack Range](https://github.com/splunk/attack_range#replay-dumps-into-attack-range-splunk-server)

* [https://media.githubusercontent.com/media/splunk/attack_data/master/datasets/attack_techniques/T1018/AD_discovery/windows-sysmon.log](https://media.githubusercontent.com/media/splunk/attack_data/master/datasets/attack_techniques/T1018/AD_discovery/windows-sysmon.log)


[*source*](https://github.com/splunk/security_content/tree/develop/detections/endpoint/remote_system_discovery_with_dsquery.yml) \| *version*: **1**<|MERGE_RESOLUTION|>--- conflicted
+++ resolved
@@ -31,17 +31,10 @@
 - **ID**: 9fb562f4-42f8-4139-8e11-a82edf7ed718
 
 
-<<<<<<< HEAD
 #### ATT&CK
 
 | ID          | Technique   | Tactic         |
 | ----------- | ----------- |--------------- |
-=======
-#### [ATT&CK](https://attack.mitre.org/)
-
-| ID          | Technique   | Tactic      |
-| ----------- | ----------- | ----------- |
->>>>>>> 05446f7b
 | [T1018](https://attack.mitre.org/techniques/T1018/) | Remote System Discovery | Discovery |
 
 #### Search
