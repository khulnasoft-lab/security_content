---
title: "Remote Desktop Network Bruteforce"
excerpt: "Remote Desktop Protocol, Remote Services"
categories:
  - Network
last_modified_at: 2020-07-21
toc: true
toc_label: ""
tags:
  - TTP
  - T1021.001
  - Remote Desktop Protocol
  - Lateral Movement
  - T1021
  - Remote Services
  - Lateral Movement
  - Splunk Enterprise
  - Splunk Enterprise Security
  - Splunk Cloud
  - Network_Traffic
  - Reconnaissance
  - Delivery
---

### ⚠️ WARNING THIS IS A EXPERIMENTAL DETECTION
We have not been able to test, simulate or build datasets for it, use at your own risk!


[Try in Splunk Security Cloud](https://www.splunk.com/en_us/cyber-security.html){: .btn .btn--success}

#### Description

This search looks for RDP application network traffic and filters any source/destination pair generating more than twice the standard deviation of the average traffic.

- **Type**: TTP
- **Product**: Splunk Enterprise, Splunk Enterprise Security, Splunk Cloud
- **Datamodel**: [Network_Traffic](https://docs.splunk.com/Documentation/CIM/latest/User/NetworkTraffic)
- **Last Updated**: 2020-07-21
- **Author**: Jose Hernandez, Splunk
- **ID**: a98727cc-286b-4ff2-b898-41df64695923


#### ATT&CK

| ID          | Technique   | Tactic         |
<<<<<<< HEAD
| ----------- | ----------- | -------------- |
| [T1021.001](https://attack.mitre.org/techniques/T1021/001/) | Remote Desktop Protocol | Lateral Movement || [T1021](https://attack.mitre.org/techniques/T1021/) | Remote Services | Lateral Movement |

=======
| ----------- | ----------- |--------------- |
| [T1021.001](https://attack.mitre.org/techniques/T1021/001/) | Remote Desktop Protocol | Lateral Movement |
>>>>>>> 241923e2



| [T1021](https://attack.mitre.org/techniques/T1021/) | Remote Services | Lateral Movement |





#### Search

```

| tstats `security_content_summariesonly` count min(_time) as firstTime max(_time) as lastTime from datamodel=Network_Traffic where All_Traffic.app=rdp by All_Traffic.src All_Traffic.dest All_Traffic.dest_port 
| eventstats stdev(count) AS stdev avg(count) AS avg p50(count) AS p50 
| where count>(avg + stdev*2) 
| rename All_Traffic.src AS src All_Traffic.dest AS dest 
| table firstTime lastTime src dest count avg p50 stdev 
| `remote_desktop_network_bruteforce_filter`
```

#### Associated Analytic Story
* [SamSam Ransomware](/stories/samsam_ransomware)
* [Ryuk Ransomware](/stories/ryuk_ransomware)


#### How To Implement
You must ensure that your network traffic data is populating the Network_Traffic data model.

#### Required field
* _time
* All_Traffic.app
* All_Traffic.src
* All_Traffic.dest
* All_Traffic.dest_port


#### Kill Chain Phase
* Reconnaissance
* Delivery


#### Known False Positives
RDP gateways may have unusually high amounts of traffic from all other hosts&#39; RDP applications in the network.





#### Reference


#### Test Dataset
Replay any dataset to Splunk Enterprise by using our [`replay.py`](https://github.com/splunk/attack_data#using-replaypy) tool or the [UI](https://github.com/splunk/attack_data#using-ui).
Alternatively you can replay a dataset into a [Splunk Attack Range](https://github.com/splunk/attack_range#replay-dumps-into-attack-range-splunk-server)




[*source*](https://github.com/splunk/security_content/tree/develop/detections/experimental/network/remote_desktop_network_bruteforce.yml) \| *version*: **2**<|MERGE_RESOLUTION|>--- conflicted
+++ resolved
@@ -43,14 +43,8 @@
 #### ATT&CK
 
 | ID          | Technique   | Tactic         |
-<<<<<<< HEAD
-| ----------- | ----------- | -------------- |
-| [T1021.001](https://attack.mitre.org/techniques/T1021/001/) | Remote Desktop Protocol | Lateral Movement || [T1021](https://attack.mitre.org/techniques/T1021/) | Remote Services | Lateral Movement |
-
-=======
 | ----------- | ----------- |--------------- |
 | [T1021.001](https://attack.mitre.org/techniques/T1021/001/) | Remote Desktop Protocol | Lateral Movement |
->>>>>>> 241923e2
 
 
 
