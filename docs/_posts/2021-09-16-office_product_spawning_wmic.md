--- conflicted
+++ resolved
@@ -33,7 +33,6 @@
 - **ID**: ffc236d6-a6c9-11eb-95f1-acde48001122
 
 
-<<<<<<< HEAD
 #### ATT&CK
 
 | ID          | Technique   | Tactic         |
@@ -42,13 +41,6 @@
 
 
 
-=======
-#### [ATT&CK](https://attack.mitre.org/)
-
-| ID          | Technique   | Tactic      |
-| ----------- | ----------- | ----------- |
-| [T1566](https://attack.mitre.org/techniques/T1566/) | Phishing | Initial Access |
->>>>>>> 05446f7b
 | [T1566.001](https://attack.mitre.org/techniques/T1566/001/) | Spearphishing Attachment | Initial Access |
 
 #### Search
