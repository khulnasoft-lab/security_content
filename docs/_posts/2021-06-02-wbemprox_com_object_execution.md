---
title: "Wbemprox COM Object Execution"
excerpt: "Signed Binary Proxy Execution, CMSTP"
categories:
  - Endpoint
last_modified_at: 2021-06-02
toc: true
toc_label: ""
tags:
  - Signed Binary Proxy Execution
  - Defense Evasion
  - CMSTP
  - Defense Evasion
  - Splunk Enterprise
  - Splunk Enterprise Security
  - Splunk Cloud
  - Endpoint
---



[Try in Splunk Security Cloud](https://www.splunk.com/en_us/cyber-security.html){: .btn .btn--success}

#### Description

this search is designed to detect potential malicious process loading COM object to wbemprox.dll,

- **Type**: TTP
- **Product**: Splunk Enterprise, Splunk Enterprise Security, Splunk Cloud
- **Datamodel**: [Endpoint](https://docs.splunk.com/Documentation/CIM/latest/User/Endpoint)
- **Last Updated**: 2021-06-02
- **Author**: Teoderick Contreras, Splunk
- **ID**: 9d911ce0-c3be-11eb-b177-acde48001122


<<<<<<< HEAD
#### ATT&CK

| ID          | Technique   | Tactic         |
| ----------- | ----------- |--------------- |
| [T1218](https://attack.mitre.org/techniques/T1218/) | Signed Binary Proxy Execution | Defense Evasion |



=======
#### [ATT&CK](https://attack.mitre.org/)

| ID          | Technique   | Tactic      |
| ----------- | ----------- | ----------- |
| [T1218](https://attack.mitre.org/techniques/T1218/) | Signed Binary Proxy Execution | Defense Evasion |
>>>>>>> 05446f7b
| [T1218.003](https://attack.mitre.org/techniques/T1218/003/) | CMSTP | Defense Evasion |

#### Search

```
`sysmon` EventCode=7  ImageLoaded IN ("*\\fastprox.dll", "*\\wbemprox.dll", "*\\wbemcomn.dll") NOT (process_name IN ("wmiprvse.exe", "WmiApSrv.exe", "unsecapp.exe")) NOT(Image IN("*\\windows\\*","*\\program files*", "*\\wbem\\*")) 
| stats count min(_time) as firstTime max(_time) as lastTime by Image ImageLoaded process_name Computer EventCode Signed ProcessId Hashes IMPHASH 
| `security_content_ctime(firstTime)` 
| `security_content_ctime(lastTime)` 
| `wbemprox_com_object_execution_filter`
```

#### Associated Analytic Story
* [Ransomware](/stories/ransomware)
* [Revil Ransomware](/stories/revil_ransomware)


#### How To Implement
To successfully implement this search, you need to be ingesting logs with the process name and imageloaded executions from your endpoints. If you are using Sysmon, you must have at least version 6.0.4 of the Sysmon TA.

#### Required field
* _time
* Image
* ImageLoaded
* process_name
* Computer
* EventCode
* Signed
* ProcessId
* Hashes
* IMPHASH


#### Kill Chain Phase
* Exploitation


#### Known False Positives
legitimate process that are not in the exception list may trigger this event.


#### RBA

| Risk Score  | Impact      | Confidence   | Message      |
| ----------- | ----------- |--------------|--------------|
| 35.0 | 70 | 50 | Suspicious COM Object Execution on $Computer$ |




#### Reference

* [https://krebsonsecurity.com/2021/05/a-closer-look-at-the-darkside-ransomware-gang/](https://krebsonsecurity.com/2021/05/a-closer-look-at-the-darkside-ransomware-gang/)
* [https://www.mcafee.com/blogs/other-blogs/mcafee-labs/mcafee-atr-analyzes-sodinokibi-aka-revil-ransomware-as-a-service-what-the-code-tells-us/](https://www.mcafee.com/blogs/other-blogs/mcafee-labs/mcafee-atr-analyzes-sodinokibi-aka-revil-ransomware-as-a-service-what-the-code-tells-us/)



#### Test Dataset
Replay any dataset to Splunk Enterprise by using our [`replay.py`](https://github.com/splunk/attack_data#using-replaypy) tool or the [UI](https://github.com/splunk/attack_data#using-ui).
Alternatively you can replay a dataset into a [Splunk Attack Range](https://github.com/splunk/attack_range#replay-dumps-into-attack-range-splunk-server)

* [https://media.githubusercontent.com/media/splunk/attack_data/master/datasets/malware/revil/inf2/windows-sysmon.log](https://media.githubusercontent.com/media/splunk/attack_data/master/datasets/malware/revil/inf2/windows-sysmon.log)


[*source*](https://github.com/splunk/security_content/tree/develop/detections/endpoint/wbemprox_com_object_execution.yml) \| *version*: **1**<|MERGE_RESOLUTION|>--- conflicted
+++ resolved
@@ -33,7 +33,6 @@
 - **ID**: 9d911ce0-c3be-11eb-b177-acde48001122
 
 
-<<<<<<< HEAD
 #### ATT&CK
 
 | ID          | Technique   | Tactic         |
@@ -42,13 +41,6 @@
 
 
 
-=======
-#### [ATT&CK](https://attack.mitre.org/)
-
-| ID          | Technique   | Tactic      |
-| ----------- | ----------- | ----------- |
-| [T1218](https://attack.mitre.org/techniques/T1218/) | Signed Binary Proxy Execution | Defense Evasion |
->>>>>>> 05446f7b
 | [T1218.003](https://attack.mitre.org/techniques/T1218/003/) | CMSTP | Defense Evasion |
 
 #### Search
