---
title: "CMD Echo Pipe - Escalation"
excerpt: "Command and Scripting Interpreter, Windows Command Shell, Windows Service, Create or Modify System Process"
categories:
  - Endpoint
last_modified_at: 2021-05-20
toc: true
toc_label: ""
tags:
  - TTP
  - T1059
  - Command and Scripting Interpreter
  - Execution
  - T1059.003
  - Windows Command Shell
  - Execution
  - T1543.003
  - Windows Service
  - Persistence
  - Privilege Escalation
  - T1543
  - Create or Modify System Process
  - Persistence
  - Privilege Escalation
  - Splunk Enterprise
  - Splunk Enterprise Security
  - Splunk Cloud
  - Endpoint
  - Exploitation
  - Privilege Escalation
---



[Try in Splunk Security Cloud](https://www.splunk.com/en_us/cyber-security.html){: .btn .btn--success}

#### Description

This analytic identifies a common behavior by Cobalt Strike and other frameworks where the adversary will escalate privileges, either via `jump` (Cobalt Strike PTH) or `getsystem`, using named-pipe impersonation. A suspicious event will look like `cmd.exe /c echo 4sgryt3436 &gt; \\.\Pipe\5erg53`.

- **Type**: TTP
- **Product**: Splunk Enterprise, Splunk Enterprise Security, Splunk Cloud
- **Datamodel**: [Endpoint](https://docs.splunk.com/Documentation/CIM/latest/User/Endpoint)
- **Last Updated**: 2021-05-20
- **Author**: Michael Haag, Splunk
- **ID**: eb277ba0-b96b-11eb-b00e-acde48001122


#### ATT&CK

| ID          | Technique   | Tactic         |
<<<<<<< HEAD
| ----------- | ----------- | -------------- |
| [T1059](https://attack.mitre.org/techniques/T1059/) | Command and Scripting Interpreter | Execution |
| [T1059.003](https://attack.mitre.org/techniques/T1059/003/) | Windows Command Shell | Execution || [T1543.003](https://attack.mitre.org/techniques/T1543/003/) | Windows Service | Persistence, Privilege Escalation || [T1543](https://attack.mitre.org/techniques/T1543/) | Create or Modify System Process | Persistence, Privilege Escalation |
=======
| ----------- | ----------- |--------------- |

| [T1059](https://attack.mitre.org/techniques/T1059/) | Command and Scripting Interpreter | Execution |


| [T1059.003](https://attack.mitre.org/techniques/T1059/003/) | Windows Command Shell | Execution |


| [T1543.003](https://attack.mitre.org/techniques/T1543/003/) | Windows Service | Persistence, Privilege Escalation |



| [T1543](https://attack.mitre.org/techniques/T1543/) | Create or Modify System Process | Persistence, Privilege Escalation |


>>>>>>> 241923e2



#### Search

```

| tstats `security_content_summariesonly` count min(_time) as firstTime max(_time) as lastTime from datamodel=Endpoint.Processes where `process_cmd` OR Processes.process=*%comspec%* (Processes.process=*echo* AND Processes.process=*pipe*) by Processes.dest Processes.user Processes.parent_process Processes.process_name Processes.original_file_name Processes.process Processes.process_id Processes.parent_process_id 
| `drop_dm_object_name(Processes)` 
| `security_content_ctime(firstTime)` 
| `security_content_ctime(lastTime)` 
| `cmd_echo_pipe___escalation_filter`
```

#### Associated Analytic Story
* [Cobalt Strike](/stories/cobalt_strike)


#### How To Implement
To successfully implement this search you need to be ingesting information on process that include the name of the process responsible for the changes from your endpoints into the `Endpoint` datamodel in the `Processes` node. In addition, confirm the latest CIM App 4.20 or higher is installed and the latest TA for the endpoint product.

#### Required field
* _time
* Processes.dest
* Processes.user
* Processes.parent_process_name
* Processes.parent_process
* Processes.original_file_name
* Processes.process_name
* Processes.process
* Processes.process_id
* Processes.parent_process_path
* Processes.process_path
* Processes.parent_process_id


#### Kill Chain Phase
* Exploitation
* Privilege Escalation


#### Known False Positives
Unknown. It is possible filtering may be required to ensure fidelity.


#### RBA

| Risk Score  | Impact      | Confidence   | Message      |
| ----------- | ----------- |--------------|--------------|
| 64.0 | 80 | 80 | An instance of $parent_process_name$ spawning $process_name$ was identified on endpoint $dest$ by user $user$ potentially performing privilege escalation using named pipes related to Cobalt Strike and other frameworks. |




#### Reference

* [https://redcanary.com/threat-detection-report/threats/cobalt-strike/](https://redcanary.com/threat-detection-report/threats/cobalt-strike/)
* [https://github.com/rapid7/meterpreter/blob/master/source/extensions/priv/server/elevate/namedpipe.c](https://github.com/rapid7/meterpreter/blob/master/source/extensions/priv/server/elevate/namedpipe.c)



#### Test Dataset
Replay any dataset to Splunk Enterprise by using our [`replay.py`](https://github.com/splunk/attack_data#using-replaypy) tool or the [UI](https://github.com/splunk/attack_data#using-ui).
Alternatively you can replay a dataset into a [Splunk Attack Range](https://github.com/splunk/attack_range#replay-dumps-into-attack-range-splunk-server)

* [https://media.githubusercontent.com/media/splunk/attack_data/master/datasets/attack_techniques/T1055/cobalt_strike/windows-sysmon.log](https://media.githubusercontent.com/media/splunk/attack_data/master/datasets/attack_techniques/T1055/cobalt_strike/windows-sysmon.log)



[*source*](https://github.com/splunk/security_content/tree/develop/detections/endpoint/cmd_echo_pipe_-_escalation.yml) \| *version*: **2**<|MERGE_RESOLUTION|>--- conflicted
+++ resolved
@@ -49,11 +49,6 @@
 #### ATT&CK
 
 | ID          | Technique   | Tactic         |
-<<<<<<< HEAD
-| ----------- | ----------- | -------------- |
-| [T1059](https://attack.mitre.org/techniques/T1059/) | Command and Scripting Interpreter | Execution |
-| [T1059.003](https://attack.mitre.org/techniques/T1059/003/) | Windows Command Shell | Execution || [T1543.003](https://attack.mitre.org/techniques/T1543/003/) | Windows Service | Persistence, Privilege Escalation || [T1543](https://attack.mitre.org/techniques/T1543/) | Create or Modify System Process | Persistence, Privilege Escalation |
-=======
 | ----------- | ----------- |--------------- |
 
 | [T1059](https://attack.mitre.org/techniques/T1059/) | Command and Scripting Interpreter | Execution |
@@ -69,7 +64,6 @@
 | [T1543](https://attack.mitre.org/techniques/T1543/) | Create or Modify System Process | Persistence, Privilege Escalation |
 
 
->>>>>>> 241923e2
 
 
 
