---
title: "CMD Echo Pipe - Escalation"
excerpt: "Command and Scripting Interpreter, Windows Command Shell, Windows Service, Create or Modify System Process"
categories:
  - Endpoint
last_modified_at: 2021-05-20
toc: true
toc_label: ""
tags:
  - Command and Scripting Interpreter
  - Execution
  - Windows Command Shell
  - Execution
  - Windows Service
  - Persistence
  - Privilege Escalation
  - Create or Modify System Process
  - Persistence
  - Privilege Escalation
  - Splunk Enterprise
  - Splunk Enterprise Security
  - Splunk Cloud
  - Endpoint
---



[Try in Splunk Security Cloud](https://www.splunk.com/en_us/cyber-security.html){: .btn .btn--success}

#### Description

This analytic identifies a common behavior by Cobalt Strike and other frameworks where the adversary will escalate privileges, either via `jump` (Cobalt Strike PTH) or `getsystem`, using named-pipe impersonation. A suspicious event will look like `cmd.exe /c echo 4sgryt3436 &gt; \\.\Pipe\5erg53`.

- **Type**: TTP
- **Product**: Splunk Enterprise, Splunk Enterprise Security, Splunk Cloud
- **Datamodel**: [Endpoint](https://docs.splunk.com/Documentation/CIM/latest/User/Endpoint)
- **Last Updated**: 2021-05-20
- **Author**: Michael Haag, Splunk
- **ID**: eb277ba0-b96b-11eb-b00e-acde48001122


<<<<<<< HEAD
#### ATT&CK

| ID          | Technique   | Tactic         |
| ----------- | ----------- |--------------- |
| [T1059](https://attack.mitre.org/techniques/T1059/) | Command and Scripting Interpreter | Execution |



| [T1059.003](https://attack.mitre.org/techniques/T1059/003/) | Windows Command Shell | Execution |



=======
#### [ATT&CK](https://attack.mitre.org/)

| ID          | Technique   | Tactic      |
| ----------- | ----------- | ----------- |
| [T1059](https://attack.mitre.org/techniques/T1059/) | Command and Scripting Interpreter | Execution |
| [T1059.003](https://attack.mitre.org/techniques/T1059/003/) | Windows Command Shell | Execution |
>>>>>>> 05446f7b
| [T1543.003](https://attack.mitre.org/techniques/T1543/003/) | Windows Service | Persistence, Privilege Escalation |
| [T1543](https://attack.mitre.org/techniques/T1543/) | Create or Modify System Process | Persistence, Privilege Escalation |

#### Search

```

| tstats `security_content_summariesonly` count min(_time) as firstTime max(_time) as lastTime from datamodel=Endpoint.Processes where `process_cmd` OR Processes.process=*%comspec%* (Processes.process=*echo* AND Processes.process=*pipe*) by Processes.dest Processes.user Processes.parent_process Processes.process_name Processes.original_file_name Processes.process Processes.process_id Processes.parent_process_id 
| `drop_dm_object_name(Processes)` 
| `security_content_ctime(firstTime)` 
| `security_content_ctime(lastTime)` 
| `cmd_echo_pipe___escalation_filter`
```

#### Associated Analytic Story
* [Cobalt Strike](/stories/cobalt_strike)


#### How To Implement
To successfully implement this search you need to be ingesting information on process that include the name of the process responsible for the changes from your endpoints into the `Endpoint` datamodel in the `Processes` node. In addition, confirm the latest CIM App 4.20 or higher is installed and the latest TA for the endpoint product.

#### Required field
* _time
* Processes.dest
* Processes.user
* Processes.parent_process_name
* Processes.parent_process
* Processes.original_file_name
* Processes.process_name
* Processes.process
* Processes.process_id
* Processes.parent_process_path
* Processes.process_path
* Processes.parent_process_id


#### Kill Chain Phase
* Exploitation
* Privilege Escalation


#### Known False Positives
Unknown. It is possible filtering may be required to ensure fidelity.


#### RBA

| Risk Score  | Impact      | Confidence   | Message      |
| ----------- | ----------- |--------------|--------------|
| 64.0 | 80 | 80 | An instance of $parent_process_name$ spawning $process_name$ was identified on endpoint $dest$ by user $user$ potentially performing privilege escalation using named pipes related to Cobalt Strike and other frameworks. |




#### Reference

* [https://redcanary.com/threat-detection-report/threats/cobalt-strike/](https://redcanary.com/threat-detection-report/threats/cobalt-strike/)
* [https://github.com/rapid7/meterpreter/blob/master/source/extensions/priv/server/elevate/namedpipe.c](https://github.com/rapid7/meterpreter/blob/master/source/extensions/priv/server/elevate/namedpipe.c)



#### Test Dataset
Replay any dataset to Splunk Enterprise by using our [`replay.py`](https://github.com/splunk/attack_data#using-replaypy) tool or the [UI](https://github.com/splunk/attack_data#using-ui).
Alternatively you can replay a dataset into a [Splunk Attack Range](https://github.com/splunk/attack_range#replay-dumps-into-attack-range-splunk-server)

* [https://media.githubusercontent.com/media/splunk/attack_data/master/datasets/attack_techniques/T1055/cobalt_strike/windows-sysmon.log](https://media.githubusercontent.com/media/splunk/attack_data/master/datasets/attack_techniques/T1055/cobalt_strike/windows-sysmon.log)


[*source*](https://github.com/splunk/security_content/tree/develop/detections/endpoint/cmd_echo_pipe_-_escalation.yml) \| *version*: **2**<|MERGE_RESOLUTION|>--- conflicted
+++ resolved
@@ -39,7 +39,6 @@
 - **ID**: eb277ba0-b96b-11eb-b00e-acde48001122
 
 
-<<<<<<< HEAD
 #### ATT&CK
 
 | ID          | Technique   | Tactic         |
@@ -52,14 +51,6 @@
 
 
 
-=======
-#### [ATT&CK](https://attack.mitre.org/)
-
-| ID          | Technique   | Tactic      |
-| ----------- | ----------- | ----------- |
-| [T1059](https://attack.mitre.org/techniques/T1059/) | Command and Scripting Interpreter | Execution |
-| [T1059.003](https://attack.mitre.org/techniques/T1059/003/) | Windows Command Shell | Execution |
->>>>>>> 05446f7b
 | [T1543.003](https://attack.mitre.org/techniques/T1543/003/) | Windows Service | Persistence, Privilege Escalation |
 | [T1543](https://attack.mitre.org/techniques/T1543/) | Create or Modify System Process | Persistence, Privilege Escalation |
 
