--- conflicted
+++ resolved
@@ -33,7 +33,6 @@
 - **ID**: f0c9d62f-a232-4edd-b17e-bc409fb133d4
 
 
-<<<<<<< HEAD
 #### ATT&CK
 
 | ID          | Technique   | Tactic         |
@@ -42,13 +41,6 @@
 
 
 
-=======
-#### [ATT&CK](https://attack.mitre.org/)
-
-| ID          | Technique   | Tactic      |
-| ----------- | ----------- | ----------- |
-| [T1069](https://attack.mitre.org/techniques/T1069/) | Permission Groups Discovery | Discovery |
->>>>>>> 05446f7b
 | [T1069.002](https://attack.mitre.org/techniques/T1069/002/) | Domain Groups | Discovery |
 
 #### Search
