---
title: "Detect AWS Console Login by User from New Country"
excerpt: "Unused/Unsupported Cloud Regions"
categories:
  - Cloud
last_modified_at: 2020-10-07
toc: true
toc_label: ""
tags:
  - Unused/Unsupported Cloud Regions
  - Defense Evasion
  - Splunk Security Analytics for AWS
  - Splunk Enterprise
  - Splunk Enterprise Security
  - Splunk Cloud
  - Authentication
---



[Try in Splunk Security Cloud](https://www.splunk.com/en_us/cyber-security.html){: .btn .btn--success}

#### Description

This search looks for AWS CloudTrail events wherein a console login event by a user was recorded within the last hour, then compares the event to a lookup file of previously seen users (by ARN values) who have logged into the console. The alert is fired if the user has logged into the console for the first time within the last hour

- **Type**: Hunting
- **Product**: Splunk Security Analytics for AWS, Splunk Enterprise, Splunk Enterprise Security, Splunk Cloud
- **Datamodel**: [Authentication](https://docs.splunk.com/Documentation/CIM/latest/User/Authentication)
- **Last Updated**: 2020-10-07
- **Author**: Bhavin Patel, Splunk
- **ID**: 67bd3def-c41c-4bf6-837b-ae196b4257c6


<<<<<<< HEAD
#### ATT&CK

| ID          | Technique   | Tactic         |
| ----------- | ----------- |--------------- |
=======
#### [ATT&CK](https://attack.mitre.org/)

| ID          | Technique   | Tactic      |
| ----------- | ----------- | ----------- |
>>>>>>> 05446f7b
| [T1535](https://attack.mitre.org/techniques/T1535/) | Unused/Unsupported Cloud Regions | Defense Evasion |

#### Search

```

| tstats earliest(_time) as firstTime latest(_time) as lastTime from datamodel=Authentication where Authentication.signature=ConsoleLogin by Authentication.user Authentication.src 
| iplocation Authentication.src 
| `drop_dm_object_name(Authentication)` 
| table firstTime lastTime user Country 
| join user  type=outer [
| inputlookup previously_seen_users_console_logins 
| stats earliest(firstTime) AS earliestseen by user Country 
| fields earliestseen user Country] 
| eval userCountry=if(firstTime >= relative_time(now(), "-24h@h"), "New Country","Previously Seen Country") 
| eval userStatus=if(earliestseen >= relative_time(now(),"-24h@h") OR isnull(earliestseen), "New User","Old User") 
| where userCountry = "New Country" AND userStatus != "Old User" 
| `security_content_ctime(firstTime)` 
| `security_content_ctime(lastTime)` 
| table firstTime lastTime user Country  userStatus userCountry  
| `detect_aws_console_login_by_user_from_new_country_filter`
```

#### Associated Analytic Story
* [Suspicious AWS Login Activities](/stories/suspicious_aws_login_activities)
* [Suspicious Cloud Authentication Activities](/stories/suspicious_cloud_authentication_activities)


#### How To Implement
You must install and configure the Splunk Add-on for AWS (version 5.1.0 or later) and Enterprise Security 6.2, which contains the required updates to the Authentication data model for cloud use cases. Run the `Previously Seen Users in AWS CloudTrail - Initial` support search only once to create a baseline of previously seen IAM users within the last 30 days. Run `Previously Seen Users in AWS CloudTrail - Update` hourly (or more frequently depending on how often you run the detection searches) to refresh the baselines. You can also provide additional filtering for this search by customizing the `detect_aws_console_login_by_user_from_new_country_filter` macro.

#### Required field
* _time
* Authentication.signature
* Authentication.user
* Authentication.src


#### Kill Chain Phase
* Actions on Objectives


#### Known False Positives
When a legitimate new user logins for the first time, this activity will be detected. Check how old the account is and verify that the user activity is legitimate.


#### RBA

| Risk Score  | Impact      | Confidence   | Message      |
| ----------- | ----------- |--------------|--------------|
| 42.0 | 70 | 60 | User $user$ is logging into the AWS console from Country $Country$ for the first time |




#### Reference


#### Test Dataset
Replay any dataset to Splunk Enterprise by using our [`replay.py`](https://github.com/splunk/attack_data#using-replaypy) tool or the [UI](https://github.com/splunk/attack_data#using-ui).
Alternatively you can replay a dataset into a [Splunk Attack Range](https://github.com/splunk/attack_range#replay-dumps-into-attack-range-splunk-server)

* [https://media.githubusercontent.com/media/splunk/attack_data/master/datasets/suspicious_behaviour/abnormally_high_cloud_instances_launched/cloudtrail_behavioural_detections.json](https://media.githubusercontent.com/media/splunk/attack_data/master/datasets/suspicious_behaviour/abnormally_high_cloud_instances_launched/cloudtrail_behavioural_detections.json)


[*source*](https://github.com/splunk/security_content/tree/develop/detections/cloud/detect_aws_console_login_by_user_from_new_country.yml) \| *version*: **1**<|MERGE_RESOLUTION|>--- conflicted
+++ resolved
@@ -32,17 +32,10 @@
 - **ID**: 67bd3def-c41c-4bf6-837b-ae196b4257c6
 
 
-<<<<<<< HEAD
 #### ATT&CK
 
 | ID          | Technique   | Tactic         |
 | ----------- | ----------- |--------------- |
-=======
-#### [ATT&CK](https://attack.mitre.org/)
-
-| ID          | Technique   | Tactic      |
-| ----------- | ----------- | ----------- |
->>>>>>> 05446f7b
 | [T1535](https://attack.mitre.org/techniques/T1535/) | Unused/Unsupported Cloud Regions | Defense Evasion |
 
 #### Search
