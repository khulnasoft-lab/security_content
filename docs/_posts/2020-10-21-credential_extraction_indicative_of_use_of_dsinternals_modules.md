---
title: "Credential Extraction indicative of use of DSInternals modules"
excerpt: "OS Credential Dumping"
categories:
  - Endpoint
last_modified_at: 2020-10-21
toc: true
toc_label: ""
tags:
  - OS Credential Dumping
  - Credential Access
  - Splunk Behavioral Analytics
---



[Try in Splunk Security Cloud](https://www.splunk.com/en_us/cyber-security.html){: .btn .btn--success}

#### Description

Credential extraction is often an illegal recovery of credential material from secured authentication resources and repositories. This process may also involve decryption or other transformations of the stored credential material. DSInternals is a collection of PowerShell modules commonly employed in exploits.

- **Type**: TTP
- **Product**: Splunk Behavioral Analytics
- **Datamodel**: 
- **Last Updated**: 2020-10-21
- **Author**: Stanislav Miskovic, Splunk
- **ID**: 5d2172f0-8a7d-4ecd-aad9-2dcc95699e0d


<<<<<<< HEAD
#### ATT&CK

| ID          | Technique   | Tactic         |
| ----------- | ----------- |--------------- |
=======
#### [ATT&CK](https://attack.mitre.org/)

| ID          | Technique   | Tactic      |
| ----------- | ----------- | ----------- |
>>>>>>> 05446f7b
| [T1003](https://attack.mitre.org/techniques/T1003/) | OS Credential Dumping | Credential Access |

#### Search

```

| from read_ssa_enriched_events()

| eval timestamp=parse_long(ucast(map_get(input_event, "_time"), "string", null)), process_name=ucast(map_get(input_event, "process_name"), "string", null), process_path=ucast(map_get(input_event, "process_path"), "string", null), cmd_line=ucast(map_get(input_event, "process"), "string", null), parent_process_name=ucast(map_get(input_event, "parent_process_name"), "string", null), event_id=ucast(map_get(input_event, "event_id"), "string", null) 
| where cmd_line != null AND ( match_regex(cmd_line, /(?i)Get-ADDBBackupKey/)=true OR match_regex(cmd_line, /(?i)Get-ADDBDomainController/)=true OR match_regex(cmd_line, /(?i)Get-ADDBKdsRootKey/)=true OR match_regex(cmd_line, /(?i)Get-ADDBSchemaAttribute/)=true OR match_regex(cmd_line, /(?i)Get-ADKeyCredential/)=true OR match_regex(cmd_line, /(?i)Get-ADReplAccount/)=true OR match_regex(cmd_line, /(?i)Get-ADReplBackupKey/)=true OR match_regex(cmd_line, /(?i)Get-ADSIAccount/)=true OR match_regex(cmd_line, /(?i)Get-AzureADUserEx/)=true OR match_regex(cmd_line, /(?i)Get-BootKey/)=true OR match_regex(cmd_line, /(?i)Get-LsaBackupKey/)=true OR match_regex(cmd_line, /(?i)Get-LsaPolicyInformation/)=true OR match_regex(cmd_line, /(?i)Get-SamPasswordPolicy/)=true )

| eval start_time = timestamp, end_time = timestamp, entities = mvappend( ucast(map_get(input_event, "dest_user_id"), "string", null), ucast(map_get(input_event, "dest_device_id"), "string", null)), body=create_map(["event_id", event_id, "cmd_line", cmd_line, "process_name", process_name]) 
| into write_ssa_detected_events();
```

#### Associated Analytic Story
* [Credential Dumping](/stories/credential_dumping)
* [Malicious PowerShell](/stories/malicious_powershell)


#### How To Implement
You must be ingesting Windows Security logs from devices of interest, including the event ID 4688 with enabled command line logging.

#### Required field
* dest_device_id
* process_name
* parent_process_name
* _time
* process_path
* dest_user_id
* process


#### Kill Chain Phase
* Actions on Objectives


#### Known False Positives
None identified.


#### RBA

| Risk Score  | Impact      | Confidence   | Message      |
| ----------- | ----------- |--------------|--------------|
| 70.0 | 70 | 100 | DSInternals tool kit is accessing sensitive credential material such as KDS root key, or accessing sensitive authentication infrastructure such as LsaPolicyInformation. Operation is performed at the device $dest_device_id$, by the account $dest_user_id$ via command $cmd_line$ |




#### Reference

* [https://github.com/MichaelGrafnetter/DSInternals](https://github.com/MichaelGrafnetter/DSInternals)



#### Test Dataset
Replay any dataset to Splunk Enterprise by using our [`replay.py`](https://github.com/splunk/attack_data#using-replaypy) tool or the [UI](https://github.com/splunk/attack_data#using-ui).
Alternatively you can replay a dataset into a [Splunk Attack Range](https://github.com/splunk/attack_range#replay-dumps-into-attack-range-splunk-server)

* [https://media.githubusercontent.com/media/splunk/attack_data/master/datasets/attack_techniques/T1003/credential_extraction/logAllDSInternalsModules.log](https://media.githubusercontent.com/media/splunk/attack_data/master/datasets/attack_techniques/T1003/credential_extraction/logAllDSInternalsModules.log)


[*source*](https://github.com/splunk/security_content/tree/develop/detections/endpoint/credential_extraction_indicative_of_use_of_dsinternals_modules.yml) \| *version*: **1**<|MERGE_RESOLUTION|>--- conflicted
+++ resolved
@@ -28,17 +28,10 @@
 - **ID**: 5d2172f0-8a7d-4ecd-aad9-2dcc95699e0d
 
 
-<<<<<<< HEAD
 #### ATT&CK
 
 | ID          | Technique   | Tactic         |
 | ----------- | ----------- |--------------- |
-=======
-#### [ATT&CK](https://attack.mitre.org/)
-
-| ID          | Technique   | Tactic      |
-| ----------- | ----------- | ----------- |
->>>>>>> 05446f7b
 | [T1003](https://attack.mitre.org/techniques/T1003/) | OS Credential Dumping | Credential Access |
 
 #### Search
