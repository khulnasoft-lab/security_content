---
title: "Applying Stolen Credentials via Mimikatz modules"
excerpt: "Process Injection, Exploitation for Privilege Escalation, Valid Accounts, Account Manipulation, Access Token Manipulation, Create or Modify System Process, Boot or Logon Autostart Execution, Abuse Elevation Control Mechanism, Compromise Client Software Binary, Modify Authentication Process, Steal or Forge Kerberos Tickets"
categories:
  - Endpoint
last_modified_at: 2020-11-03
toc: true
toc_label: ""
tags:
  - Process Injection
  - Defense Evasion
  - Privilege Escalation
  - Exploitation for Privilege Escalation
  - Privilege Escalation
  - Valid Accounts
  - Defense Evasion
  - Persistence
  - Privilege Escalation
  - Initial Access
  - Account Manipulation
  - Persistence
  - Access Token Manipulation
  - Defense Evasion
  - Privilege Escalation
  - Create or Modify System Process
  - Persistence
  - Privilege Escalation
  - Boot or Logon Autostart Execution
  - Persistence
  - Privilege Escalation
  - Abuse Elevation Control Mechanism
  - Privilege Escalation
  - Defense Evasion
  - Compromise Client Software Binary
  - Persistence
  - Modify Authentication Process
  - Credential Access
  - Defense Evasion
  - Persistence
  - Steal or Forge Kerberos Tickets
  - Credential Access
  - Splunk Behavioral Analytics
---



[Try in Splunk Security Cloud](https://www.splunk.com/en_us/cyber-security.html){: .btn .btn--success}

#### Description

This detection indicates use of Mimikatz modules that facilitate Pass-the-Token attack, Golden or Silver kerberos ticket attack, and Skeleton key attack.

- **Type**: TTP
- **Product**: Splunk Behavioral Analytics
- **Datamodel**: 
- **Last Updated**: 2020-11-03
- **Author**: Stanislav Miskovic, Splunk
- **ID**: 759a653f-cb92-40f9-94c9-ec4e47b0f709


<<<<<<< HEAD
#### ATT&CK

| ID          | Technique   | Tactic         |
| ----------- | ----------- |--------------- |
=======
#### [ATT&CK](https://attack.mitre.org/)

| ID          | Technique   | Tactic      |
| ----------- | ----------- | ----------- |
>>>>>>> 05446f7b
| [T1055](https://attack.mitre.org/techniques/T1055/) | Process Injection | Defense Evasion, Privilege Escalation |
| [T1068](https://attack.mitre.org/techniques/T1068/) | Exploitation for Privilege Escalation | Privilege Escalation |
| [T1078](https://attack.mitre.org/techniques/T1078/) | Valid Accounts | Defense Evasion, Persistence, Privilege Escalation, Initial Access |
| [T1098](https://attack.mitre.org/techniques/T1098/) | Account Manipulation | Persistence |
| [T1134](https://attack.mitre.org/techniques/T1134/) | Access Token Manipulation | Defense Evasion, Privilege Escalation |
| [T1543](https://attack.mitre.org/techniques/T1543/) | Create or Modify System Process | Persistence, Privilege Escalation |
| [T1547](https://attack.mitre.org/techniques/T1547/) | Boot or Logon Autostart Execution | Persistence, Privilege Escalation |
| [T1548](https://attack.mitre.org/techniques/T1548/) | Abuse Elevation Control Mechanism | Privilege Escalation, Defense Evasion |
| [T1554](https://attack.mitre.org/techniques/T1554/) | Compromise Client Software Binary | Persistence |
| [T1556](https://attack.mitre.org/techniques/T1556/) | Modify Authentication Process | Credential Access, Defense Evasion, Persistence |
| [T1558](https://attack.mitre.org/techniques/T1558/) | Steal or Forge Kerberos Tickets | Credential Access |

#### Search

```

| from read_ssa_enriched_events() 
| eval timestamp=parse_long(ucast(map_get(input_event, "_time"), "string", null)), cmd_line=ucast(map_get(input_event, "process"), "string", null), event_id=ucast(map_get(input_event, "event_id"), "string", null) 
| where cmd_line != null AND ( match_regex(cmd_line, /(?i)kerberos::ptt/)=true OR match_regex(cmd_line, /(?i)kerberos::golden/)=true OR match_regex(cmd_line, /(?i)kerberos::silver/)=true OR match_regex(cmd_line, /(?i)misc::skeleton/)=true )

| eval start_time = timestamp, end_time = timestamp, entities = mvappend( ucast(map_get(input_event, "dest_user_id"), "string", null), ucast(map_get(input_event, "dest_device_id"), "string", null)), body=create_map(["event_id", event_id, "cmd_line", cmd_line]) 
| into write_ssa_detected_events();
```

#### Associated Analytic Story
* [Credential Dumping](/stories/credential_dumping)


#### How To Implement
You must be ingesting Windows Security logs from devices of interest, including the event ID 4688 with enabled command line logging.

#### Required field
* dest_device_id
* dest_user_id
* process
* _time


#### Kill Chain Phase
* Actions on Objectives


#### Known False Positives
None identified.


#### RBA

| Risk Score  | Impact      | Confidence   | Message      |
| ----------- | ----------- |--------------|--------------|
| 90.0 | 90 | 100 | Mimikatz malware is violating authentication processes by injecting golden or silver Kerberos tickets or passing stolen authentication tokens. Operation is performed at the device $dest_device_id$, by the account $dest_user_id$ via command $cmd_line$ |




#### Reference

* [https://github.com/gentilkiwi/mimikatz](https://github.com/gentilkiwi/mimikatz)
* [https://adsecurity.org/?p=1275](https://adsecurity.org/?p=1275)



#### Test Dataset
Replay any dataset to Splunk Enterprise by using our [`replay.py`](https://github.com/splunk/attack_data#using-replaypy) tool or the [UI](https://github.com/splunk/attack_data#using-ui).
Alternatively you can replay a dataset into a [Splunk Attack Range](https://github.com/splunk/attack_range#replay-dumps-into-attack-range-splunk-server)

* [https://media.githubusercontent.com/media/splunk/attack_data/master/datasets/attack_techniques/T1555/applying_stolen_credentials/logAllMimikatzModules.log](https://media.githubusercontent.com/media/splunk/attack_data/master/datasets/attack_techniques/T1555/applying_stolen_credentials/logAllMimikatzModules.log)


[*source*](https://github.com/splunk/security_content/tree/develop/detections/endpoint/applying_stolen_credentials_via_mimikatz_modules.yml) \| *version*: **1**<|MERGE_RESOLUTION|>--- conflicted
+++ resolved
@@ -58,17 +58,10 @@
 - **ID**: 759a653f-cb92-40f9-94c9-ec4e47b0f709
 
 
-<<<<<<< HEAD
 #### ATT&CK
 
 | ID          | Technique   | Tactic         |
 | ----------- | ----------- |--------------- |
-=======
-#### [ATT&CK](https://attack.mitre.org/)
-
-| ID          | Technique   | Tactic      |
-| ----------- | ----------- | ----------- |
->>>>>>> 05446f7b
 | [T1055](https://attack.mitre.org/techniques/T1055/) | Process Injection | Defense Evasion, Privilege Escalation |
 | [T1068](https://attack.mitre.org/techniques/T1068/) | Exploitation for Privilege Escalation | Privilege Escalation |
 | [T1078](https://attack.mitre.org/techniques/T1078/) | Valid Accounts | Defense Evasion, Persistence, Privilege Escalation, Initial Access |
