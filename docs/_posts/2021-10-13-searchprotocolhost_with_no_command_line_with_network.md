---
title: "SearchProtocolHost with no Command Line with Network"
excerpt: "Process Injection"
categories:
  - Endpoint
last_modified_at: 2021-10-13
toc: true
toc_label: ""
tags:
  - Process Injection
  - Defense Evasion
  - Privilege Escalation
  - Splunk Enterprise
  - Splunk Enterprise Security
  - Splunk Cloud
  - Endpoint
---



[Try in Splunk Security Cloud](https://www.splunk.com/en_us/cyber-security.html){: .btn .btn--success}

#### Description

The following analytic identifies searchprotocolhost.exe with no command line arguments and with a network connection. It is unusual for searchprotocolhost.exe to execute with no command line arguments present. This particular behavior is common with malicious software, including Cobalt Strike. During investigation, identify any network connections and parallel processes. Identify any suspicious module loads related to credential dumping or file writes. searchprotocolhost.exe is natively found in C:\Windows\system32 and C:\Windows\syswow64.

- **Type**: TTP
- **Product**: Splunk Enterprise, Splunk Enterprise Security, Splunk Cloud
- **Datamodel**: [Endpoint](https://docs.splunk.com/Documentation/CIM/latest/User/Endpoint)
- **Last Updated**: 2021-10-13
- **Author**: Michael Haag, Splunk
- **ID**: b690df8c-a145-11eb-a38b-acde48001122


<<<<<<< HEAD
#### ATT&CK

| ID          | Technique   | Tactic         |
| ----------- | ----------- |--------------- |
=======
#### [ATT&CK](https://attack.mitre.org/)

| ID          | Technique   | Tactic      |
| ----------- | ----------- | ----------- |
>>>>>>> 05446f7b
| [T1055](https://attack.mitre.org/techniques/T1055/) | Process Injection | Defense Evasion, Privilege Escalation |

#### Search

```

| tstats `security_content_summariesonly` count FROM datamodel=Endpoint.Processes where Processes.process_name=searchprotocolhost.exe by _time span=1h  Processes.process_guid Processes.process_name Processes.dest Processes.process_path Processes.process Processes.parent_process_name 
| `drop_dm_object_name(Processes)` 
| `security_content_ctime(firstTime)` 
| `security_content_ctime(lastTime)` 
| regex process="(searchprotocolhost\.exe.{0,4}$)" 
| join  process_guid [
| tstats `security_content_summariesonly` count FROM datamodel=Endpoint.Ports where Ports.dest_port !="0" by Ports.process_guid Ports.dest Ports.dest_port 
| `drop_dm_object_name(Ports)` 
| rename  dest as connection_to_CNC] 
| table _time dest parent_process_name process_name process_path process process_guid connection_to_CNC dest_port 
| `searchprotocolhost_with_no_command_line_with_network_filter`
```

#### Associated Analytic Story
* [Cobalt Strike](/stories/cobalt_strike)


#### How To Implement
To successfully implement this search you need to be ingesting information on process that include the name of the process responsible for the changes from your endpoints into the `Endpoint` datamodel in the `Processes` and `ports` node.

#### Required field
* _time
* process_name
* process_id
* parent_process_name
* dest_port
* process_path


#### Kill Chain Phase
* Exploitation


#### Known False Positives
Limited false positives may be present in small environments. Tuning may be required based on parent process.


#### RBA

| Risk Score  | Impact      | Confidence   | Message      |
| ----------- | ----------- |--------------|--------------|
| 70.0 | 70 | 100 | A searchprotocolhost.exe process $process_name$ with no commandline in host $dest$ |




#### Reference

* [https://github.com/fireeye/red_team_tool_countermeasures/blob/master/rules/PGF/supplemental/hxioc/SUSPICIOUS%20EXECUTION%20OF%20SEARCHPROTOCOLHOST%20(METHODOLOGY).ioc](https://github.com/fireeye/red_team_tool_countermeasures/blob/master/rules/PGF/supplemental/hxioc/SUSPICIOUS%20EXECUTION%20OF%20SEARCHPROTOCOLHOST%20(METHODOLOGY).ioc)



#### Test Dataset
Replay any dataset to Splunk Enterprise by using our [`replay.py`](https://github.com/splunk/attack_data#using-replaypy) tool or the [UI](https://github.com/splunk/attack_data#using-ui).
Alternatively you can replay a dataset into a [Splunk Attack Range](https://github.com/splunk/attack_range#replay-dumps-into-attack-range-splunk-server)

* [https://media.githubusercontent.com/media/splunk/attack_data/master/datasets/attack_techniques/T1055/cobalt_strike/windows-sysmon_searchprotocolhost.log](https://media.githubusercontent.com/media/splunk/attack_data/master/datasets/attack_techniques/T1055/cobalt_strike/windows-sysmon_searchprotocolhost.log)


[*source*](https://github.com/splunk/security_content/tree/develop/detections/endpoint/searchprotocolhost_with_no_command_line_with_network.yml) \| *version*: **2**<|MERGE_RESOLUTION|>--- conflicted
+++ resolved
@@ -32,17 +32,10 @@
 - **ID**: b690df8c-a145-11eb-a38b-acde48001122
 
 
-<<<<<<< HEAD
 #### ATT&CK
 
 | ID          | Technique   | Tactic         |
 | ----------- | ----------- |--------------- |
-=======
-#### [ATT&CK](https://attack.mitre.org/)
-
-| ID          | Technique   | Tactic      |
-| ----------- | ----------- | ----------- |
->>>>>>> 05446f7b
 | [T1055](https://attack.mitre.org/techniques/T1055/) | Process Injection | Defense Evasion, Privilege Escalation |
 
 #### Search
