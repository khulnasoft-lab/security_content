---
title: "Powershell Enable SMB1Protocol Feature"
excerpt: "Obfuscated Files or Information, Indicator Removal from Tools"
categories:
  - Endpoint
last_modified_at: 2021-06-22
toc: true
toc_label: ""
tags:
  - Obfuscated Files or Information
  - Defense Evasion
  - Indicator Removal from Tools
  - Defense Evasion
  - Splunk Enterprise
  - Splunk Enterprise Security
  - Splunk Cloud
  - Endpoint
---



[Try in Splunk Security Cloud](https://www.splunk.com/en_us/cyber-security.html){: .btn .btn--success}

#### Description

This search is to detect a suspicious enabling of smb1protocol through &#34;powershell.exe&#34;. This technique was seen in some ransomware (like reddot) where it enable smb share to do the lateral movement and encrypt other files within the compromise network system.

- **Type**: TTP
- **Product**: Splunk Enterprise, Splunk Enterprise Security, Splunk Cloud
- **Datamodel**: [Endpoint](https://docs.splunk.com/Documentation/CIM/latest/User/Endpoint)
- **Last Updated**: 2021-06-22
- **Author**: Teoderick Contreras, Splunk
- **ID**: afed80b2-d34b-11eb-a952-acde48001122


<<<<<<< HEAD
#### ATT&CK

| ID          | Technique   | Tactic         |
| ----------- | ----------- |--------------- |
| [T1027](https://attack.mitre.org/techniques/T1027/) | Obfuscated Files or Information | Defense Evasion |



=======
#### [ATT&CK](https://attack.mitre.org/)

| ID          | Technique   | Tactic      |
| ----------- | ----------- | ----------- |
| [T1027](https://attack.mitre.org/techniques/T1027/) | Obfuscated Files or Information | Defense Evasion |
>>>>>>> 05446f7b
| [T1027.005](https://attack.mitre.org/techniques/T1027/005/) | Indicator Removal from Tools | Defense Evasion |

#### Search

```
`powershell` EventCode=4104 Message = "*Enable-WindowsOptionalFeature*" Message = "*SMB1Protocol*" 
| stats count min(_time) as firstTime max(_time) as lastTime by EventCode Message ComputerName User 
| `security_content_ctime(firstTime)` 
| `security_content_ctime(lastTime)` 
| `powershell_enable_smb1protocol_feature_filter`
```

#### Associated Analytic Story
* [Malicious PowerShell](/stories/malicious_powershell)
* [Ransomware](/stories/ransomware)


#### How To Implement
To successfully implement this search, you need to be ingesting logs with the powershell logs  from your endpoints. make sure you enable needed registry to monitor this event.

#### Required field
* _time
* EventCode
* Message
* ComputerName
* User


#### Kill Chain Phase
* Exploitation


#### Known False Positives
network operator may enable or disable this windows feature.





#### Reference

* [https://app.any.run/tasks/c0f98850-af65-4352-9746-fbebadee4f05/](https://app.any.run/tasks/c0f98850-af65-4352-9746-fbebadee4f05/)



#### Test Dataset
Replay any dataset to Splunk Enterprise by using our [`replay.py`](https://github.com/splunk/attack_data#using-replaypy) tool or the [UI](https://github.com/splunk/attack_data#using-ui).
Alternatively you can replay a dataset into a [Splunk Attack Range](https://github.com/splunk/attack_range#replay-dumps-into-attack-range-splunk-server)

* [https://media.githubusercontent.com/media/splunk/attack_data/master/datasets/malware/ransomware_ttp/data2/windows-powershell.log](https://media.githubusercontent.com/media/splunk/attack_data/master/datasets/malware/ransomware_ttp/data2/windows-powershell.log)


[*source*](https://github.com/splunk/security_content/tree/develop/detections/endpoint/powershell_enable_smb1protocol_feature.yml) \| *version*: **1**<|MERGE_RESOLUTION|>--- conflicted
+++ resolved
@@ -33,7 +33,6 @@
 - **ID**: afed80b2-d34b-11eb-a952-acde48001122
 
 
-<<<<<<< HEAD
 #### ATT&CK
 
 | ID          | Technique   | Tactic         |
@@ -42,13 +41,6 @@
 
 
 
-=======
-#### [ATT&CK](https://attack.mitre.org/)
-
-| ID          | Technique   | Tactic      |
-| ----------- | ----------- | ----------- |
-| [T1027](https://attack.mitre.org/techniques/T1027/) | Obfuscated Files or Information | Defense Evasion |
->>>>>>> 05446f7b
 | [T1027.005](https://attack.mitre.org/techniques/T1027/005/) | Indicator Removal from Tools | Defense Evasion |
 
 #### Search
