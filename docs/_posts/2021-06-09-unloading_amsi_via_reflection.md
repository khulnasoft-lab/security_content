--- conflicted
+++ resolved
@@ -32,17 +32,10 @@
 - **ID**: a21e3484-c94d-11eb-b55b-acde48001122
 
 
-<<<<<<< HEAD
 #### ATT&CK
 
 | ID          | Technique   | Tactic         |
 | ----------- | ----------- |--------------- |
-=======
-#### [ATT&CK](https://attack.mitre.org/)
-
-| ID          | Technique   | Tactic      |
-| ----------- | ----------- | ----------- |
->>>>>>> 05446f7b
 | [T1562](https://attack.mitre.org/techniques/T1562/) | Impair Defenses | Defense Evasion |
 
 #### Search
