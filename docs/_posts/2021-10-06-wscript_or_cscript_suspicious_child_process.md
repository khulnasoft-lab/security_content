--- conflicted
+++ resolved
@@ -41,25 +41,15 @@
 - **ID**: 1f35e1da-267b-11ec-90a9-acde48001122
 
 
-<<<<<<< HEAD
 #### ATT&CK
 
 | ID          | Technique   | Tactic         |
 | ----------- | ----------- |--------------- |
-=======
-#### [ATT&CK](https://attack.mitre.org/)
-
-| ID          | Technique   | Tactic      |
-| ----------- | ----------- | ----------- |
->>>>>>> 05446f7b
 | [T1055](https://attack.mitre.org/techniques/T1055/) | Process Injection | Defense Evasion, Privilege Escalation |
 | [T1543](https://attack.mitre.org/techniques/T1543/) | Create or Modify System Process | Persistence, Privilege Escalation |
-<<<<<<< HEAD
 
 
 
-=======
->>>>>>> 05446f7b
 | [T1134.004](https://attack.mitre.org/techniques/T1134/004/) | Parent PID Spoofing | Defense Evasion, Privilege Escalation |
 | [T1134](https://attack.mitre.org/techniques/T1134/) | Access Token Manipulation | Defense Evasion, Privilege Escalation |
 
