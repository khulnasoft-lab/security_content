---
title: "Create or delete windows shares using net exe"
excerpt: "Indicator Removal on Host, Network Share Connection Removal"
categories:
  - Endpoint
last_modified_at: 2020-09-16
toc: true
toc_label: ""
tags:
  - Indicator Removal on Host
  - Defense Evasion
  - Network Share Connection Removal
  - Defense Evasion
  - Splunk Enterprise
  - Splunk Enterprise Security
  - Splunk Cloud
  - Endpoint
---



[Try in Splunk Security Cloud](https://www.splunk.com/en_us/cyber-security.html){: .btn .btn--success}

#### Description

This search looks for the creation or deletion of hidden shares using net.exe.

- **Type**: TTP
- **Product**: Splunk Enterprise, Splunk Enterprise Security, Splunk Cloud
- **Datamodel**: [Endpoint](https://docs.splunk.com/Documentation/CIM/latest/User/Endpoint)
- **Last Updated**: 2020-09-16
- **Author**: Bhavin Patel, Splunk
- **ID**: qw9919ed-fe5f-492c-b139-151bb162140e


<<<<<<< HEAD
#### ATT&CK

| ID          | Technique   | Tactic         |
| ----------- | ----------- |--------------- |
| [T1070](https://attack.mitre.org/techniques/T1070/) | Indicator Removal on Host | Defense Evasion |



=======
#### [ATT&CK](https://attack.mitre.org/)

| ID          | Technique   | Tactic      |
| ----------- | ----------- | ----------- |
| [T1070](https://attack.mitre.org/techniques/T1070/) | Indicator Removal on Host | Defense Evasion |
>>>>>>> 05446f7b
| [T1070.005](https://attack.mitre.org/techniques/T1070/005/) | Network Share Connection Removal | Defense Evasion |

#### Search

```

| tstats `security_content_summariesonly` count values(Processes.user) as user values(Processes.parent_process) as parent_process min(_time) as firstTime max(_time) as lastTime from datamodel=Endpoint.Processes where `process_net` by Processes.process Processes.process_name Processes.original_file_name Processes.dest 
| `drop_dm_object_name(Processes)` 
| `security_content_ctime(firstTime)`
| `security_content_ctime(lastTime)` 
| search process=*share* 
| `create_or_delete_windows_shares_using_net_exe_filter` 
```

#### Associated Analytic Story
* [Hidden Cobra Malware](/stories/hidden_cobra_malware)


#### How To Implement
To successfully implement this search you need to be ingesting information on process that include the name of the process responsible for the changes from your endpoints into the `Endpoint` datamodel in the `Processes` node. In addition, confirm the latest CIM App 4.20 or higher is installed and the latest TA for the endpoint product.

#### Required field
* _time
* Processes.dest
* Processes.user
* Processes.parent_process_name
* Processes.parent_process
* Processes.original_file_name
* Processes.process_name
* Processes.process
* Processes.process_id
* Processes.parent_process_path
* Processes.process_path
* Processes.parent_process_id


#### Kill Chain Phase
* Actions on Objectives


#### Known False Positives
Administrators often leverage net.exe to create or delete network shares. You should verify that the activity was intentional and is legitimate.


#### RBA

| Risk Score  | Impact      | Confidence   | Message      |
| ----------- | ----------- |--------------|--------------|
| 25.0 | 50 | 50 | An instance of $parent_process_name$ spawning $process_name$ was identified on endpoint $dest$ by user $user$ enumerating Windows file shares. |




#### Reference

* [https://attack.mitre.org/techniques/T1070/005](https://attack.mitre.org/techniques/T1070/005)



#### Test Dataset
Replay any dataset to Splunk Enterprise by using our [`replay.py`](https://github.com/splunk/attack_data#using-replaypy) tool or the [UI](https://github.com/splunk/attack_data#using-ui).
Alternatively you can replay a dataset into a [Splunk Attack Range](https://github.com/splunk/attack_range#replay-dumps-into-attack-range-splunk-server)

* [https://media.githubusercontent.com/media/splunk/attack_data/master/datasets/attack_techniques/T1070.005/atomic_red_team/windows-sysmon.log](https://media.githubusercontent.com/media/splunk/attack_data/master/datasets/attack_techniques/T1070.005/atomic_red_team/windows-sysmon.log)


[*source*](https://github.com/splunk/security_content/tree/develop/detections/endpoint/create_or_delete_windows_shares_using_net_exe.yml) \| *version*: **6**<|MERGE_RESOLUTION|>--- conflicted
+++ resolved
@@ -33,7 +33,6 @@
 - **ID**: qw9919ed-fe5f-492c-b139-151bb162140e
 
 
-<<<<<<< HEAD
 #### ATT&CK
 
 | ID          | Technique   | Tactic         |
@@ -42,13 +41,6 @@
 
 
 
-=======
-#### [ATT&CK](https://attack.mitre.org/)
-
-| ID          | Technique   | Tactic      |
-| ----------- | ----------- | ----------- |
-| [T1070](https://attack.mitre.org/techniques/T1070/) | Indicator Removal on Host | Defense Evasion |
->>>>>>> 05446f7b
 | [T1070.005](https://attack.mitre.org/techniques/T1070/005/) | Network Share Connection Removal | Defense Evasion |
 
 #### Search
