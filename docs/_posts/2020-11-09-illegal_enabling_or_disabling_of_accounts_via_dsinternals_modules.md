--- conflicted
+++ resolved
@@ -33,17 +33,10 @@
 - **ID**: 3e0f9962-9989-445f-878c-939443326b63
 
 
-<<<<<<< HEAD
 #### ATT&CK
 
 | ID          | Technique   | Tactic         |
 | ----------- | ----------- |--------------- |
-=======
-#### [ATT&CK](https://attack.mitre.org/)
-
-| ID          | Technique   | Tactic      |
-| ----------- | ----------- | ----------- |
->>>>>>> 05446f7b
 | [T1078](https://attack.mitre.org/techniques/T1078/) | Valid Accounts | Defense Evasion, Persistence, Privilege Escalation, Initial Access |
 | [T1098](https://attack.mitre.org/techniques/T1098/) | Account Manipulation | Persistence |
 
