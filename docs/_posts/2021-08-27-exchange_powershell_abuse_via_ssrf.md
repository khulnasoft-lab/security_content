--- conflicted
+++ resolved
@@ -36,17 +36,10 @@
 - **ID**: 29228ab4-0762-11ec-94aa-acde48001122
 
 
-<<<<<<< HEAD
 #### ATT&CK
 
 | ID          | Technique   | Tactic         |
 | ----------- | ----------- |--------------- |
-=======
-#### [ATT&CK](https://attack.mitre.org/)
-
-| ID          | Technique   | Tactic      |
-| ----------- | ----------- | ----------- |
->>>>>>> 05446f7b
 | [T1190](https://attack.mitre.org/techniques/T1190/) | Exploit Public-Facing Application | Initial Access |
 
 #### Search
