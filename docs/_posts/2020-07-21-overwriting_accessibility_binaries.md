---
title: "Overwriting Accessibility Binaries"
excerpt: "Event Triggered Execution, Accessibility Features"
categories:
  - Endpoint
last_modified_at: 2020-07-21
toc: true
toc_label: ""
tags:
  - TTP
  - T1546
  - Event Triggered Execution
  - Privilege Escalation
  - Persistence
  - T1546.008
  - Accessibility Features
  - Privilege Escalation
  - Persistence
  - Splunk Enterprise
  - Splunk Enterprise Security
  - Splunk Cloud
  - Endpoint
  - Actions on Objectives
---



[Try in Splunk Security Cloud](https://www.splunk.com/en_us/cyber-security.html){: .btn .btn--success}

#### Description

Microsoft Windows contains accessibility features that can be launched with a key combination before a user has logged in. An adversary can modify or replace these programs so they can get a command prompt or backdoor without logging in to the system. This search looks for modifications to these binaries.

- **Type**: TTP
- **Product**: Splunk Enterprise, Splunk Enterprise Security, Splunk Cloud
- **Datamodel**: [Endpoint](https://docs.splunk.com/Documentation/CIM/latest/User/Endpoint)
- **Last Updated**: 2020-07-21
- **Author**: David Dorsey, Splunk
- **ID**: 13c2f6c3-10c5-4deb-9ba1-7c4460ebe4ae


#### ATT&CK

| ID          | Technique   | Tactic         |
<<<<<<< HEAD
| ----------- | ----------- | -------------- |
| [T1546](https://attack.mitre.org/techniques/T1546/) | Event Triggered Execution | Privilege Escalation, Persistence |
=======
| ----------- | ----------- |--------------- |

| [T1546](https://attack.mitre.org/techniques/T1546/) | Event Triggered Execution | Privilege Escalation, Persistence |


>>>>>>> 241923e2
| [T1546.008](https://attack.mitre.org/techniques/T1546/008/) | Accessibility Features | Privilege Escalation, Persistence |





#### Search

```

| tstats `security_content_summariesonly` count min(_time) as firstTime max(_time) as lastTime values(Filesystem.user) as user values(Filesystem.dest) as dest values(Filesystem.file_path) as file_path from datamodel=Endpoint.Filesystem where (Filesystem.file_path=*\\Windows\\System32\\sethc.exe* OR Filesystem.file_path=*\\Windows\\System32\\utilman.exe* OR Filesystem.file_path=*\\Windows\\System32\\osk.exe* OR Filesystem.file_path=*\\Windows\\System32\\Magnify.exe* OR Filesystem.file_path=*\\Windows\\System32\\Narrator.exe* OR Filesystem.file_path=*\\Windows\\System32\\DisplaySwitch.exe* OR Filesystem.file_path=*\\Windows\\System32\\AtBroker.exe*) by Filesystem.file_name Filesystem.dest 
| `drop_dm_object_name(Filesystem)` 
| `security_content_ctime(lastTime)` 
| `security_content_ctime(firstTime)` 
| `overwriting_accessibility_binaries_filter`
```

#### Associated Analytic Story
* [Windows Privilege Escalation](/stories/windows_privilege_escalation)


#### How To Implement
You must be ingesting data that records the filesystem activity from your hosts to populate the Endpoint file-system data model node. If you are using Sysmon, you will need a Splunk Universal Forwarder on each endpoint from which you want to collect data.

#### Required field
* _time
* Filesystem.dest
* Filesystem.file_path
* Filesystem.file_name
* Filesystem.dest


#### Kill Chain Phase
* Actions on Objectives


#### Known False Positives
Microsoft may provide updates to these binaries. Verify that these changes do not correspond with your normal software update cycle.


#### RBA

| Risk Score  | Impact      | Confidence   | Message      |
| ----------- | ----------- |--------------|--------------|
| 72.0 | 80 | 90 | A suspicious file modification or replace in $file_path$  in host $dest$ |




#### Reference


#### Test Dataset
Replay any dataset to Splunk Enterprise by using our [`replay.py`](https://github.com/splunk/attack_data#using-replaypy) tool or the [UI](https://github.com/splunk/attack_data#using-ui).
Alternatively you can replay a dataset into a [Splunk Attack Range](https://github.com/splunk/attack_range#replay-dumps-into-attack-range-splunk-server)

* [https://media.githubusercontent.com/media/splunk/attack_data/master/datasets/attack_techniques/T1546.008/atomic_red_team/windows-sysmon.log](https://media.githubusercontent.com/media/splunk/attack_data/master/datasets/attack_techniques/T1546.008/atomic_red_team/windows-sysmon.log)



[*source*](https://github.com/splunk/security_content/tree/develop/detections/endpoint/overwriting_accessibility_binaries.yml) \| *version*: **4**<|MERGE_RESOLUTION|>--- conflicted
+++ resolved
@@ -42,16 +42,11 @@
 #### ATT&CK
 
 | ID          | Technique   | Tactic         |
-<<<<<<< HEAD
-| ----------- | ----------- | -------------- |
-| [T1546](https://attack.mitre.org/techniques/T1546/) | Event Triggered Execution | Privilege Escalation, Persistence |
-=======
 | ----------- | ----------- |--------------- |
 
 | [T1546](https://attack.mitre.org/techniques/T1546/) | Event Triggered Execution | Privilege Escalation, Persistence |
 
 
->>>>>>> 241923e2
 | [T1546.008](https://attack.mitre.org/techniques/T1546/008/) | Accessibility Features | Privilege Escalation, Persistence |
 
 
