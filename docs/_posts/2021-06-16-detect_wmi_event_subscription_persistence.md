---
title: "Detect WMI Event Subscription Persistence"
excerpt: "Windows Management Instrumentation Event Subscription, Event Triggered Execution"
categories:
  - Endpoint
last_modified_at: 2021-06-16
toc: true
toc_label: ""
tags:
  - TTP
  - T1546.003
  - Windows Management Instrumentation Event Subscription
  - Privilege Escalation
  - Persistence
  - T1546
  - Event Triggered Execution
  - Privilege Escalation
  - Persistence
  - Splunk Enterprise
  - Splunk Enterprise Security
  - Splunk Cloud
  - Exploitation
---



[Try in Splunk Security Cloud](https://www.splunk.com/en_us/cyber-security.html){: .btn .btn--success}

#### Description

The following analytic identifies the use of WMI Event Subscription to establish persistence or perform privilege escalation.  WMI can be used to install event filters, providers, consumers, and bindings that execute code when a defined event occurs. WMI subscription execution is proxied by the WMI Provider Host process (WmiPrvSe.exe) and thus may result in elevated SYSTEM privileges. This analytic is restricted by commonly added process execution and a path. If the volume is low enough, remove the values and flag on any new subscriptions.\
All event subscriptions have three components \
1. Filter - WQL Query for the events we want. EventID equals 19 \
1. Consumer - An action to take upon triggering the filter. EventID equals 20 \
1. Binding - Registers a filter to a consumer. EventID equals 21 \
Monitor for the creation of new WMI EventFilter, EventConsumer, and FilterToConsumerBinding. It may be pertinent to review all 3 to identify the flow of execution. In addition, EventCode 4104 may assist with any other PowerShell script usage that registered the subscription.

- **Type**: TTP
- **Product**: Splunk Enterprise, Splunk Enterprise Security, Splunk Cloud
- **Datamodel**: 
- **Last Updated**: 2021-06-16
- **Author**: Michael Haag, Splunk
- **ID**: 01d9a0c2-cece-11eb-ab46-acde48001122


#### ATT&CK

| ID          | Technique   | Tactic         |
<<<<<<< HEAD
| ----------- | ----------- | -------------- |
| [T1546.003](https://attack.mitre.org/techniques/T1546/003/) | Windows Management Instrumentation Event Subscription | Privilege Escalation, Persistence || [T1546](https://attack.mitre.org/techniques/T1546/) | Event Triggered Execution | Privilege Escalation, Persistence |

=======
| ----------- | ----------- |--------------- |
| [T1546.003](https://attack.mitre.org/techniques/T1546/003/) | Windows Management Instrumentation Event Subscription | Privilege Escalation, Persistence |
>>>>>>> 241923e2



| [T1546](https://attack.mitre.org/techniques/T1546/) | Event Triggered Execution | Privilege Escalation, Persistence |





#### Search

```
`sysmon` EventID=20 
| stats count min(_time) as firstTime max(_time) as lastTime by Computer User Destination 
| `security_content_ctime(firstTime)` 
| `security_content_ctime(lastTime)` 
| `detect_wmi_event_subscription_persistence_filter`
```

#### Associated Analytic Story
* [Suspicious WMI Use](/stories/suspicious_wmi_use)


#### How To Implement
To successfully implement this search, you need to be ingesting logs with that provide WMI Event Subscription from your endpoints. If you are using Sysmon, you must have at least version 6.0.4 of the Sysmon TA and have enabled EventID 19, 20 and 21. Tune and filter known good to limit the volume.

#### Required field
* _time
* Destination
* Computer
* User


#### Kill Chain Phase
* Exploitation


#### Known False Positives
It is possible some applications will create a consumer and may be required to be filtered. For tuning, add any additional LOLBin&#39;s for further depth of coverage.


#### RBA

| Risk Score  | Impact      | Confidence   | Message      |
| ----------- | ----------- |--------------|--------------|
| 63.0 | 70 | 90 | Possible malicious WMI Subscription created on $dest$ |




#### Reference

* [https://github.com/redcanaryco/atomic-red-team/blob/master/atomics/T1546.003/T1546.003.md](https://github.com/redcanaryco/atomic-red-team/blob/master/atomics/T1546.003/T1546.003.md)
* [https://www.eideon.com/2018-03-02-THL03-WMIBackdoors/](https://www.eideon.com/2018-03-02-THL03-WMIBackdoors/)
* [https://github.com/trustedsec/SysmonCommunityGuide/blob/master/WMI-events.md](https://github.com/trustedsec/SysmonCommunityGuide/blob/master/WMI-events.md)
* [https://in.security/an-intro-into-abusing-and-identifying-wmi-event-subscriptions-for-persistence/](https://in.security/an-intro-into-abusing-and-identifying-wmi-event-subscriptions-for-persistence/)



#### Test Dataset
Replay any dataset to Splunk Enterprise by using our [`replay.py`](https://github.com/splunk/attack_data#using-replaypy) tool or the [UI](https://github.com/splunk/attack_data#using-ui).
Alternatively you can replay a dataset into a [Splunk Attack Range](https://github.com/splunk/attack_range#replay-dumps-into-attack-range-splunk-server)

* [https://media.githubusercontent.com/media/splunk/attack_data/master/datasets/attack_techniques/T1546.003/atomic_red_team/windows-sysmon.log](https://media.githubusercontent.com/media/splunk/attack_data/master/datasets/attack_techniques/T1546.003/atomic_red_team/windows-sysmon.log)



[*source*](https://github.com/splunk/security_content/tree/develop/detections/endpoint/detect_wmi_event_subscription_persistence.yml) \| *version*: **1**<|MERGE_RESOLUTION|>--- conflicted
+++ resolved
@@ -46,14 +46,8 @@
 #### ATT&CK
 
 | ID          | Technique   | Tactic         |
-<<<<<<< HEAD
-| ----------- | ----------- | -------------- |
-| [T1546.003](https://attack.mitre.org/techniques/T1546/003/) | Windows Management Instrumentation Event Subscription | Privilege Escalation, Persistence || [T1546](https://attack.mitre.org/techniques/T1546/) | Event Triggered Execution | Privilege Escalation, Persistence |
-
-=======
 | ----------- | ----------- |--------------- |
 | [T1546.003](https://attack.mitre.org/techniques/T1546/003/) | Windows Management Instrumentation Event Subscription | Privilege Escalation, Persistence |
->>>>>>> 241923e2
 
 
 
