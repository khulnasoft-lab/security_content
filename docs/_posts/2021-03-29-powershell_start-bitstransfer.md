---
title: "PowerShell Start-BitsTransfer"
excerpt: "BITS Jobs"
categories:
  - Endpoint
last_modified_at: 2021-03-29
toc: true
toc_label: ""
tags:
  - BITS Jobs
  - Defense Evasion
  - Persistence
  - Splunk Enterprise
  - Splunk Enterprise Security
  - Splunk Cloud
  - Endpoint
---



[Try in Splunk Security Cloud](https://www.splunk.com/en_us/cyber-security.html){: .btn .btn--success}

#### Description

Start-BitsTransfer is the PowerShell &#34;version&#34; of BitsAdmin.exe. Similar functionality is present. This technique variation is not as commonly used by adversaries, but has been abused in the past. Lesser known uses include the ability to set the `-TransferType` to `Upload` for exfiltration of files. In an instance where `Upload` is used, it is highly possible files will be archived. During triage, review parallel processes and process lineage. Capture any files on disk and review. For the remote domain or IP, what is the reputation?

- **Type**: TTP
- **Product**: Splunk Enterprise, Splunk Enterprise Security, Splunk Cloud
- **Datamodel**: [Endpoint](https://docs.splunk.com/Documentation/CIM/latest/User/Endpoint)
- **Last Updated**: 2021-03-29
- **Author**: Michael Haag, Splunk
- **ID**: 39e2605a-90d8-11eb-899e-acde48001122


<<<<<<< HEAD
#### ATT&CK

| ID          | Technique   | Tactic         |
| ----------- | ----------- |--------------- |
=======
#### [ATT&CK](https://attack.mitre.org/)

| ID          | Technique   | Tactic      |
| ----------- | ----------- | ----------- |
>>>>>>> 05446f7b
| [T1197](https://attack.mitre.org/techniques/T1197/) | BITS Jobs | Defense Evasion, Persistence |

#### Search

```

| tstats `security_content_summariesonly` count min(_time) as firstTime max(_time) as lastTime from datamodel=Endpoint.Processes where `process_powershell` Processes.process=*start-bitstransfer* by Processes.dest Processes.user Processes.parent_process Processes.process_name Processes.process Processes.process_id Processes.original_file_name Processes.parent_process_id 
| `drop_dm_object_name(Processes)` 
| `security_content_ctime(firstTime)` 
| `security_content_ctime(lastTime)` 
| `powershell_start_bitstransfer_filter`
```

#### Associated Analytic Story
* [BITS Jobs](/stories/bits_jobs)


#### How To Implement
To successfully implement this search you need to be ingesting information on process that include the name of the process responsible for the changes from your endpoints into the `Endpoint` datamodel in the `Processes` node. In addition, confirm the latest CIM App 4.20 or higher is installed and the latest TA for the endpoint product.

#### Required field
* _time
* Processes.dest
* Processes.user
* Processes.parent_process_name
* Processes.parent_process
* Processes.original_file_name
* Processes.process_name
* Processes.process
* Processes.process_id
* Processes.parent_process_path
* Processes.process_path
* Processes.parent_process_id


#### Kill Chain Phase
* Exploitation


#### Known False Positives
Limited false positives. It is possible administrators will utilize Start-BitsTransfer for administrative tasks, otherwise filter based parent process or command-line arguments.


#### RBA

| Risk Score  | Impact      | Confidence   | Message      |
| ----------- | ----------- |--------------|--------------|
| 56.0 | 70 | 80 | A suspicious process $process_name$ with commandline $process$ that are related to bittransfer functionality in host $dest$ |




#### Reference

* [https://isc.sans.edu/diary/Investigating+Microsoft+BITS+Activity/23281](https://isc.sans.edu/diary/Investigating+Microsoft+BITS+Activity/23281)
* [https://docs.microsoft.com/en-us/windows/win32/bits/using-windows-powershell-to-create-bits-transfer-jobs](https://docs.microsoft.com/en-us/windows/win32/bits/using-windows-powershell-to-create-bits-transfer-jobs)



#### Test Dataset
Replay any dataset to Splunk Enterprise by using our [`replay.py`](https://github.com/splunk/attack_data#using-replaypy) tool or the [UI](https://github.com/splunk/attack_data#using-ui).
Alternatively you can replay a dataset into a [Splunk Attack Range](https://github.com/splunk/attack_range#replay-dumps-into-attack-range-splunk-server)

* [https://media.githubusercontent.com/media/splunk/attack_data/master/datasets/attack_techniques/T1197/atomic_red_team/windows-sysmon.log](https://media.githubusercontent.com/media/splunk/attack_data/master/datasets/attack_techniques/T1197/atomic_red_team/windows-sysmon.log)


[*source*](https://github.com/splunk/security_content/tree/develop/detections/endpoint/powershell_start-bitstransfer.yml) \| *version*: **2**<|MERGE_RESOLUTION|>--- conflicted
+++ resolved
@@ -32,17 +32,10 @@
 - **ID**: 39e2605a-90d8-11eb-899e-acde48001122
 
 
-<<<<<<< HEAD
 #### ATT&CK
 
 | ID          | Technique   | Tactic         |
 | ----------- | ----------- |--------------- |
-=======
-#### [ATT&CK](https://attack.mitre.org/)
-
-| ID          | Technique   | Tactic      |
-| ----------- | ----------- | ----------- |
->>>>>>> 05446f7b
 | [T1197](https://attack.mitre.org/techniques/T1197/) | BITS Jobs | Defense Evasion, Persistence |
 
 #### Search
