---
title: "Modify ACL permission To Files Or Folder"
excerpt: "File and Directory Permissions Modification"
categories:
  - Endpoint
last_modified_at: 2021-05-04
toc: true
toc_label: ""
tags:
  - File and Directory Permissions Modification
  - Defense Evasion
  - Splunk Enterprise
  - Splunk Enterprise Security
  - Splunk Cloud
  - Endpoint
---



[Try in Splunk Security Cloud](https://www.splunk.com/en_us/cyber-security.html){: .btn .btn--success}

#### Description

This analytic identifies suspicious modification of ACL permission to a files or folder to make it available to everyone. This technique may be used by the adversary to evade ACLs or protected files access. This changes is commonly configured by the file or directory owner with appropriate permission. This behavior is a good indicator if this command seen on a machine utilized by an account with no permission to do so.

- **Type**: TTP
- **Product**: Splunk Enterprise, Splunk Enterprise Security, Splunk Cloud
- **Datamodel**: [Endpoint](https://docs.splunk.com/Documentation/CIM/latest/User/Endpoint)
- **Last Updated**: 2021-05-04
- **Author**: Teoderick Contreras, Splunk
- **ID**: 7e8458cc-acca-11eb-9e3f-acde48001122


<<<<<<< HEAD
#### ATT&CK

| ID          | Technique   | Tactic         |
| ----------- | ----------- |--------------- |
=======
#### [ATT&CK](https://attack.mitre.org/)

| ID          | Technique   | Tactic      |
| ----------- | ----------- | ----------- |
>>>>>>> 05446f7b
| [T1222](https://attack.mitre.org/techniques/T1222/) | File and Directory Permissions Modification | Defense Evasion |

#### Search

```

| tstats `security_content_summariesonly` values(Processes.process) as process values(Processes.process_id) as process_id count min(_time) as firstTime max(_time) as lastTime from datamodel=Endpoint.Processes where Processes.process_name = "cacls.exe" OR Processes.process_name = "icacls.exe" OR Processes.process_name = "xcacls.exe" AND (Processes.process = "*/G everyone:*"  OR Processes.process = "*/G SYSTEM:*") by Processes.parent_process_name Processes.process_name Processes.dest Processes.user 
| `drop_dm_object_name(Processes)` 
| `security_content_ctime(firstTime)` 
| `security_content_ctime(lastTime)` 
| `modify_acl_permission_to_files_or_folder_filter`
```

#### Associated Analytic Story
* [XMRig](/stories/xmrig)


#### How To Implement
To successfully implement this search, you need to be ingesting logs with the process name, parent process, and command-line executions from your endpoints. If you are using Sysmon, you must have at least version 6.0.4 of the Sysmon TA. Tune and filter known instances where renamed cacls.exe may be used.

#### Required field
* _time
* Processes.parent_process_name
* Processes.process_name
* Processes.dest
* Processes.user
* Processes.process
* Processes.process_id


#### Kill Chain Phase
* Exploitation


#### Known False Positives
administrators may use this command. Filter as needed.


#### RBA

| Risk Score  | Impact      | Confidence   | Message      |
| ----------- | ----------- |--------------|--------------|
| 32.0 | 40 | 80 | Suspicious ACL permission modification on $dest$ |




#### Reference

* [https://thedfirreport.com/2020/04/20/sqlserver-or-the-miner-in-the-basement/](https://thedfirreport.com/2020/04/20/sqlserver-or-the-miner-in-the-basement/)



#### Test Dataset
Replay any dataset to Splunk Enterprise by using our [`replay.py`](https://github.com/splunk/attack_data#using-replaypy) tool or the [UI](https://github.com/splunk/attack_data#using-ui).
Alternatively you can replay a dataset into a [Splunk Attack Range](https://github.com/splunk/attack_range#replay-dumps-into-attack-range-splunk-server)

* [https://media.githubusercontent.com/media/splunk/attack_data/master/datasets/malware/xmrig_miner/windows-sysmon.log](https://media.githubusercontent.com/media/splunk/attack_data/master/datasets/malware/xmrig_miner/windows-sysmon.log)


[*source*](https://github.com/splunk/security_content/tree/develop/detections/endpoint/modify_acl_permission_to_files_or_folder.yml) \| *version*: **1**<|MERGE_RESOLUTION|>--- conflicted
+++ resolved
@@ -31,17 +31,10 @@
 - **ID**: 7e8458cc-acca-11eb-9e3f-acde48001122
 
 
-<<<<<<< HEAD
 #### ATT&CK
 
 | ID          | Technique   | Tactic         |
 | ----------- | ----------- |--------------- |
-=======
-#### [ATT&CK](https://attack.mitre.org/)
-
-| ID          | Technique   | Tactic      |
-| ----------- | ----------- | ----------- |
->>>>>>> 05446f7b
 | [T1222](https://attack.mitre.org/techniques/T1222/) | File and Directory Permissions Modification | Defense Evasion |
 
 #### Search
