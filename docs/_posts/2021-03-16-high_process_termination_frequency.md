---
title: "High Process Termination Frequency"
excerpt: "Data Encrypted for Impact"
categories:
  - Endpoint
last_modified_at: 2021-03-16
toc: true
toc_label: ""
tags:
  - Data Encrypted for Impact
  - Impact
  - Splunk Enterprise
  - Splunk Enterprise Security
  - Splunk Cloud
  - Endpoint
---



[Try in Splunk Security Cloud](https://www.splunk.com/en_us/cyber-security.html){: .btn .btn--success}

#### Description

This analytics are designed to indentify a high frequency of process termination on a machine which is a common behavior of ransomware malware before encrypting files. This technique is designed to avoid an exception error while accessing (docs, images, database and etc..) in the infected machine for encryption.

- **Type**: Anomaly
- **Product**: Splunk Enterprise, Splunk Enterprise Security, Splunk Cloud
- **Datamodel**: [Endpoint](https://docs.splunk.com/Documentation/CIM/latest/User/Endpoint)
- **Last Updated**: 2021-03-16
- **Author**: Teoderick Contreras
- **ID**: 17cd75b2-8666-11eb-9ab4-acde48001122


<<<<<<< HEAD
#### ATT&CK

| ID          | Technique   | Tactic         |
| ----------- | ----------- |--------------- |
=======
#### [ATT&CK](https://attack.mitre.org/)

| ID          | Technique   | Tactic      |
| ----------- | ----------- | ----------- |
>>>>>>> 05446f7b
| [T1486](https://attack.mitre.org/techniques/T1486/) | Data Encrypted for Impact | Impact |

#### Search

```
`sysmon` EventCode=5 
|bin _time span=3s 
|stats values(Image) as proc_terminated min(_time) as firstTime max(_time) as lastTime  count by Computer EventCode ProcessID 
| where count >= 15 
| `security_content_ctime(firstTime)`
| `security_content_ctime(lastTime)` 
| `high_process_termination_frequency_filter`
```

#### Associated Analytic Story
* [Clop Ransomware](/stories/clop_ransomware)


#### How To Implement
To successfully implement this search, you need to be ingesting logs with the Image (process full path of terminated process) from your endpoints. If you are using Sysmon, you must have at least version 6.0.4 of the Sysmon TA.

#### Required field
* EventCode
* Image
* Computer
* _time
* ProcessID


#### Kill Chain Phase
* Exploitation


#### Known False Positives
admin or user tool that can terminate multiple process.


#### RBA

| Risk Score  | Impact      | Confidence   | Message      |
| ----------- | ----------- |--------------|--------------|
| 72.0 | 90 | 80 | High frequency process termination (more than 15 processes within 3s) detected on host $Computer$ |




#### Reference

* [https://www.fireeye.com/blog/threat-research/2020/10/fin11-email-campaigns-precursor-for-ransomware-data-theft.html](https://www.fireeye.com/blog/threat-research/2020/10/fin11-email-campaigns-precursor-for-ransomware-data-theft.html)
* [https://blog.virustotal.com/2020/11/keep-your-friends-close-keep-ransomware.html](https://blog.virustotal.com/2020/11/keep-your-friends-close-keep-ransomware.html)



#### Test Dataset
Replay any dataset to Splunk Enterprise by using our [`replay.py`](https://github.com/splunk/attack_data#using-replaypy) tool or the [UI](https://github.com/splunk/attack_data#using-ui).
Alternatively you can replay a dataset into a [Splunk Attack Range](https://github.com/splunk/attack_range#replay-dumps-into-attack-range-splunk-server)

* [https://media.githubusercontent.com/media/splunk/attack_data/master/datasets/malware/clop/clop_a/windows-sysmon.log](https://media.githubusercontent.com/media/splunk/attack_data/master/datasets/malware/clop/clop_a/windows-sysmon.log)


[*source*](https://github.com/splunk/security_content/tree/develop/detections/endpoint/high_process_termination_frequency.yml) \| *version*: **1**<|MERGE_RESOLUTION|>--- conflicted
+++ resolved
@@ -31,17 +31,10 @@
 - **ID**: 17cd75b2-8666-11eb-9ab4-acde48001122
 
 
-<<<<<<< HEAD
 #### ATT&CK
 
 | ID          | Technique   | Tactic         |
 | ----------- | ----------- |--------------- |
-=======
-#### [ATT&CK](https://attack.mitre.org/)
-
-| ID          | Technique   | Tactic      |
-| ----------- | ----------- | ----------- |
->>>>>>> 05446f7b
 | [T1486](https://attack.mitre.org/techniques/T1486/) | Data Encrypted for Impact | Impact |
 
 #### Search
