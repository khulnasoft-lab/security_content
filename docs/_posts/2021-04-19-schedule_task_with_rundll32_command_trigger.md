---
title: "Schedule Task with Rundll32 Command Trigger"
excerpt: "Scheduled Task/Job"
categories:
  - Endpoint
last_modified_at: 2021-04-19
toc: true
toc_label: ""
tags:
  - Scheduled Task/Job
  - Execution
  - Persistence
  - Privilege Escalation
  - Splunk Enterprise
  - Splunk Enterprise Security
  - Splunk Cloud
  - Endpoint
---



[Try in Splunk Security Cloud](https://www.splunk.com/en_us/cyber-security.html){: .btn .btn--success}

#### Description

The following query utilizes Windows Security EventCode 4698, `A scheduled task was created`, to identify suspicious tasks registered on Windows either via schtasks.exe OR TaskService with a command to be executed with a Rundll32. This technique is common in new trickbot that uses rundll32 to load is trickbot downloader. The search will return the first time and last time the task was registered, as well as the `Command` to be executed, `Task Name`, `Author`, `Enabled`, and whether it is `Hidden` or not. schtasks.exe is natively found in `C:\Windows\system32` and `C:\Windows\syswow64`. The following DLL(s) are loaded when schtasks.exe or TaskService is launched -`taskschd.dll`. If found loaded by another process, it is possible a scheduled task is being registered within that process context in memory. Upon triage, identify the task scheduled source. Was it schtasks.exe or via TaskService? Review the job created and the Command to be executed. Capture any artifacts on disk and review. Identify any parallel processes within the same timeframe to identify source.&#39;

- **Type**: TTP
- **Product**: Splunk Enterprise, Splunk Enterprise Security, Splunk Cloud
- **Datamodel**: [Endpoint](https://docs.splunk.com/Documentation/CIM/latest/User/Endpoint)
- **Last Updated**: 2021-04-19
- **Author**: Teoderick Contreras, Splunk
- **ID**: 75b00fd8-a0ff-11eb-8b31-acde48001122


<<<<<<< HEAD
#### ATT&CK

| ID          | Technique   | Tactic         |
| ----------- | ----------- |--------------- |
=======
#### [ATT&CK](https://attack.mitre.org/)

| ID          | Technique   | Tactic      |
| ----------- | ----------- | ----------- |
>>>>>>> 05446f7b
| [T1053](https://attack.mitre.org/techniques/T1053/) | Scheduled Task/Job | Execution, Persistence, Privilege Escalation |

#### Search

```
`wineventlog_security` EventCode=4698 
| xmlkv Message 
| search Command IN ("*rundll32*") 
| stats count min(_time) as firstTime max(_time) as lastTime by dest, Task_Name, Command, Author, Enabled, Hidden, Arguments 
| `security_content_ctime(firstTime)` 
| `security_content_ctime(lastTime)` 
| `schedule_task_with_rundll32_command_trigger_filter`
```

#### Associated Analytic Story
* [Windows Persistence Techniques](/stories/windows_persistence_techniques)
* [Trickbot](/stories/trickbot)
* [IcedID](/stories/icedid)


#### How To Implement
To successfully implement this search, you need to be ingesting logs with the task schedule (Exa. Security Log EventCode 4698) endpoints. Tune and filter known instances of Task schedule used in your environment.

#### Required field
* _time
* dest
* Task_Name
* Command
* Author
* Enabled
* Hidden
* Arguments


#### Kill Chain Phase
* Exploitation


#### Known False Positives
unknown


#### RBA

| Risk Score  | Impact      | Confidence   | Message      |
| ----------- | ----------- |--------------|--------------|
| 70.0 | 70 | 100 | A schedule task process commandline rundll32 arguments $Arguments$ in host $dest$ |




#### Reference

* [https://labs.vipre.com/trickbot-and-its-modules/](https://labs.vipre.com/trickbot-and-its-modules/)
* [https://blog.whitehat.eu/2019/05/incident-trickbot-ryuk-2.html](https://blog.whitehat.eu/2019/05/incident-trickbot-ryuk-2.html)



#### Test Dataset
Replay any dataset to Splunk Enterprise by using our [`replay.py`](https://github.com/splunk/attack_data#using-replaypy) tool or the [UI](https://github.com/splunk/attack_data#using-ui).
Alternatively you can replay a dataset into a [Splunk Attack Range](https://github.com/splunk/attack_range#replay-dumps-into-attack-range-splunk-server)

* [https://media.githubusercontent.com/media/splunk/attack_data/master/datasets/malware/trickbot/tasksched/windows-security.log](https://media.githubusercontent.com/media/splunk/attack_data/master/datasets/malware/trickbot/tasksched/windows-security.log)


[*source*](https://github.com/splunk/security_content/tree/develop/detections/endpoint/schedule_task_with_rundll32_command_trigger.yml) \| *version*: **1**<|MERGE_RESOLUTION|>--- conflicted
+++ resolved
@@ -33,17 +33,10 @@
 - **ID**: 75b00fd8-a0ff-11eb-8b31-acde48001122
 
 
-<<<<<<< HEAD
 #### ATT&CK
 
 | ID          | Technique   | Tactic         |
 | ----------- | ----------- |--------------- |
-=======
-#### [ATT&CK](https://attack.mitre.org/)
-
-| ID          | Technique   | Tactic      |
-| ----------- | ----------- | ----------- |
->>>>>>> 05446f7b
 | [T1053](https://attack.mitre.org/techniques/T1053/) | Scheduled Task/Job | Execution, Persistence, Privilege Escalation |
 
 #### Search
