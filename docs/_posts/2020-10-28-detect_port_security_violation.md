--- conflicted
+++ resolved
@@ -59,16 +59,12 @@
 
 
 | [T1498](https://attack.mitre.org/techniques/T1498/) | Network Denial of Service | Impact |
-<<<<<<< HEAD
-| [T1557](https://attack.mitre.org/techniques/T1557/) | Man-in-the-Middle | Credential Access, Collection |
-=======
 
 
 
 | [T1557](https://attack.mitre.org/techniques/T1557/) | Man-in-the-Middle | Credential Access, Collection |
 
 
->>>>>>> 241923e2
 | [T1557.002](https://attack.mitre.org/techniques/T1557/002/) | ARP Cache Poisoning | Credential Access, Collection |
 
 
