--- conflicted
+++ resolved
@@ -40,16 +40,11 @@
 #### ATT&CK
 
 | ID          | Technique   | Tactic         |
-<<<<<<< HEAD
-| ----------- | ----------- | -------------- |
-| [T1114](https://attack.mitre.org/techniques/T1114/) | Email Collection | Collection |
-=======
 | ----------- | ----------- |--------------- |
 
 | [T1114](https://attack.mitre.org/techniques/T1114/) | Email Collection | Collection |
 
 
->>>>>>> 241923e2
 | [T1114.001](https://attack.mitre.org/techniques/T1114/001/) | Local Email Collection | Collection |
 
 
