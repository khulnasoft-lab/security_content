---
title: "Credential Extraction indicative of Lazagne command line options"
excerpt: "OS Credential Dumping, Credentials from Password Stores"
categories:
  - Endpoint
last_modified_at: 2020-10-18
toc: true
toc_label: ""
tags:
  - OS Credential Dumping
  - Credential Access
  - Credentials from Password Stores
  - Credential Access
  - Splunk Behavioral Analytics
---



[Try in Splunk Security Cloud](https://www.splunk.com/en_us/cyber-security.html){: .btn .btn--success}

#### Description

Credential extraction is often an illegal recovery of credential material from secured authentication resources and repositories. This process may also involve decryption or other transformations of the stored credential material. LaZagne is a tool that extracts various kinds of credentials from a local computer, including account passwords, domain passwords, browser passwords, etc.

- **Type**: TTP
- **Product**: Splunk Behavioral Analytics
- **Datamodel**: 
- **Last Updated**: 2020-10-18
- **Author**: Stanislav Miskovic, Splunk
- **ID**: 341975fa-4ad0-4f01-9acc-df4f69742db7


<<<<<<< HEAD
#### ATT&CK

| ID          | Technique   | Tactic         |
| ----------- | ----------- |--------------- |
=======
#### [ATT&CK](https://attack.mitre.org/)

| ID          | Technique   | Tactic      |
| ----------- | ----------- | ----------- |
>>>>>>> 05446f7b
| [T1003](https://attack.mitre.org/techniques/T1003/) | OS Credential Dumping | Credential Access |
| [T1555](https://attack.mitre.org/techniques/T1555/) | Credentials from Password Stores | Credential Access |

#### Search

```
 
| from read_ssa_enriched_events()

| eval timestamp=parse_long(ucast(map_get(input_event, "_time"), "string", null)), cmd_line=ucast(map_get(input_event, "process"), "string", null), event_id=ucast(map_get(input_event, "event_id"), "string", null) 
| where cmd_line != null AND match_regex(cmd_line, /(?i)all\s+\-oA\s+\-output/)=true

| eval start_time = timestamp, end_time = timestamp, entities = mvappend( ucast(map_get(input_event, "dest_user_id"), "string", null), ucast(map_get(input_event, "dest_device_id"), "string", null)), body=create_map(["event_id", event_id, "cmd_line", cmd_line]) 
| into write_ssa_detected_events();
```

#### Associated Analytic Story
* [Credential Dumping](/stories/credential_dumping)


#### How To Implement
You must be ingesting Windows Security logs from devices of interest, including the event ID 4688 with enabled command line logging.

#### Required field
* dest_device_id
* dest_user_id
* process
* _time


#### Kill Chain Phase
* Actions on Objectives


#### Known False Positives
None identified.


#### RBA

| Risk Score  | Impact      | Confidence   | Message      |
| ----------- | ----------- |--------------|--------------|
| 63.0 | 70 | 90 | Lazagne malware is extracting/decoding encoded credentials. Operation is performed at the device $dest_device_id$, by the account $dest_user_id$ via command $cmd_line$ |




#### Reference


#### Test Dataset
Replay any dataset to Splunk Enterprise by using our [`replay.py`](https://github.com/splunk/attack_data#using-replaypy) tool or the [UI](https://github.com/splunk/attack_data#using-ui).
Alternatively you can replay a dataset into a [Splunk Attack Range](https://github.com/splunk/attack_range#replay-dumps-into-attack-range-splunk-server)

* [https://media.githubusercontent.com/media/splunk/attack_data/master/datasets/attack_techniques/T1003/credential_extraction/logLazagneCredDump.log](https://media.githubusercontent.com/media/splunk/attack_data/master/datasets/attack_techniques/T1003/credential_extraction/logLazagneCredDump.log)


[*source*](https://github.com/splunk/security_content/tree/develop/detections/endpoint/credential_extraction_indicative_of_lazagne_command_line_options.yml) \| *version*: **1**<|MERGE_RESOLUTION|>--- conflicted
+++ resolved
@@ -30,17 +30,10 @@
 - **ID**: 341975fa-4ad0-4f01-9acc-df4f69742db7
 
 
-<<<<<<< HEAD
 #### ATT&CK
 
 | ID          | Technique   | Tactic         |
 | ----------- | ----------- |--------------- |
-=======
-#### [ATT&CK](https://attack.mitre.org/)
-
-| ID          | Technique   | Tactic      |
-| ----------- | ----------- | ----------- |
->>>>>>> 05446f7b
 | [T1003](https://attack.mitre.org/techniques/T1003/) | OS Credential Dumping | Credential Access |
 | [T1555](https://attack.mitre.org/techniques/T1555/) | Credentials from Password Stores | Credential Access |
 
