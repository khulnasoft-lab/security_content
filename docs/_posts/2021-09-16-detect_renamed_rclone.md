--- conflicted
+++ resolved
@@ -30,17 +30,10 @@
 - **ID**: 6dca1124-b3ec-11eb-9328-acde48001122
 
 
-<<<<<<< HEAD
 #### ATT&CK
 
 | ID          | Technique   | Tactic         |
 | ----------- | ----------- |--------------- |
-=======
-#### [ATT&CK](https://attack.mitre.org/)
-
-| ID          | Technique   | Tactic      |
-| ----------- | ----------- | ----------- |
->>>>>>> 05446f7b
 | [T1020](https://attack.mitre.org/techniques/T1020/) | Automated Exfiltration | Exfiltration |
 
 #### Search
