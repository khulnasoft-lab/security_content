--- conflicted
+++ resolved
@@ -33,17 +33,10 @@
 - **ID**: e0aad4cf-0790-423b-8328-7564d0d938f9
 
 
-<<<<<<< HEAD
 #### ATT&CK
 
 | ID          | Technique   | Tactic         |
 | ----------- | ----------- |--------------- |
-=======
-#### [ATT&CK](https://attack.mitre.org/)
-
-| ID          | Technique   | Tactic      |
-| ----------- | ----------- | ----------- |
->>>>>>> 05446f7b
 | [T1190](https://attack.mitre.org/techniques/T1190/) | Exploit Public-Facing Application | Initial Access |
 
 #### Search
