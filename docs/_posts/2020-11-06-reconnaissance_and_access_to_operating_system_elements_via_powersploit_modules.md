--- conflicted
+++ resolved
@@ -58,30 +58,16 @@
 #### ATT&CK
 
 | ID          | Technique   | Tactic         |
-<<<<<<< HEAD
-| ----------- | ----------- | -------------- |
-=======
 | ----------- | ----------- |--------------- |
 
->>>>>>> 241923e2
 | [T1057](https://attack.mitre.org/techniques/T1057/) | Process Discovery | Discovery |
 
 
 
 | [T1083](https://attack.mitre.org/techniques/T1083/) | File and Directory Discovery | Discovery |
-<<<<<<< HEAD
-| [T1592.002](https://attack.mitre.org/techniques/T1592/002/) | Software | Reconnaissance || [T1046](https://attack.mitre.org/techniques/T1046/) | Network Service Scanning | Discovery |
-| [T1012](https://attack.mitre.org/techniques/T1012/) | Query Registry | Discovery |
-| [T1007](https://attack.mitre.org/techniques/T1007/) | System Service Discovery | Discovery |
-| [T1047](https://attack.mitre.org/techniques/T1047/) | Windows Management Instrumentation | Execution |
-| [T1592](https://attack.mitre.org/techniques/T1592/) | Gather Victim Host Information | Reconnaissance |
-| [T1518](https://attack.mitre.org/techniques/T1518/) | Software Discovery | Discovery |
-
-=======
 
 
 | [T1592.002](https://attack.mitre.org/techniques/T1592/002/) | Software | Reconnaissance |
->>>>>>> 241923e2
 
 
 
