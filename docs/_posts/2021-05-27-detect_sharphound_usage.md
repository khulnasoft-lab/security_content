--- conflicted
+++ resolved
@@ -48,28 +48,19 @@
 | ID          | Technique   | Tactic      |
 | ----------- | ----------- | ----------- |
 | [T1087.002](https://attack.mitre.org/techniques/T1087/002/) | Domain Account | Discovery |
-<<<<<<< HEAD
 
 
 
-=======
->>>>>>> 05446f7b
 | [T1069.001](https://attack.mitre.org/techniques/T1069/001/) | Local Groups | Discovery |
 | [T1482](https://attack.mitre.org/techniques/T1482/) | Domain Trust Discovery | Discovery |
-<<<<<<< HEAD
 
 
 
-=======
->>>>>>> 05446f7b
 | [T1087.001](https://attack.mitre.org/techniques/T1087/001/) | Local Account | Discovery |
 | [T1087](https://attack.mitre.org/techniques/T1087/) | Account Discovery | Discovery |
-<<<<<<< HEAD
 
 
 
-=======
->>>>>>> 05446f7b
 | [T1069.002](https://attack.mitre.org/techniques/T1069/002/) | Domain Groups | Discovery |
 | [T1069](https://attack.mitre.org/techniques/T1069/) | Permission Groups Discovery | Discovery |
 
