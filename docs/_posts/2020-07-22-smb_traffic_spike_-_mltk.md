--- conflicted
+++ resolved
@@ -42,14 +42,8 @@
 #### ATT&CK
 
 | ID          | Technique   | Tactic         |
-<<<<<<< HEAD
-| ----------- | ----------- | -------------- |
-| [T1021.002](https://attack.mitre.org/techniques/T1021/002/) | SMB/Windows Admin Shares | Lateral Movement || [T1021](https://attack.mitre.org/techniques/T1021/) | Remote Services | Lateral Movement |
-
-=======
 | ----------- | ----------- |--------------- |
 | [T1021.002](https://attack.mitre.org/techniques/T1021/002/) | SMB/Windows Admin Shares | Lateral Movement |
->>>>>>> 241923e2
 
 
 
