---
title: "Reg exe Manipulating Windows Services Registry Keys"
excerpt: "Services Registry Permissions Weakness, Hijack Execution Flow"
categories:
  - Endpoint
last_modified_at: 2020-11-26
toc: true
toc_label: ""
tags:
  - TTP
  - T1574.011
  - Services Registry Permissions Weakness
  - Persistence
  - Privilege Escalation
  - Defense Evasion
  - T1574
  - Hijack Execution Flow
  - Persistence
  - Privilege Escalation
  - Defense Evasion
  - Splunk Enterprise
  - Splunk Enterprise Security
  - Splunk Cloud
  - Endpoint
  - Installation
---



[Try in Splunk Security Cloud](https://www.splunk.com/en_us/cyber-security.html){: .btn .btn--success}

#### Description

The search looks for reg.exe modifying registry keys that define Windows services and their configurations.

- **Type**: TTP
- **Product**: Splunk Enterprise, Splunk Enterprise Security, Splunk Cloud
- **Datamodel**: [Endpoint](https://docs.splunk.com/Documentation/CIM/latest/User/Endpoint)
- **Last Updated**: 2020-11-26
- **Author**: Rico Valdez, Splunk
- **ID**: 8470d755-0c13-45b3-bd63-387a373c10cf


#### ATT&CK

| ID          | Technique   | Tactic         |
<<<<<<< HEAD
| ----------- | ----------- | -------------- |
| [T1574.011](https://attack.mitre.org/techniques/T1574/011/) | Services Registry Permissions Weakness | Persistence, Privilege Escalation, Defense Evasion || [T1574](https://attack.mitre.org/techniques/T1574/) | Hijack Execution Flow | Persistence, Privilege Escalation, Defense Evasion |

=======
| ----------- | ----------- |--------------- |
| [T1574.011](https://attack.mitre.org/techniques/T1574/011/) | Services Registry Permissions Weakness | Persistence, Privilege Escalation, Defense Evasion |
>>>>>>> 241923e2



| [T1574](https://attack.mitre.org/techniques/T1574/) | Hijack Execution Flow | Persistence, Privilege Escalation, Defense Evasion |





#### Search

```

| tstats `security_content_summariesonly` count min(_time) as firstTime max(_time) as lastTime values(Processes.process_name) as process_name values(Processes.parent_process_name) as parent_process_name values(Processes.user) as user FROM datamodel=Endpoint.Processes where Processes.process_name=reg.exe Processes.process=*reg* Processes.process=*add* Processes.process=*Services* by Processes.process_id Processes.dest Processes.process 
| `drop_dm_object_name("Processes")` 
| `security_content_ctime(firstTime)` 
| `security_content_ctime(lastTime)` 
| `reg_exe_manipulating_windows_services_registry_keys_filter`
```

#### Associated Analytic Story
* [Windows Service Abuse](/stories/windows_service_abuse)
* [Windows Persistence Techniques](/stories/windows_persistence_techniques)


#### How To Implement
To successfully implement this search, you must be ingesting data that records registry activity from your hosts to populate the endpoint data model in the registry node. This is typically populated via endpoint detection-and-response product, such as Carbon Black or endpoint data sources, such as Sysmon. The data used for this search is typically generated via logs that report reads and writes to the registry.

#### Required field
* _time
* Processes.process_name
* Processes.parent_process_name
* Processes.user
* Processes.process
* Processes.process_id
* Processes.dest


#### Kill Chain Phase
* Installation


#### Known False Positives
It is unusual for a service to be created or modified by directly manipulating the registry. However, there may be legitimate instances of this behavior. It is important to validate and investigate, as appropriate.


#### RBA

| Risk Score  | Impact      | Confidence   | Message      |
| ----------- | ----------- |--------------|--------------|
| 45.0 | 75 | 60 | A reg.exe process $process_name$ with commandline $process$ in host $dest$ |




#### Reference


#### Test Dataset
Replay any dataset to Splunk Enterprise by using our [`replay.py`](https://github.com/splunk/attack_data#using-replaypy) tool or the [UI](https://github.com/splunk/attack_data#using-ui).
Alternatively you can replay a dataset into a [Splunk Attack Range](https://github.com/splunk/attack_range#replay-dumps-into-attack-range-splunk-server)

* [https://media.githubusercontent.com/media/splunk/attack_data/master/datasets/attack_techniques/T1574.011/change_registry_path_service/windows-sysmon.log](https://media.githubusercontent.com/media/splunk/attack_data/master/datasets/attack_techniques/T1574.011/change_registry_path_service/windows-sysmon.log)



[*source*](https://github.com/splunk/security_content/tree/develop/detections/endpoint/reg_exe_manipulating_windows_services_registry_keys.yml) \| *version*: **5**<|MERGE_RESOLUTION|>--- conflicted
+++ resolved
@@ -44,14 +44,8 @@
 #### ATT&CK
 
 | ID          | Technique   | Tactic         |
-<<<<<<< HEAD
-| ----------- | ----------- | -------------- |
-| [T1574.011](https://attack.mitre.org/techniques/T1574/011/) | Services Registry Permissions Weakness | Persistence, Privilege Escalation, Defense Evasion || [T1574](https://attack.mitre.org/techniques/T1574/) | Hijack Execution Flow | Persistence, Privilege Escalation, Defense Evasion |
-
-=======
 | ----------- | ----------- |--------------- |
 | [T1574.011](https://attack.mitre.org/techniques/T1574/011/) | Services Registry Permissions Weakness | Persistence, Privilege Escalation, Defense Evasion |
->>>>>>> 241923e2
 
 
 
