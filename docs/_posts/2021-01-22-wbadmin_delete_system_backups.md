--- conflicted
+++ resolved
@@ -31,17 +31,10 @@
 - **ID**: cd5aed7e-5cea-11eb-ae93-0242ac130002
 
 
-<<<<<<< HEAD
 #### ATT&CK
 
 | ID          | Technique   | Tactic         |
 | ----------- | ----------- |--------------- |
-=======
-#### [ATT&CK](https://attack.mitre.org/)
-
-| ID          | Technique   | Tactic      |
-| ----------- | ----------- | ----------- |
->>>>>>> 05446f7b
 | [T1490](https://attack.mitre.org/techniques/T1490/) | Inhibit System Recovery | Impact |
 
 #### Search
