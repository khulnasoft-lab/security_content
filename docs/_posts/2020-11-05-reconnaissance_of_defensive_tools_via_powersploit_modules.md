---
title: "Reconnaissance of Defensive Tools via PowerSploit modules"
excerpt: "Software, Vulnerability Scanning, Gather Victim Host Information, Active Scanning"
categories:
  - Endpoint
last_modified_at: 2020-11-05
toc: true
toc_label: ""
tags:
  - Software
  - Reconnaissance
  - Vulnerability Scanning
  - Reconnaissance
  - Gather Victim Host Information
  - Reconnaissance
  - Active Scanning
  - Reconnaissance
  - Splunk Behavioral Analytics
---



[Try in Splunk Security Cloud](https://www.splunk.com/en_us/cyber-security.html){: .btn .btn--success}

#### Description

This detection identifies use of PowerSploit modules for assessment of presence of defensive tools.

- **Type**: TTP
- **Product**: Splunk Behavioral Analytics
- **Datamodel**: 
- **Last Updated**: 2020-11-05
- **Author**: Stanislav Miskovic, Splunk
- **ID**: 24b4e659-63a2-4e7b-89ac-87dd659c7110


#### [ATT&CK](https://attack.mitre.org/)

| ID          | Technique   | Tactic      |
| ----------- | ----------- | ----------- |
| [T1592.002](https://attack.mitre.org/techniques/T1592/002/) | Software | Reconnaissance |
<<<<<<< HEAD



=======
>>>>>>> 05446f7b
| [T1595.002](https://attack.mitre.org/techniques/T1595/002/) | Vulnerability Scanning | Reconnaissance |
| [T1592](https://attack.mitre.org/techniques/T1592/) | Gather Victim Host Information | Reconnaissance |
| [T1595](https://attack.mitre.org/techniques/T1595/) | Active Scanning | Reconnaissance |

#### Search

```

| from read_ssa_enriched_events()

| eval timestamp=parse_long(ucast(map_get(input_event, "_time"), "string", null)), cmd_line=ucast(map_get(input_event, "process"), "string", null), event_id=ucast(map_get(input_event, "event_id"), "string", null) 
| where cmd_line != null AND ( match_regex(cmd_line, /(?i)Find-AVSignature/)=true )

| eval start_time = timestamp, end_time = timestamp, entities = mvappend( ucast(map_get(input_event, "dest_user_id"), "string", null), ucast(map_get(input_event, "dest_device_id"), "string", null)), body=create_map(["event_id", event_id,  "cmd_line", cmd_line]) 
| into write_ssa_detected_events();
```

#### Associated Analytic Story
* [Windows Discovery Techniques](/stories/windows_discovery_techniques)


#### How To Implement
You must be ingesting Windows Security logs from devices of interest, including the event ID 4688 with enabled command line logging.

#### Required field
* _time
* process
* dest_device_id
* dest_user_id


#### Kill Chain Phase
* Actions on Objectives


#### Known False Positives
None identified.


#### RBA

| Risk Score  | Impact      | Confidence   | Message      |
| ----------- | ----------- |--------------|--------------|
| 40.0 | 40 | 100 | PowerSploit malware is looking for presence of anti virus software. Operation is performed at the device $dest_device_id$, by the account $dest_user_id$ via command $cmd_line$ |




#### Reference

* [https://github.com/PowerShellMafia/PowerSploit](https://github.com/PowerShellMafia/PowerSploit)



#### Test Dataset
Replay any dataset to Splunk Enterprise by using our [`replay.py`](https://github.com/splunk/attack_data#using-replaypy) tool or the [UI](https://github.com/splunk/attack_data#using-ui).
Alternatively you can replay a dataset into a [Splunk Attack Range](https://github.com/splunk/attack_range#replay-dumps-into-attack-range-splunk-server)



[*source*](https://github.com/splunk/security_content/tree/develop/detections/endpoint/reconnaissance_of_defensive_tools_via_powersploit_modules.yml) \| *version*: **1**<|MERGE_RESOLUTION|>--- conflicted
+++ resolved
@@ -39,12 +39,9 @@
 | ID          | Technique   | Tactic      |
 | ----------- | ----------- | ----------- |
 | [T1592.002](https://attack.mitre.org/techniques/T1592/002/) | Software | Reconnaissance |
-<<<<<<< HEAD
 
 
 
-=======
->>>>>>> 05446f7b
 | [T1595.002](https://attack.mitre.org/techniques/T1595/002/) | Vulnerability Scanning | Reconnaissance |
 | [T1592](https://attack.mitre.org/techniques/T1592/) | Gather Victim Host Information | Reconnaissance |
 | [T1595](https://attack.mitre.org/techniques/T1595/) | Active Scanning | Reconnaissance |
