---
title: "Reconnaissance of Credential Stores and Services via Mimikatz modules"
excerpt: "Account Manipulation, Domain Properties, Valid Accounts, Credentials, Gather Victim Network Information, Exploitation for Privilege Escalation, Gather Victim Identity Information, Network Trust Dependencies"
categories:
  - Endpoint
last_modified_at: 2020-11-03
toc: true
toc_label: ""
tags:
  - TTP
  - T1098
  - Account Manipulation
  - Persistence
  - T1590.001
  - Domain Properties
  - Reconnaissance
  - T1078
  - Valid Accounts
  - Defense Evasion
  - Persistence
  - Privilege Escalation
  - Initial Access
  - T1589.001
  - Credentials
  - Reconnaissance
  - T1590
  - Gather Victim Network Information
  - Reconnaissance
  - T1068
  - Exploitation for Privilege Escalation
  - Privilege Escalation
  - T1589
  - Gather Victim Identity Information
  - Reconnaissance
  - T1590.003
  - Network Trust Dependencies
  - Reconnaissance
  - Splunk Behavioral Analytics
  - Actions on Objectives
---



[Try in Splunk Security Cloud](https://www.splunk.com/en_us/cyber-security.html){: .btn .btn--success}

#### Description

This detection identifies reconnaissance of credential stores and use of CryptoAPI services by Mimikatz modules.

- **Type**: TTP
- **Product**: Splunk Behavioral Analytics
- **Datamodel**: 
- **Last Updated**: 2020-11-03
- **Author**: Stanislav Miskovic, Splunk
- **ID**: 5facee5b-79e4-47ab-b0e6-c625acc0554f


#### ATT&CK

| ID          | Technique   | Tactic         |
<<<<<<< HEAD
| ----------- | ----------- | -------------- |
=======
| ----------- | ----------- |--------------- |

>>>>>>> 241923e2
| [T1098](https://attack.mitre.org/techniques/T1098/) | Account Manipulation | Persistence |
| [T1590.001](https://attack.mitre.org/techniques/T1590/001/) | Domain Properties | Reconnaissance || [T1078](https://attack.mitre.org/techniques/T1078/) | Valid Accounts | Defense Evasion, Persistence, Privilege Escalation, Initial Access |
| [T1589.001](https://attack.mitre.org/techniques/T1589/001/) | Credentials | Reconnaissance || [T1590](https://attack.mitre.org/techniques/T1590/) | Gather Victim Network Information | Reconnaissance |
| [T1068](https://attack.mitre.org/techniques/T1068/) | Exploitation for Privilege Escalation | Privilege Escalation |
| [T1589](https://attack.mitre.org/techniques/T1589/) | Gather Victim Identity Information | Reconnaissance |
| [T1590.003](https://attack.mitre.org/techniques/T1590/003/) | Network Trust Dependencies | Reconnaissance |

| [T1590.001](https://attack.mitre.org/techniques/T1590/001/) | Domain Properties | Reconnaissance |



| [T1078](https://attack.mitre.org/techniques/T1078/) | Valid Accounts | Defense Evasion, Persistence, Privilege Escalation, Initial Access |


| [T1589.001](https://attack.mitre.org/techniques/T1589/001/) | Credentials | Reconnaissance |



| [T1590](https://attack.mitre.org/techniques/T1590/) | Gather Victim Network Information | Reconnaissance |



| [T1068](https://attack.mitre.org/techniques/T1068/) | Exploitation for Privilege Escalation | Privilege Escalation |



| [T1589](https://attack.mitre.org/techniques/T1589/) | Gather Victim Identity Information | Reconnaissance |


| [T1590.003](https://attack.mitre.org/techniques/T1590/003/) | Network Trust Dependencies | Reconnaissance |





#### Search

```

| from read_ssa_enriched_events()

| eval timestamp=parse_long(ucast(map_get(input_event, "_time"), "string", null)), cmd_line=ucast(map_get(input_event, "process"), "string", null), event_id=ucast(map_get(input_event, "event_id"), "string", null) 
| where cmd_line != null AND ( match_regex(cmd_line, /(?i)crypto::capi/)=true OR match_regex(cmd_line, /(?i)crypto::cng/)=true OR match_regex(cmd_line, /(?i)crypto::providers/)=true OR match_regex(cmd_line, /(?i)crypto::stores/)=true OR match_regex(cmd_line, /(?i)crypto::sc/)=true )

| eval start_time = timestamp, end_time = timestamp, entities = mvappend( ucast(map_get(input_event, "dest_user_id"), "string", null), ucast(map_get(input_event, "dest_device_id"), "string", null)), body=create_map(["event_id", event_id,  "cmd_line", cmd_line]) 
| into write_ssa_detected_events();
```

#### Associated Analytic Story
* [Windows Discovery Techniques](/stories/windows_discovery_techniques)


#### How To Implement
You must be ingesting Windows Security logs from devices of interest, including the event ID 4688 with enabled command line logging.

#### Required field
* _time
* process
* dest_device_id
* dest_user_id


#### Kill Chain Phase
* Actions on Objectives


#### Known False Positives
None identified.


#### RBA

| Risk Score  | Impact      | Confidence   | Message      |
| ----------- | ----------- |--------------|--------------|
| 80.0 | 80 | 100 | Mimikatz malware is searching for and accessing credential stores. Operation is performed at the device $dest_device_id$, by the account $dest_user_id$ via command $cmd_line$ |




#### Reference

* [https://github.com/gentilkiwi/mimikatz](https://github.com/gentilkiwi/mimikatz)



#### Test Dataset
Replay any dataset to Splunk Enterprise by using our [`replay.py`](https://github.com/splunk/attack_data#using-replaypy) tool or the [UI](https://github.com/splunk/attack_data#using-ui).
Alternatively you can replay a dataset into a [Splunk Attack Range](https://github.com/splunk/attack_range#replay-dumps-into-attack-range-splunk-server)




[*source*](https://github.com/splunk/security_content/tree/develop/detections/endpoint/reconnaissance_of_credential_stores_and_services_via_mimikatz_modules.yml) \| *version*: **1**<|MERGE_RESOLUTION|>--- conflicted
+++ resolved
@@ -58,12 +58,8 @@
 #### ATT&CK
 
 | ID          | Technique   | Tactic         |
-<<<<<<< HEAD
-| ----------- | ----------- | -------------- |
-=======
 | ----------- | ----------- |--------------- |
 
->>>>>>> 241923e2
 | [T1098](https://attack.mitre.org/techniques/T1098/) | Account Manipulation | Persistence |
 | [T1590.001](https://attack.mitre.org/techniques/T1590/001/) | Domain Properties | Reconnaissance || [T1078](https://attack.mitre.org/techniques/T1078/) | Valid Accounts | Defense Evasion, Persistence, Privilege Escalation, Initial Access |
 | [T1589.001](https://attack.mitre.org/techniques/T1589/001/) | Credentials | Reconnaissance || [T1590](https://attack.mitre.org/techniques/T1590/) | Gather Victim Network Information | Reconnaissance |
