---
title: "MS Scripting Process Loading WMI Module"
excerpt: "Command and Scripting Interpreter, JavaScript"
categories:
  - Endpoint
last_modified_at: 2021-09-13
toc: true
toc_label: ""
tags:
  - Anomaly
  - T1059
  - Command and Scripting Interpreter
  - Execution
  - T1059.007
  - JavaScript
  - Execution
  - Splunk Enterprise
  - Splunk Enterprise Security
  - Splunk Cloud
  - Endpoint
  - Exploitation
---



[Try in Splunk Security Cloud](https://www.splunk.com/en_us/cyber-security.html){: .btn .btn--success}

#### Description

This search is to detect a suspicious MS scripting process such as wscript.exe or cscript.exe that loading wmi module to process wmi query. This behavior was seen in FIN7 implant where it uses javascript to execute wmi query to parse host information that will send to its C2 server. this anomaly detections is a good initial step to hunt further a suspicious wmi query or wmi related events to the host that may give you good information regarding process that are commonly using wmi query or modules or might be an attacker using this technique.

- **Type**: Anomaly
- **Product**: Splunk Enterprise, Splunk Enterprise Security, Splunk Cloud
- **Datamodel**: [Endpoint](https://docs.splunk.com/Documentation/CIM/latest/User/Endpoint)
- **Last Updated**: 2021-09-13
- **Author**: Teoderick Contreras, Splunk
- **ID**: 2eba3d36-14a6-11ec-a682-acde48001122


#### ATT&CK

| ID          | Technique   | Tactic         |
<<<<<<< HEAD
| ----------- | ----------- | -------------- |
| [T1059](https://attack.mitre.org/techniques/T1059/) | Command and Scripting Interpreter | Execution |
=======
| ----------- | ----------- |--------------- |

| [T1059](https://attack.mitre.org/techniques/T1059/) | Command and Scripting Interpreter | Execution |


>>>>>>> 241923e2
| [T1059.007](https://attack.mitre.org/techniques/T1059/007/) | JavaScript | Execution |





#### Search

```
`sysmon` EventCode =7 Image IN ("*\\wscript.exe", "*\\cscript.exe") ImageLoaded IN ("*\\fastprox.dll", "*\\wbemdisp.dll", "*\\wbemprox.dll", "*\\wbemsvc.dll" , "*\\wmiutils.dll", "*\\wbemcomn.dll") 
| stats min(_time) as firstTime max(_time) as lastTime count by Image EventCode process_name ProcessId ProcessGuid Computer ImageLoaded 
| `security_content_ctime(firstTime)` 
| `security_content_ctime(lastTime)` 
| `ms_scripting_process_loading_wmi_module_filter`
```

#### Associated Analytic Story
* [FIN7](/stories/fin7)


#### How To Implement
To successfully implement this search, you need to be ingesting logs with the process name, parent process, and command-line executions from your endpoints. If you are using Sysmon, you must have at least version 6.0.4 of the Sysmon TA. Tune and filter known instances where renamed rundll32.exe may be used.

#### Required field
* _time
* Image
* EventCode
* process_name
* ProcessId
* ProcessGuid
* Computer
* ImageLoaded


#### Kill Chain Phase
* Exploitation


#### Known False Positives
automation scripting language may used by network operator to do ldap query.


#### RBA

| Risk Score  | Impact      | Confidence   | Message      |
| ----------- | ----------- |--------------|--------------|
| 9.0 | 30 | 30 | $process_name$ loading wmi modules $ImageLoaded$ in $dest$ |




#### Reference

* [https://www.fireeye.com/blog/threat-research/2018/08/fin7-pursuing-an-enigmatic-and-evasive-global-criminal-operation.html](https://www.fireeye.com/blog/threat-research/2018/08/fin7-pursuing-an-enigmatic-and-evasive-global-criminal-operation.html)
* [https://attack.mitre.org/groups/G0046/](https://attack.mitre.org/groups/G0046/)



#### Test Dataset
Replay any dataset to Splunk Enterprise by using our [`replay.py`](https://github.com/splunk/attack_data#using-replaypy) tool or the [UI](https://github.com/splunk/attack_data#using-ui).
Alternatively you can replay a dataset into a [Splunk Attack Range](https://github.com/splunk/attack_range#replay-dumps-into-attack-range-splunk-server)

* [https://media.githubusercontent.com/media/splunk/attack_data/master/datasets/malware/fin7/fin7_js_2/sysmon.log](https://media.githubusercontent.com/media/splunk/attack_data/master/datasets/malware/fin7/fin7_js_2/sysmon.log)



[*source*](https://github.com/splunk/security_content/tree/develop/detections/endpoint/ms_scripting_process_loading_wmi_module.yml) \| *version*: **1**<|MERGE_RESOLUTION|>--- conflicted
+++ resolved
@@ -40,16 +40,11 @@
 #### ATT&CK
 
 | ID          | Technique   | Tactic         |
-<<<<<<< HEAD
-| ----------- | ----------- | -------------- |
-| [T1059](https://attack.mitre.org/techniques/T1059/) | Command and Scripting Interpreter | Execution |
-=======
 | ----------- | ----------- |--------------- |
 
 | [T1059](https://attack.mitre.org/techniques/T1059/) | Command and Scripting Interpreter | Execution |
 
 
->>>>>>> 241923e2
 | [T1059.007](https://attack.mitre.org/techniques/T1059/007/) | JavaScript | Execution |
 
 
