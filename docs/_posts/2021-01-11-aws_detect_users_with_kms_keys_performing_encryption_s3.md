--- conflicted
+++ resolved
@@ -31,17 +31,10 @@
 - **ID**: 884a5f59-eec7-4f4a-948b-dbde18225fdc
 
 
-<<<<<<< HEAD
 #### ATT&CK
 
 | ID          | Technique   | Tactic         |
 | ----------- | ----------- |--------------- |
-=======
-#### [ATT&CK](https://attack.mitre.org/)
-
-| ID          | Technique   | Tactic      |
-| ----------- | ----------- | ----------- |
->>>>>>> 05446f7b
 | [T1486](https://attack.mitre.org/techniques/T1486/) | Data Encrypted for Impact | Impact |
 
 #### Search
