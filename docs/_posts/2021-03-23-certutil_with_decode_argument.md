---
title: "CertUtil With Decode Argument"
excerpt: "Deobfuscate/Decode Files or Information"
categories:
  - Endpoint
last_modified_at: 2021-03-23
toc: true
toc_label: ""
tags:
  - Deobfuscate/Decode Files or Information
  - Defense Evasion
  - Splunk Enterprise
  - Splunk Enterprise Security
  - Splunk Cloud
  - Endpoint
---



[Try in Splunk Security Cloud](https://www.splunk.com/en_us/cyber-security.html){: .btn .btn--success}

#### Description

CertUtil.exe may be used to `encode` and `decode` a file, including PE and script code. Encoding will convert a file to base64 with `-----BEGIN CERTIFICATE-----` and `-----END CERTIFICATE-----` tags. Malicious usage will include decoding a encoded file that was downloaded. Once decoded, it will be loaded by a parallel process. Note that there are two additional command switches that may be used - `encodehex` and `decodehex`. Similarly, the file will be encoded in HEX and later decoded for further execution. During triage, identify the source of the file being decoded. Review its contents or execution behavior for further analysis.

- **Type**: TTP
- **Product**: Splunk Enterprise, Splunk Enterprise Security, Splunk Cloud
- **Datamodel**: [Endpoint](https://docs.splunk.com/Documentation/CIM/latest/User/Endpoint)
- **Last Updated**: 2021-03-23
- **Author**: Michael Haag, Splunk
- **ID**: bfe94226-8c10-11eb-a4b3-acde48001122


<<<<<<< HEAD
#### ATT&CK

| ID          | Technique   | Tactic         |
| ----------- | ----------- |--------------- |
=======
#### [ATT&CK](https://attack.mitre.org/)

| ID          | Technique   | Tactic      |
| ----------- | ----------- | ----------- |
>>>>>>> 05446f7b
| [T1140](https://attack.mitre.org/techniques/T1140/) | Deobfuscate/Decode Files or Information | Defense Evasion |

#### Search

```

| tstats `security_content_summariesonly` count min(_time) as firstTime max(_time) as lastTime from datamodel=Endpoint.Processes where `process_certutil` Processes.process=*decode* by Processes.dest Processes.user Processes.parent_process Processes.process_name Processes.process Processes.process_id Processes.parent_process_id 
| `drop_dm_object_name(Processes)` 
| `security_content_ctime(firstTime)` 
| `security_content_ctime(lastTime)` 
| `certutil_with_decode_argument_filter`
```

#### Associated Analytic Story
* [Deobfuscate-Decode Files or Information](/stories/deobfuscate-decode_files_or_information)


#### How To Implement
To successfully implement this search you need to be ingesting information on process that include the name of the process responsible for the changes from your endpoints into the `Endpoint` datamodel in the `Processes` node. In addition, confirm the latest CIM App 4.20 or higher is installed and the latest TA for the endpoint product.

#### Required field
* _time
* Processes.dest
* Processes.user
* Processes.parent_process_name
* Processes.parent_process
* Processes.original_file_name
* Processes.process_name
* Processes.process
* Processes.process_id
* Processes.parent_process_path
* Processes.process_path
* Processes.parent_process_id


#### Kill Chain Phase
* Exploitation


#### Known False Positives
Typically seen used to `encode` files, but it is possible to see legitimate use of `decode`. Filter based on parent-child relationship, file paths, endpoint or user.


#### RBA

| Risk Score  | Impact      | Confidence   | Message      |
| ----------- | ----------- |--------------|--------------|
| 40.0 | 50 | 80 | An instance of $parent_process_name$ spawning $process_name$ was identified on endpoint $dest$ by user $user$ attempting to decode a file. |




#### Reference

* [https://attack.mitre.org/techniques/T1140/](https://attack.mitre.org/techniques/T1140/)
* [https://github.com/redcanaryco/atomic-red-team/blob/master/atomics/T1140/T1140.md](https://github.com/redcanaryco/atomic-red-team/blob/master/atomics/T1140/T1140.md)
* [https://docs.microsoft.com/en-us/windows-server/administration/windows-commands/certutil](https://docs.microsoft.com/en-us/windows-server/administration/windows-commands/certutil)
* [https://www.bleepingcomputer.com/news/security/certutilexe-could-allow-attackers-to-download-malware-while-bypassing-av/](https://www.bleepingcomputer.com/news/security/certutilexe-could-allow-attackers-to-download-malware-while-bypassing-av/)



#### Test Dataset
Replay any dataset to Splunk Enterprise by using our [`replay.py`](https://github.com/splunk/attack_data#using-replaypy) tool or the [UI](https://github.com/splunk/attack_data#using-ui).
Alternatively you can replay a dataset into a [Splunk Attack Range](https://github.com/splunk/attack_range#replay-dumps-into-attack-range-splunk-server)

* [https://media.githubusercontent.com/media/splunk/attack_data/master/datasets/attack_techniques/T1140/atomic_red_team/windows-sysmon.log](https://media.githubusercontent.com/media/splunk/attack_data/master/datasets/attack_techniques/T1140/atomic_red_team/windows-sysmon.log)


[*source*](https://github.com/splunk/security_content/tree/develop/detections/endpoint/certutil_with_decode_argument.yml) \| *version*: **2**<|MERGE_RESOLUTION|>--- conflicted
+++ resolved
@@ -31,17 +31,10 @@
 - **ID**: bfe94226-8c10-11eb-a4b3-acde48001122
 
 
-<<<<<<< HEAD
 #### ATT&CK
 
 | ID          | Technique   | Tactic         |
 | ----------- | ----------- |--------------- |
-=======
-#### [ATT&CK](https://attack.mitre.org/)
-
-| ID          | Technique   | Tactic      |
-| ----------- | ----------- | ----------- |
->>>>>>> 05446f7b
 | [T1140](https://attack.mitre.org/techniques/T1140/) | Deobfuscate/Decode Files or Information | Defense Evasion |
 
 #### Search
