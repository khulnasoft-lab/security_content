--- conflicted
+++ resolved
@@ -33,7 +33,6 @@
 - **ID**: 8e204dfd-cae0-4ea8-a61d-e972a1ff2ff8
 
 
-<<<<<<< HEAD
 #### ATT&CK
 
 | ID          | Technique   | Tactic         |
@@ -42,13 +41,6 @@
 
 
 
-=======
-#### [ATT&CK](https://attack.mitre.org/)
-
-| ID          | Technique   | Tactic      |
-| ----------- | ----------- | ----------- |
-| [T1569](https://attack.mitre.org/techniques/T1569/) | System Services | Execution |
->>>>>>> 05446f7b
 | [T1569.002](https://attack.mitre.org/techniques/T1569/002/) | Service Execution | Execution |
 
 #### Search
