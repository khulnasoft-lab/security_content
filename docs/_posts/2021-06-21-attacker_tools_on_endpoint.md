--- conflicted
+++ resolved
@@ -48,10 +48,6 @@
 #### ATT&CK
 
 | ID          | Technique   | Tactic         |
-<<<<<<< HEAD
-| ----------- | ----------- | -------------- |
-| [T1036.005](https://attack.mitre.org/techniques/T1036/005/) | Match Legitimate Name or Location | Defense Evasion || [T1036](https://attack.mitre.org/techniques/T1036/) | Masquerading | Defense Evasion |
-=======
 | ----------- | ----------- |--------------- |
 | [T1036.005](https://attack.mitre.org/techniques/T1036/005/) | Match Legitimate Name or Location | Defense Evasion |
 
@@ -61,7 +57,6 @@
 
 
 
->>>>>>> 241923e2
 | [T1003](https://attack.mitre.org/techniques/T1003/) | OS Credential Dumping | Credential Access |
 | [T1595](https://attack.mitre.org/techniques/T1595/) | Active Scanning | Reconnaissance |
 
