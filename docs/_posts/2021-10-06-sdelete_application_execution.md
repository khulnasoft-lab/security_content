--- conflicted
+++ resolved
@@ -35,7 +35,6 @@
 - **ID**: 31702fc0-2682-11ec-85c3-acde48001122
 
 
-<<<<<<< HEAD
 #### ATT&CK
 
 | ID          | Technique   | Tactic         |
@@ -44,13 +43,6 @@
 
 
 
-=======
-#### [ATT&CK](https://attack.mitre.org/)
-
-| ID          | Technique   | Tactic      |
-| ----------- | ----------- | ----------- |
-| [T1485](https://attack.mitre.org/techniques/T1485/) | Data Destruction | Impact |
->>>>>>> 05446f7b
 | [T1070.004](https://attack.mitre.org/techniques/T1070/004/) | File Deletion | Defense Evasion |
 | [T1070](https://attack.mitre.org/techniques/T1070/) | Indicator Removal on Host | Defense Evasion |
 
