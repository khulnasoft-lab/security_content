--- conflicted
+++ resolved
@@ -41,14 +41,8 @@
 #### ATT&CK
 
 | ID          | Technique   | Tactic         |
-<<<<<<< HEAD
-| ----------- | ----------- | -------------- |
-| [T1547.010](https://attack.mitre.org/techniques/T1547/010/) | Port Monitors | Persistence, Privilege Escalation || [T1547](https://attack.mitre.org/techniques/T1547/) | Boot or Logon Autostart Execution | Persistence, Privilege Escalation |
-
-=======
 | ----------- | ----------- |--------------- |
 | [T1547.010](https://attack.mitre.org/techniques/T1547/010/) | Port Monitors | Persistence, Privilege Escalation |
->>>>>>> 241923e2
 
 
 
