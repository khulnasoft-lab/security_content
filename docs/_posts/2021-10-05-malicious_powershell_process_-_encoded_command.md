---
title: "Malicious PowerShell Process - Encoded Command"
excerpt: "Obfuscated Files or Information"
categories:
  - Endpoint
last_modified_at: 2021-10-05
toc: true
toc_label: ""
tags:
  - Obfuscated Files or Information
  - Defense Evasion
  - Splunk Enterprise
  - Splunk Enterprise Security
  - Splunk Cloud
  - Endpoint
---



[Try in Splunk Security Cloud](https://www.splunk.com/en_us/cyber-security.html){: .btn .btn--success}

#### Description

The following analytic identifies the use of the EncodedCommand PowerShell parameter. This is typically used by Administrators to run complex scripts, but commonly used by adversaries to hide their code. \
The analytic identifies all variations of EncodedCommand, as PowerShell allows the ability to shorten the parameter. For example enc, enco, encod and so forth. In addition, through our research it was identified that PowerShell will interpret different command switch types beyond the hyphen. We have added endash, emdash, horizontal bar, and forward slash. \
During triage, review parallel events to determine legitimacy. Tune as needed based on admin scripts in use. \
Alternatively, may use regex per matching here https://regexr.com/662ov.

- **Type**: Hunting
- **Product**: Splunk Enterprise, Splunk Enterprise Security, Splunk Cloud
- **Datamodel**: [Endpoint](https://docs.splunk.com/Documentation/CIM/latest/User/Endpoint)
- **Last Updated**: 2021-10-05
- **Author**: David Dorsey, Michael Haag, Splunk
- **ID**: c4db14d9-7909-48b4-a054-aa14d89dbb19


<<<<<<< HEAD
#### ATT&CK

| ID          | Technique   | Tactic         |
| ----------- | ----------- |--------------- |
=======
#### [ATT&CK](https://attack.mitre.org/)

| ID          | Technique   | Tactic      |
| ----------- | ----------- | ----------- |
>>>>>>> 05446f7b
| [T1027](https://attack.mitre.org/techniques/T1027/) | Obfuscated Files or Information | Defense Evasion |

#### Search

```

| tstats `security_content_summariesonly` count min(_time) as firstTime max(_time) as lastTime from datamodel=Endpoint.Processes where `process_powershell` by Processes.user Processes.process_name Processes.process Processes.parent_process_name Processes.original_file_name Processes.dest Processes.process_id 
| `drop_dm_object_name(Processes)` 
| `security_content_ctime(firstTime)` 
| `security_content_ctime(lastTime)` 
| where match(process,"(?i)[\-
|\/
|–
|—
|―]e(nc*o*d*e*d*c*o*m*m*a*n*d*)*\s+[^-]") 
| `malicious_powershell_process___encoded_command_filter`
```

#### Associated Analytic Story
* [Malicious PowerShell](/stories/malicious_powershell)
* [NOBELIUM Group](/stories/nobelium_group)


#### How To Implement
To successfully implement this search you need to be ingesting information on process that include the name of the process responsible for the changes from your endpoints into the `Endpoint` datamodel in the `Processes` node. In addition, confirm the latest CIM App 4.20 or higher is installed and the latest TA for the endpoint product.

#### Required field
* _time
* Processes.process_name
* Processes.process
* Processes.user
* Processes.parent_process_name
* Processes.dest
* Processes.process_id


#### Kill Chain Phase
* Command and Control
* Actions on Objectives


#### Known False Positives
System administrators may use this option, but it&#39;s not common.


#### RBA

| Risk Score  | Impact      | Confidence   | Message      |
| ----------- | ----------- |--------------|--------------|
| 35.0 | 70 | 50 | Powershell.exe running potentially malicious encodede commands on $dest$ |




#### Reference

* [https://regexr.com/662ov](https://regexr.com/662ov)
* [https://github.com/redcanaryco/AtomicTestHarnesses/blob/master/TestHarnesses/T1059.001_PowerShell/OutPowerShellCommandLineParameter.ps1](https://github.com/redcanaryco/AtomicTestHarnesses/blob/master/TestHarnesses/T1059.001_PowerShell/OutPowerShellCommandLineParameter.ps1)
* [https://ss64.com/ps/powershell.html](https://ss64.com/ps/powershell.html)
* [https://twitter.com/M_haggis/status/1440758396534214658?s=20](https://twitter.com/M_haggis/status/1440758396534214658?s=20)



#### Test Dataset
Replay any dataset to Splunk Enterprise by using our [`replay.py`](https://github.com/splunk/attack_data#using-replaypy) tool or the [UI](https://github.com/splunk/attack_data#using-ui).
Alternatively you can replay a dataset into a [Splunk Attack Range](https://github.com/splunk/attack_range#replay-dumps-into-attack-range-splunk-server)

* [https://media.githubusercontent.com/media/splunk/attack_data/master/datasets/attack_techniques/T1027/atomic_red_team/windows-sysmon.log](https://media.githubusercontent.com/media/splunk/attack_data/master/datasets/attack_techniques/T1027/atomic_red_team/windows-sysmon.log)


[*source*](https://github.com/splunk/security_content/tree/develop/detections/endpoint/malicious_powershell_process_-_encoded_command.yml) \| *version*: **6**<|MERGE_RESOLUTION|>--- conflicted
+++ resolved
@@ -34,17 +34,10 @@
 - **ID**: c4db14d9-7909-48b4-a054-aa14d89dbb19
 
 
-<<<<<<< HEAD
 #### ATT&CK
 
 | ID          | Technique   | Tactic         |
 | ----------- | ----------- |--------------- |
-=======
-#### [ATT&CK](https://attack.mitre.org/)
-
-| ID          | Technique   | Tactic      |
-| ----------- | ----------- | ----------- |
->>>>>>> 05446f7b
 | [T1027](https://attack.mitre.org/techniques/T1027/) | Obfuscated Files or Information | Defense Evasion |
 
 #### Search
