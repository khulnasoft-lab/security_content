--- conflicted
+++ resolved
@@ -28,17 +28,10 @@
 - **ID**: e4f126b5-e6bc-4a5c-b1a8-d07bc6c4a49f
 
 
-<<<<<<< HEAD
 #### ATT&CK
 
 | ID          | Technique   | Tactic         |
 | ----------- | ----------- |--------------- |
-=======
-#### [ATT&CK](https://attack.mitre.org/)
-
-| ID          | Technique   | Tactic      |
-| ----------- | ----------- | ----------- |
->>>>>>> 05446f7b
 | [T1003](https://attack.mitre.org/techniques/T1003/) | OS Credential Dumping | Credential Access |
 
 #### Search
