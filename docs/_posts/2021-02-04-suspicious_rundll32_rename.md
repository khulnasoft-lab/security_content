--- conflicted
+++ resolved
@@ -37,20 +37,12 @@
 - **ID**: 7360137f-abad-473e-8189-acbdaa34d114
 
 
-<<<<<<< HEAD
 #### ATT&CK
 
 | ID          | Technique   | Tactic         |
 | ----------- | ----------- |--------------- |
-=======
-#### [ATT&CK](https://attack.mitre.org/)
-
-| ID          | Technique   | Tactic      |
-| ----------- | ----------- | ----------- |
->>>>>>> 05446f7b
 | [T1218](https://attack.mitre.org/techniques/T1218/) | Signed Binary Proxy Execution | Defense Evasion |
 | [T1036](https://attack.mitre.org/techniques/T1036/) | Masquerading | Defense Evasion |
-<<<<<<< HEAD
 
 
 
@@ -58,9 +50,6 @@
 
 
 
-=======
-| [T1218.011](https://attack.mitre.org/techniques/T1218/011/) | Rundll32 | Defense Evasion |
->>>>>>> 05446f7b
 | [T1036.003](https://attack.mitre.org/techniques/T1036/003/) | Rename System Utilities | Defense Evasion |
 
 #### Search
