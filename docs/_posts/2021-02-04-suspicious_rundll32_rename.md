--- conflicted
+++ resolved
@@ -46,12 +46,6 @@
 #### ATT&CK
 
 | ID          | Technique   | Tactic         |
-<<<<<<< HEAD
-| ----------- | ----------- | -------------- |
-| [T1218](https://attack.mitre.org/techniques/T1218/) | Signed Binary Proxy Execution | Defense Evasion |
-| [T1036](https://attack.mitre.org/techniques/T1036/) | Masquerading | Defense Evasion |
-| [T1218.011](https://attack.mitre.org/techniques/T1218/011/) | Rundll32 | Defense Evasion || [T1036.003](https://attack.mitre.org/techniques/T1036/003/) | Rename System Utilities | Defense Evasion |
-=======
 | ----------- | ----------- |--------------- |
 
 | [T1218](https://attack.mitre.org/techniques/T1218/) | Signed Binary Proxy Execution | Defense Evasion |
@@ -68,7 +62,6 @@
 
 
 
->>>>>>> 241923e2
 
 
 #### Search
