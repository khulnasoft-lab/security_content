--- conflicted
+++ resolved
@@ -28,17 +28,10 @@
 - **ID**: 28179107-099a-464a-94d3-08301e6c055f
 
 
-<<<<<<< HEAD
 #### ATT&CK
 
 | ID          | Technique   | Tactic         |
 | ----------- | ----------- |--------------- |
-=======
-#### [ATT&CK](https://attack.mitre.org/)
-
-| ID          | Technique   | Tactic      |
-| ----------- | ----------- | ----------- |
->>>>>>> 05446f7b
 | [T1036](https://attack.mitre.org/techniques/T1036/) | Masquerading | Defense Evasion |
 
 #### Search
