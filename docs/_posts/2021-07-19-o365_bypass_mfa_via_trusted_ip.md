---
title: "O365 Bypass MFA via Trusted IP"
excerpt: "Disable or Modify Cloud Firewall, Impair Defenses"
categories:
  - Cloud
last_modified_at: 2021-07-19
toc: true
toc_label: ""
tags:
  - TTP
  - T1562.007
  - Disable or Modify Cloud Firewall
  - Defense Evasion
  - T1562
  - Impair Defenses
  - Defense Evasion
  - Splunk Security Analytics for AWS
  - Splunk Enterprise
  - Splunk Enterprise Security
  - Splunk Cloud
  - Actions on Objective
---



[Try in Splunk Security Cloud](https://www.splunk.com/en_us/cyber-security.html){: .btn .btn--success}

#### Description

This search detects newly added IP addresses/CIDR blocks to the list of MFA Trusted IPs to bypass multi factor authentication. Attackers are often known to use this technique so that they can bypass the MFA system.

- **Type**: TTP
- **Product**: Splunk Security Analytics for AWS, Splunk Enterprise, Splunk Enterprise Security, Splunk Cloud
- **Datamodel**: 
- **Last Updated**: 2021-07-19
- **Author**: Bhavin Patel, Splunk
- **ID**: c783dd98-c703-4252-9e8a-f19d9f66949e


#### ATT&CK

| ID          | Technique   | Tactic         |
<<<<<<< HEAD
| ----------- | ----------- | -------------- |
| [T1562.007](https://attack.mitre.org/techniques/T1562/007/) | Disable or Modify Cloud Firewall | Defense Evasion || [T1562](https://attack.mitre.org/techniques/T1562/) | Impair Defenses | Defense Evasion |

=======
| ----------- | ----------- |--------------- |
| [T1562.007](https://attack.mitre.org/techniques/T1562/007/) | Disable or Modify Cloud Firewall | Defense Evasion |
>>>>>>> 241923e2



| [T1562](https://attack.mitre.org/techniques/T1562/) | Impair Defenses | Defense Evasion |





#### Search

```
`o365_management_activity` signature="Set Company Information." ModifiedProperties{}.Name=StrongAuthenticationPolicy 
| rex max_match=100 field=ModifiedProperties{}.NewValue "(?<ip_addresses_new_added>\d{1,3}\.\d{1,3}\.\d{1,3}\.\d{1,3}\/\d{1,2})" 
| rex max_match=100 field=ModifiedProperties{}.OldValue "(?<ip_addresses_old>\d{1,3}\.\d{1,3}\.\d{1,3}\.\d{1,3}\/\d{1,2})" 
| eval ip_addresses_old=if(isnotnull(ip_addresses_old),ip_addresses_old,"0") 
| mvexpand ip_addresses_new_added 
| where isnull(mvfind(ip_addresses_old,ip_addresses_new_added)) 
|stats count min(_time) as firstTime max(_time) as lastTime values(ip_addresses_old) as ip_addresses_old by user ip_addresses_new_added signature Workload vendor_account status user_id action 
| `security_content_ctime(firstTime)`
| `security_content_ctime(lastTime)`
| `o365_bypass_mfa_via_trusted_ip_filter`
```

#### Associated Analytic Story
* [Office 365 Detections](/stories/office_365_detections)


#### How To Implement
You must install Splunk Microsoft Office 365 add-on. This search works with o365:management:activity

#### Required field
* _time
* signature
* ModifiedProperties{}.Name
* ModifiedProperties{}.NewValue
* ModifiedProperties{}.OldValue
* user
* vendor_account
* status
* user_id
* action


#### Kill Chain Phase
* Actions on Objective


#### Known False Positives
Unless it is a special case, it is uncommon to continually update Trusted IPs to MFA configuration.


#### RBA

| Risk Score  | Impact      | Confidence   | Message      |
| ----------- | ----------- |--------------|--------------|
| 42.0 | 70 | 60 | User $user_id$ has added new IP addresses $ip_addresses_new_added$ to a list of trusted IPs to bypass MFA |




#### Reference

* [https://i.blackhat.com/USA-20/Thursday/us-20-Bienstock-My-Cloud-Is-APTs-Cloud-Investigating-And-Defending-Office-365.pdf](https://i.blackhat.com/USA-20/Thursday/us-20-Bienstock-My-Cloud-Is-APTs-Cloud-Investigating-And-Defending-Office-365.pdf)
* [https://attack.mitre.org/techniques/T1562/007/](https://attack.mitre.org/techniques/T1562/007/)



#### Test Dataset
Replay any dataset to Splunk Enterprise by using our [`replay.py`](https://github.com/splunk/attack_data#using-replaypy) tool or the [UI](https://github.com/splunk/attack_data#using-ui).
Alternatively you can replay a dataset into a [Splunk Attack Range](https://github.com/splunk/attack_range#replay-dumps-into-attack-range-splunk-server)

* [https://media.githubusercontent.com/media/splunk/attack_data/master/datasets/attack_techniques/T1562.007/o365_bypass_mfa_via_trusted_ip/o365_bypass_mfa_via_trusted_ip.json](https://media.githubusercontent.com/media/splunk/attack_data/master/datasets/attack_techniques/T1562.007/o365_bypass_mfa_via_trusted_ip/o365_bypass_mfa_via_trusted_ip.json)



[*source*](https://github.com/splunk/security_content/tree/develop/detections/cloud/o365_bypass_mfa_via_trusted_ip.yml) \| *version*: **2**<|MERGE_RESOLUTION|>--- conflicted
+++ resolved
@@ -40,14 +40,8 @@
 #### ATT&CK
 
 | ID          | Technique   | Tactic         |
-<<<<<<< HEAD
-| ----------- | ----------- | -------------- |
-| [T1562.007](https://attack.mitre.org/techniques/T1562/007/) | Disable or Modify Cloud Firewall | Defense Evasion || [T1562](https://attack.mitre.org/techniques/T1562/) | Impair Defenses | Defense Evasion |
-
-=======
 | ----------- | ----------- |--------------- |
 | [T1562.007](https://attack.mitre.org/techniques/T1562/007/) | Disable or Modify Cloud Firewall | Defense Evasion |
->>>>>>> 241923e2
 
 
 
