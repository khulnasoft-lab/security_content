--- conflicted
+++ resolved
@@ -33,7 +33,6 @@
 - **ID**: 3f6bbf22-093e-4cb4-9641-83f47b8444b6
 
 
-<<<<<<< HEAD
 #### ATT&CK
 
 | ID          | Technique   | Tactic         |
@@ -42,13 +41,6 @@
 
 
 
-=======
-#### [ATT&CK](https://attack.mitre.org/)
-
-| ID          | Technique   | Tactic      |
-| ----------- | ----------- | ----------- |
-| [T1069](https://attack.mitre.org/techniques/T1069/) | Permission Groups Discovery | Discovery |
->>>>>>> 05446f7b
 | [T1069.002](https://attack.mitre.org/techniques/T1069/002/) | Domain Groups | Discovery |
 
 #### Search
