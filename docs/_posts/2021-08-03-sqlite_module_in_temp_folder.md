---
title: "Sqlite Module In Temp Folder"
excerpt: "Data from Local System"
categories:
  - Endpoint
last_modified_at: 2021-08-03
toc: true
toc_label: ""
tags:
  - Data from Local System
  - Collection
  - Splunk Enterprise
  - Splunk Enterprise Security
  - Splunk Cloud
  - Endpoint
---



[Try in Splunk Security Cloud](https://www.splunk.com/en_us/cyber-security.html){: .btn .btn--success}

#### Description

This search is to detect a suspicious file creation of sqlite3.dll in %temp% folder. This behavior was seen in IcedID malware where it download sqlite module to parse browser database like for chrome or firefox to stole browser information related to bank, credit card or credentials.

- **Type**: TTP
- **Product**: Splunk Enterprise, Splunk Enterprise Security, Splunk Cloud
- **Datamodel**: [Endpoint](https://docs.splunk.com/Documentation/CIM/latest/User/Endpoint)
- **Last Updated**: 2021-08-03
- **Author**: Teoderick Contreras, Splunk
- **ID**: 0f216a38-f45f-11eb-b09c-acde48001122


<<<<<<< HEAD
#### ATT&CK

| ID          | Technique   | Tactic         |
| ----------- | ----------- |--------------- |
=======
#### [ATT&CK](https://attack.mitre.org/)

| ID          | Technique   | Tactic      |
| ----------- | ----------- | ----------- |
>>>>>>> 05446f7b
| [T1005](https://attack.mitre.org/techniques/T1005/) | Data from Local System | Collection |

#### Search

```
`sysmon` EventCode=11 (TargetFilename = "*\\sqlite32.dll" OR TargetFilename = "*\\sqlite64.dll") (TargetFilename = "*\\temp\\*") 
|stats count min(_time) as firstTime max(_time) as lastTime by process_name TargetFilename EventCode ProcessId Image 
| `security_content_ctime(firstTime)` 
| `security_content_ctime(lastTime)` 
| `sqlite_module_in_temp_folder_filter`
```

#### Associated Analytic Story
* [IcedID](/stories/icedid)


#### How To Implement
To successfully implement this search, you need to be ingesting logs with the process name, parent process, and command-line executions from your endpoints. If you are using Sysmon, you must have at least version 6.0.4 of the Sysmon TA.

#### Required field
* _time
* process_name
* TargetFilename
* EventCode
* ProcessId
* Image


#### Kill Chain Phase
* Exploitation


#### Known False Positives
unknown


#### RBA

| Risk Score  | Impact      | Confidence   | Message      |
| ----------- | ----------- |--------------|--------------|
| 9.0 | 30 | 30 | process $SourceImage$ create a file $TargetImage$ in host $Computer$ |




#### Reference

* [https://www.cisecurity.org/white-papers/security-primer-icedid/](https://www.cisecurity.org/white-papers/security-primer-icedid/)



#### Test Dataset
Replay any dataset to Splunk Enterprise by using our [`replay.py`](https://github.com/splunk/attack_data#using-replaypy) tool or the [UI](https://github.com/splunk/attack_data#using-ui).
Alternatively you can replay a dataset into a [Splunk Attack Range](https://github.com/splunk/attack_range#replay-dumps-into-attack-range-splunk-server)

* [https://media.githubusercontent.com/media/splunk/attack_data/master/datasets/malware/icedid/simulated_icedid/windows-sysmon.log](https://media.githubusercontent.com/media/splunk/attack_data/master/datasets/malware/icedid/simulated_icedid/windows-sysmon.log)


[*source*](https://github.com/splunk/security_content/tree/develop/detections/endpoint/sqlite_module_in_temp_folder.yml) \| *version*: **1**<|MERGE_RESOLUTION|>--- conflicted
+++ resolved
@@ -31,17 +31,10 @@
 - **ID**: 0f216a38-f45f-11eb-b09c-acde48001122
 
 
-<<<<<<< HEAD
 #### ATT&CK
 
 | ID          | Technique   | Tactic         |
 | ----------- | ----------- |--------------- |
-=======
-#### [ATT&CK](https://attack.mitre.org/)
-
-| ID          | Technique   | Tactic      |
-| ----------- | ----------- | ----------- |
->>>>>>> 05446f7b
 | [T1005](https://attack.mitre.org/techniques/T1005/) | Data from Local System | Collection |
 
 #### Search
