---
title: "ServicePrincipalNames Discovery with SetSPN"
excerpt: "Kerberoasting
"
categories:
  - Endpoint
last_modified_at: 2021-10-14
toc: true
toc_label: ""
tags:

  - Kerberoasting
  - Credential Access
  - Splunk Enterprise
  - Splunk Enterprise Security
  - Splunk Cloud
  - Endpoint
---



[Try in Splunk Security Cloud](https://www.splunk.com/en_us/cyber-security.html){: .btn .btn--success}

#### Description

The following analytic identifies `setspn.exe` usage related to querying the domain for Service Principle Names. typically, this is a precursor activity related to kerberoasting or the silver ticket attack. \
What is a ServicePrincipleName? \
A service principal name (SPN) is a unique identifier of a service instance. SPNs are used by Kerberos authentication to associate a service instance with a service logon account. This allows a client application to request that the service authenticate an account even if the client does not have the account name.\
Example usage includes the following \
1. setspn -T offense -Q */* 1. setspn -T attackrange.local -F -Q MSSQLSvc/* 1. setspn -Q */* > allspns.txt 1. setspn -q \
Values \
1. -F = perform queries at the forest, rather than domain level 1. -T = perform query on the specified domain or forest (when -F is also used) 1. -Q = query for existence of SPN \
During triage, review parallel processes for further suspicious activity.

- **Type**: [TTP](https://github.com/splunk/security_content/wiki/object-Analytic-Types)
- **Product**: Splunk Enterprise, Splunk Enterprise Security, Splunk Cloud
- **Datamodel**: [Endpoint](https://docs.splunk.com/Documentation/CIM/latest/User/Endpoint)
- **Last Updated**: 2021-10-14
- **Author**: Michael Haag, Splunk
- **ID**: ae8b3efc-2d2e-11ec-8b57-acde48001122


#### [ATT&CK](https://attack.mitre.org/)

| ID             | Technique        |  Tactic             |
| -------------- | ---------------- |-------------------- |
| [T1558.003](https://attack.mitre.org/techniques/T1558/003/) | Kerberoasting | Credential Access |

#### Search

```

| tstats `security_content_summariesonly` count min(_time) as firstTime max(_time) as lastTime from datamodel=Endpoint.Processes where `process_setspn` (Processes.process="*-t*" AND Processes.process="*-f*") OR (Processes.process="*-q*" AND Processes.process="**/**") OR (Processes.process="*-q*") OR (Processes.process="*-s*") by Processes.dest Processes.user Processes.parent_process_name Processes.process_name Processes.original_file_name Processes.process Processes.process_id Processes.parent_process_id 
| `drop_dm_object_name(Processes)` 
| `security_content_ctime(firstTime)` 
| `security_content_ctime(lastTime)`
| `serviceprincipalnames_discovery_with_setspn_filter`
```

#### Macros
The SPL above uses the following Macros:
* [process_setspn](https://github.com/splunk/security_content/blob/develop/macros/process_setspn.yml)
* [security_content_summariesonly](https://github.com/splunk/security_content/blob/develop/macros/security_content_summariesonly.yml)
* [security_content_ctime](https://github.com/splunk/security_content/blob/develop/macros/security_content_ctime.yml)

Note that `serviceprincipalnames_discovery_with_setspn_filter` is a empty macro by default. It allows the user to filter out any results (false positives) without editing the SPL.

#### Required field
* _time
* Processes.dest
* Processes.user
* Processes.parent_process_name
* Processes.parent_process
* Processes.original_file_name
* Processes.process_name
* Processes.process
* Processes.process_id
* Processes.parent_process_path
* Processes.process_path
* Processes.parent_process_id


#### How To Implement
To successfully implement this search you need to be ingesting information on process that include the name of the process responsible for the changes from your endpoints into the `Endpoint` datamodel in the `Processes` node. In addition, confirm the latest CIM App 4.20 or higher is installed and the latest TA for the endpoint product.

#### Known False Positives
False positives may be caused by Administrators resetting SPNs or querying for SPNs. Filter as needed.

#### Associated Analytic story
* [Active Directory Discovery](/stories/active_directory_discovery)
* [Active Directory Kerberos Attacks](/stories/active_directory_kerberos_attacks)


#### Kill Chain Phase
<<<<<<< HEAD
* Exploitation
=======
* Privilege Escalation
* Active Directory Kerberos Attacks
>>>>>>> 67ecd29d



#### RBA

| Risk Score  | Impact      | Confidence   | Message      |
| ----------- | ----------- |--------------|--------------|
| 80.0 | 80 | 100 | An instance of $parent_process_name$ spawning $process_name$ was identified on endpoint $dest$ by user $user$ attempting to identify service principle names. |


Note that risk score is calculated base on the following formula: `(Impact * Confidence)/100`



#### Reference

* [https://docs.microsoft.com/en-us/windows/win32/ad/service-principal-names](https://docs.microsoft.com/en-us/windows/win32/ad/service-principal-names)
* [https://www.ired.team/offensive-security-experiments/active-directory-kerberos-abuse/t1208-kerberoasting](https://www.ired.team/offensive-security-experiments/active-directory-kerberos-abuse/t1208-kerberoasting)
* [https://strontic.github.io/xcyclopedia/library/setspn.exe-5C184D581524245DAD7A0A02B51FD2C2.html](https://strontic.github.io/xcyclopedia/library/setspn.exe-5C184D581524245DAD7A0A02B51FD2C2.html)
* [https://attack.mitre.org/techniques/T1558/003/](https://attack.mitre.org/techniques/T1558/003/)
* [https://social.technet.microsoft.com/wiki/contents/articles/717.service-principal-names-spn-setspn-syntax.aspx](https://social.technet.microsoft.com/wiki/contents/articles/717.service-principal-names-spn-setspn-syntax.aspx)
* [https://www.harmj0y.net/blog/powershell/kerberoasting-without-mimikatz/](https://www.harmj0y.net/blog/powershell/kerberoasting-without-mimikatz/)
* [https://blog.zsec.uk/paving-2-da-wholeset/](https://blog.zsec.uk/paving-2-da-wholeset/)
* [https://msitpros.com/?p=3113](https://msitpros.com/?p=3113)
* [https://adsecurity.org/?p=3466](https://adsecurity.org/?p=3466)



#### Test Dataset
Replay any dataset to Splunk Enterprise by using our [`replay.py`](https://github.com/splunk/attack_data#using-replaypy) tool or the [UI](https://github.com/splunk/attack_data#using-ui).
Alternatively you can replay a dataset into a [Splunk Attack Range](https://github.com/splunk/attack_range#replay-dumps-into-attack-range-splunk-server)


* [https://media.githubusercontent.com/media/splunk/attack_data/master/datasets/attack_techniques/T1558.003/atomic_red_team/windows-sysmon_setspn.log](https://media.githubusercontent.com/media/splunk/attack_data/master/datasets/attack_techniques/T1558.003/atomic_red_team/windows-sysmon_setspn.log)



[*source*](https://github.com/splunk/security_content/tree/develop/detections/endpoint/serviceprincipalnames_discovery_with_setspn.yml) \| *version*: **1**<|MERGE_RESOLUTION|>--- conflicted
+++ resolved
@@ -92,12 +92,8 @@
 
 
 #### Kill Chain Phase
-<<<<<<< HEAD
-* Exploitation
-=======
 * Privilege Escalation
 * Active Directory Kerberos Attacks
->>>>>>> 67ecd29d
 
 
 
