--- conflicted
+++ resolved
@@ -31,17 +31,10 @@
 - **ID**: 9bbc62e8-55d8-11eb-ae93-0242ac130002
 
 
-<<<<<<< HEAD
 #### ATT&CK
 
 | ID          | Technique   | Tactic         |
 | ----------- | ----------- |--------------- |
-=======
-#### [ATT&CK](https://attack.mitre.org/)
-
-| ID          | Technique   | Tactic      |
-| ----------- | ----------- | ----------- |
->>>>>>> 05446f7b
 | [T1127](https://attack.mitre.org/techniques/T1127/) | Trusted Developer Utilities Proxy Execution | Defense Evasion |
 
 #### Search
