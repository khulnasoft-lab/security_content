---
title: "Non Chrome Process Accessing Chrome Default Dir"
excerpt: "Credentials from Password Stores, Credentials from Web Browsers"
categories:
  - Endpoint
last_modified_at: 2021-09-15
toc: true
toc_label: ""
tags:
  - Anomaly
  - T1555
  - Credentials from Password Stores
  - Credential Access
  - T1555.003
  - Credentials from Web Browsers
  - Credential Access
  - Splunk Enterprise
  - Splunk Enterprise Security
  - Splunk Cloud
  - Endpoint
  - Exploitation
---



[Try in Splunk Security Cloud](https://www.splunk.com/en_us/cyber-security.html){: .btn .btn--success}

#### Description

This search is to detect an anomaly event of non-chrome process accessing the files in chrome user default folder. This folder contains all the sqlite database of the chrome browser related to users login, history, cookies and etc. Most of the RAT, trojan spy as well as FIN7 jssloader try to parse the those sqlite database to collect information on the compromised host. This SACL Event (4663) need to be enabled to tthe firefox profile directory to be eable to use this. Since you monitoring this access to the folder a noise coming from firefox need to be filter and also sqlite db browser and explorer .exe to make this detection more stable.

- **Type**: Anomaly
- **Product**: Splunk Enterprise, Splunk Enterprise Security, Splunk Cloud
- **Datamodel**: [Endpoint](https://docs.splunk.com/Documentation/CIM/latest/User/Endpoint)
- **Last Updated**: 2021-09-15
- **Author**: Teoderick Contreras, Splunk
- **ID**: 81263de4-160a-11ec-944f-acde48001122


#### ATT&CK

| ID          | Technique   | Tactic         |
<<<<<<< HEAD
| ----------- | ----------- | -------------- |
| [T1555](https://attack.mitre.org/techniques/T1555/) | Credentials from Password Stores | Credential Access |
=======
| ----------- | ----------- |--------------- |

| [T1555](https://attack.mitre.org/techniques/T1555/) | Credentials from Password Stores | Credential Access |


>>>>>>> 241923e2
| [T1555.003](https://attack.mitre.org/techniques/T1555/003/) | Credentials from Web Browsers | Credential Access |





#### Search

```
`wineventlog_security` EventCode=4663 NOT (process_name IN ("*\\chrome.exe", "*\\explorer.exe", "*sql*")) Object_Name="*\\Google\\Chrome\\User Data\\Default*" 
| stats count min(_time) as firstTime max(_time) as lastTime by Object_Name Object_Type process_name Access_Mask Accesses process_id EventCode dest user 
| `security_content_ctime(firstTime)` 
| `security_content_ctime(lastTime)` 
| `non_chrome_process_accessing_chrome_default_dir_filter`
```

#### Associated Analytic Story
* [FIN7](/stories/fin7)


#### How To Implement
To successfully implement this search, you must ingest Windows Security Event logs and track event code 4663. For 4663, enable &#34;Audit Object Access&#34; in Group Policy. Then check the two boxes listed for both &#34;Success&#34; and &#34;Failure.&#34;

#### Required field
* _time
* Object_Name
* Object_Type
* process_name
* Access_Mask
* Accesses
* process_id
* EventCode
* dest
* user


#### Kill Chain Phase
* Exploitation


#### Known False Positives
other browser not listed related to firefox may catch by this rule.


#### RBA

| Risk Score  | Impact      | Confidence   | Message      |
| ----------- | ----------- |--------------|--------------|
| 35.0 | 50 | 70 | a non firefox browser process $process_name$ accessing $Object_Name$ |




#### Reference


#### Test Dataset
Replay any dataset to Splunk Enterprise by using our [`replay.py`](https://github.com/splunk/attack_data#using-replaypy) tool or the [UI](https://github.com/splunk/attack_data#using-ui).
Alternatively you can replay a dataset into a [Splunk Attack Range](https://github.com/splunk/attack_range#replay-dumps-into-attack-range-splunk-server)

* [https://media.githubusercontent.com/media/splunk/attack_data/master/datasets/malware/fin7/fin7_sacl/security2.log](https://media.githubusercontent.com/media/splunk/attack_data/master/datasets/malware/fin7/fin7_sacl/security2.log)



[*source*](https://github.com/splunk/security_content/tree/develop/detections/endpoint/non_chrome_process_accessing_chrome_default_dir.yml) \| *version*: **1**<|MERGE_RESOLUTION|>--- conflicted
+++ resolved
@@ -40,16 +40,11 @@
 #### ATT&CK
 
 | ID          | Technique   | Tactic         |
-<<<<<<< HEAD
-| ----------- | ----------- | -------------- |
-| [T1555](https://attack.mitre.org/techniques/T1555/) | Credentials from Password Stores | Credential Access |
-=======
 | ----------- | ----------- |--------------- |
 
 | [T1555](https://attack.mitre.org/techniques/T1555/) | Credentials from Password Stores | Credential Access |
 
 
->>>>>>> 241923e2
 | [T1555.003](https://attack.mitre.org/techniques/T1555/003/) | Credentials from Web Browsers | Credential Access |
 
 
