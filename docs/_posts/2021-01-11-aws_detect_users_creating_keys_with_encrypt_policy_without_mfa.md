--- conflicted
+++ resolved
@@ -31,17 +31,10 @@
 - **ID**: c79c164f-4b21-4847-98f9-cf6a9f49179e
 
 
-<<<<<<< HEAD
 #### ATT&CK
 
 | ID          | Technique   | Tactic         |
 | ----------- | ----------- |--------------- |
-=======
-#### [ATT&CK](https://attack.mitre.org/)
-
-| ID          | Technique   | Tactic      |
-| ----------- | ----------- | ----------- |
->>>>>>> 05446f7b
 | [T1486](https://attack.mitre.org/techniques/T1486/) | Data Encrypted for Impact | Impact |
 
 #### Search
