--- conflicted
+++ resolved
@@ -31,17 +31,10 @@
 - **ID**: accb0712-c381-11eb-8e5b-acde48001122
 
 
-<<<<<<< HEAD
 #### ATT&CK
 
 | ID          | Technique   | Tactic         |
 | ----------- | ----------- |--------------- |
-=======
-#### [ATT&CK](https://attack.mitre.org/)
-
-| ID          | Technique   | Tactic      |
-| ----------- | ----------- | ----------- |
->>>>>>> 05446f7b
 | [T1491](https://attack.mitre.org/techniques/T1491/) | Defacement | Impact |
 
 #### Search
