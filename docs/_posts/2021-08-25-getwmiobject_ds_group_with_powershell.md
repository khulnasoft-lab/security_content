--- conflicted
+++ resolved
@@ -40,16 +40,11 @@
 #### ATT&CK
 
 | ID          | Technique   | Tactic         |
-<<<<<<< HEAD
-| ----------- | ----------- | -------------- |
-| [T1069](https://attack.mitre.org/techniques/T1069/) | Permission Groups Discovery | Discovery |
-=======
 | ----------- | ----------- |--------------- |
 
 | [T1069](https://attack.mitre.org/techniques/T1069/) | Permission Groups Discovery | Discovery |
 
 
->>>>>>> 241923e2
 | [T1069.002](https://attack.mitre.org/techniques/T1069/002/) | Domain Groups | Discovery |
 
 
