--- conflicted
+++ resolved
@@ -28,17 +28,10 @@
 - **ID**: 4ddb3b0d-f95f-4ae2-b4e8-663296453a7b
 
 
-<<<<<<< HEAD
 #### ATT&CK
 
 | ID          | Technique   | Tactic         |
 | ----------- | ----------- |--------------- |
-=======
-#### [ATT&CK](https://attack.mitre.org/)
-
-| ID          | Technique   | Tactic      |
-| ----------- | ----------- | ----------- |
->>>>>>> 05446f7b
 | [T1070](https://attack.mitre.org/techniques/T1070/) | Indicator Removal on Host | Defense Evasion |
 
 #### Search
