--- conflicted
+++ resolved
@@ -31,17 +31,10 @@
 - **ID**: ec3a9362-92fe-11eb-99d0-acde48001122
 
 
-<<<<<<< HEAD
 #### ATT&CK
 
 | ID          | Technique   | Tactic         |
 | ----------- | ----------- |--------------- |
-=======
-#### [ATT&CK](https://attack.mitre.org/)
-
-| ID          | Technique   | Tactic      |
-| ----------- | ----------- | ----------- |
->>>>>>> 05446f7b
 | [T1098](https://attack.mitre.org/techniques/T1098/) | Account Manipulation | Persistence |
 
 #### Search
