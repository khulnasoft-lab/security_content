--- conflicted
+++ resolved
@@ -32,17 +32,10 @@
 - **ID**: 19b53215-4a16-405b-8087-9e6acf619842
 
 
-<<<<<<< HEAD
 #### ATT&CK
 
 | ID          | Technique   | Tactic         |
 | ----------- | ----------- |--------------- |
-=======
-#### [ATT&CK](https://attack.mitre.org/)
-
-| ID          | Technique   | Tactic      |
-| ----------- | ----------- | ----------- |
->>>>>>> 05446f7b
 | [T1526](https://attack.mitre.org/techniques/T1526/) | Cloud Service Discovery | Discovery |
 
 #### Search
