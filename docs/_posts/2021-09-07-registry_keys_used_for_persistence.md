--- conflicted
+++ resolved
@@ -42,14 +42,8 @@
 #### ATT&CK
 
 | ID          | Technique   | Tactic         |
-<<<<<<< HEAD
-| ----------- | ----------- | -------------- |
-| [T1547.001](https://attack.mitre.org/techniques/T1547/001/) | Registry Run Keys / Startup Folder | Persistence, Privilege Escalation || [T1547](https://attack.mitre.org/techniques/T1547/) | Boot or Logon Autostart Execution | Persistence, Privilege Escalation |
-
-=======
 | ----------- | ----------- |--------------- |
 | [T1547.001](https://attack.mitre.org/techniques/T1547/001/) | Registry Run Keys / Startup Folder | Persistence, Privilege Escalation |
->>>>>>> 241923e2
 
 
 
