---
title: "Okta User Logins From Multiple Cities"
excerpt: "Valid Accounts, Default Accounts"
categories:
  - Application
last_modified_at: 2020-07-21
toc: true
toc_label: ""
tags:
  - Anomaly
  - T1078
  - Valid Accounts
  - Defense Evasion
  - Persistence
  - Privilege Escalation
  - Initial Access
  - T1078.001
  - Default Accounts
  - Defense Evasion
  - Persistence
  - Privilege Escalation
  - Initial Access
  - Splunk Enterprise
  - Splunk Enterprise Security
  - Splunk Cloud
---

### ⚠️ WARNING THIS IS A EXPERIMENTAL DETECTION
We have not been able to test, simulate or build datasets for it, use at your own risk!


[Try in Splunk Security Cloud](https://www.splunk.com/en_us/cyber-security.html){: .btn .btn--success}

#### Description

This search detects logins from the same user from different cities in a 24 hour period.

- **Type**: Anomaly
- **Product**: Splunk Enterprise, Splunk Enterprise Security, Splunk Cloud
- **Datamodel**: 
- **Last Updated**: 2020-07-21
- **Author**: Rico Valdez, Splunk
- **ID**: 7594fa07-9f34-4d01-81cc-d6af6a5db9e8


#### ATT&CK

| ID          | Technique   | Tactic         |
<<<<<<< HEAD
| ----------- | ----------- | -------------- |
| [T1078](https://attack.mitre.org/techniques/T1078/) | Valid Accounts | Defense Evasion, Persistence, Privilege Escalation, Initial Access |
=======
| ----------- | ----------- |--------------- |

| [T1078](https://attack.mitre.org/techniques/T1078/) | Valid Accounts | Defense Evasion, Persistence, Privilege Escalation, Initial Access |


>>>>>>> 241923e2
| [T1078.001](https://attack.mitre.org/techniques/T1078/001/) | Default Accounts | Defense Evasion, Persistence, Privilege Escalation, Initial Access |





#### Search

```
`okta` displayMessage="User login to Okta" client.geographicalContext.city!=null 
| stats min(_time) as firstTime max(_time) as lastTime dc(client.geographicalContext.city) as locations values(client.geographicalContext.city) as cities values(client.geographicalContext.state) as states by user 
| `security_content_ctime(firstTime)`
| `security_content_ctime(lastTime)` 
| `okta_user_logins_from_multiple_cities_filter` 
| search locations > 1
```

#### Associated Analytic Story
* [Suspicious Okta Activity](/stories/suspicious_okta_activity)


#### How To Implement
This search is specific to Okta and requires Okta logs are being ingested in your Splunk deployment.

#### Required field
* _time
* displayMessage
* client.geographicalContext.city
* client.geographicalContext.state
* user


#### Kill Chain Phase


#### Known False Positives
Users in your enviornment may legitmately be travelling and loggin in from different locations. This search is useful for those users that should *not* be travelling for some reason, such as the COVID-19 pandemic. The search also relies on the geographical information being populated in the Okta logs. It is also possible that a connection from another region may be attributed to a login from a remote VPN endpoint.





#### Reference


#### Test Dataset
Replay any dataset to Splunk Enterprise by using our [`replay.py`](https://github.com/splunk/attack_data#using-replaypy) tool or the [UI](https://github.com/splunk/attack_data#using-ui).
Alternatively you can replay a dataset into a [Splunk Attack Range](https://github.com/splunk/attack_range#replay-dumps-into-attack-range-splunk-server)




[*source*](https://github.com/splunk/security_content/tree/develop/detections/experimental/application/okta_user_logins_from_multiple_cities.yml) \| *version*: **2**<|MERGE_RESOLUTION|>--- conflicted
+++ resolved
@@ -46,16 +46,11 @@
 #### ATT&CK
 
 | ID          | Technique   | Tactic         |
-<<<<<<< HEAD
-| ----------- | ----------- | -------------- |
-| [T1078](https://attack.mitre.org/techniques/T1078/) | Valid Accounts | Defense Evasion, Persistence, Privilege Escalation, Initial Access |
-=======
 | ----------- | ----------- |--------------- |
 
 | [T1078](https://attack.mitre.org/techniques/T1078/) | Valid Accounts | Defense Evasion, Persistence, Privilege Escalation, Initial Access |
 
 
->>>>>>> 241923e2
 | [T1078.001](https://attack.mitre.org/techniques/T1078/001/) | Default Accounts | Defense Evasion, Persistence, Privilege Escalation, Initial Access |
 
 
