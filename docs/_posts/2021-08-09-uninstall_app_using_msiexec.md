--- conflicted
+++ resolved
@@ -40,14 +40,8 @@
 #### ATT&CK
 
 | ID          | Technique   | Tactic         |
-<<<<<<< HEAD
-| ----------- | ----------- | -------------- |
-| [T1218.007](https://attack.mitre.org/techniques/T1218/007/) | Msiexec | Defense Evasion || [T1218](https://attack.mitre.org/techniques/T1218/) | Signed Binary Proxy Execution | Defense Evasion |
-
-=======
 | ----------- | ----------- |--------------- |
 | [T1218.007](https://attack.mitre.org/techniques/T1218/007/) | Msiexec | Defense Evasion |
->>>>>>> 241923e2
 
 
 
