---
title: "Reconnaissance and Access to Shared Resources via Mimikatz modules"
excerpt: "Remote Services, Data from Network Shared Drive, Network Share Discovery, SMB/Windows Admin Shares"
categories:
  - Endpoint
last_modified_at: 2020-11-06
toc: true
toc_label: ""
tags:
  - Remote Services
  - Lateral Movement
  - Data from Network Shared Drive
  - Collection
  - Network Share Discovery
  - Discovery
  - SMB/Windows Admin Shares
  - Lateral Movement
  - Splunk Behavioral Analytics
---



[Try in Splunk Security Cloud](https://www.splunk.com/en_us/cyber-security.html){: .btn .btn--success}

#### Description

This detection identifies use of Mimikatz modules for discovery and access to network shares.

- **Type**: TTP
- **Product**: Splunk Behavioral Analytics
- **Datamodel**: 
- **Last Updated**: 2020-11-06
- **Author**: Stanislav Miskovic, Splunk
- **ID**: c97b6eb9-1d8b-4017-bbbb-2af7fc17bc3f


<<<<<<< HEAD
#### ATT&CK

| ID          | Technique   | Tactic         |
| ----------- | ----------- |--------------- |
=======
#### [ATT&CK](https://attack.mitre.org/)

| ID          | Technique   | Tactic      |
| ----------- | ----------- | ----------- |
>>>>>>> 05446f7b
| [T1021](https://attack.mitre.org/techniques/T1021/) | Remote Services | Lateral Movement |
| [T1039](https://attack.mitre.org/techniques/T1039/) | Data from Network Shared Drive | Collection |
| [T1135](https://attack.mitre.org/techniques/T1135/) | Network Share Discovery | Discovery |
<<<<<<< HEAD



=======
>>>>>>> 05446f7b
| [T1021.002](https://attack.mitre.org/techniques/T1021/002/) | SMB/Windows Admin Shares | Lateral Movement |

#### Search

```

| from read_ssa_enriched_events()

| eval timestamp=parse_long(ucast(map_get(input_event, "_time"), "string", null)), cmd_line=ucast(map_get(input_event, "process"), "string", null), event_id=ucast(map_get(input_event, "event_id"), "string", null) 
| where cmd_line != null AND ( match_regex(cmd_line, /(?i)net::share/)=true )

| eval start_time = timestamp, end_time = timestamp, entities = mvappend( ucast(map_get(input_event, "dest_user_id"), "string", null), ucast(map_get(input_event, "dest_device_id"), "string", null)), body=create_map(["event_id", event_id,  "cmd_line", cmd_line]) 
| into write_ssa_detected_events();
```

#### Associated Analytic Story
* [Windows Discovery Techniques](/stories/windows_discovery_techniques)


#### How To Implement
You must be ingesting Windows Security logs from devices of interest, including the event ID 4688 with enabled command line logging.

#### Required field
* _time
* process
* dest_device_id
* dest_user_id


#### Kill Chain Phase
* Actions on Objectives


#### Known False Positives
None identified.


#### RBA

| Risk Score  | Impact      | Confidence   | Message      |
| ----------- | ----------- |--------------|--------------|
| 70.0 | 70 | 100 | Mimikatz malware is searching for and accessing network shares. Operation is performed at the device $dest_device_id$, by the account $dest_user_id$ via command $cmd_line$ |




#### Reference

* [https://github.com/gentilkiwi/mimikatz](https://github.com/gentilkiwi/mimikatz)



#### Test Dataset
Replay any dataset to Splunk Enterprise by using our [`replay.py`](https://github.com/splunk/attack_data#using-replaypy) tool or the [UI](https://github.com/splunk/attack_data#using-ui).
Alternatively you can replay a dataset into a [Splunk Attack Range](https://github.com/splunk/attack_range#replay-dumps-into-attack-range-splunk-server)



[*source*](https://github.com/splunk/security_content/tree/develop/detections/endpoint/reconnaissance_and_access_to_shared_resources_via_mimikatz_modules.yml) \| *version*: **1**<|MERGE_RESOLUTION|>--- conflicted
+++ resolved
@@ -34,26 +34,16 @@
 - **ID**: c97b6eb9-1d8b-4017-bbbb-2af7fc17bc3f
 
 
-<<<<<<< HEAD
 #### ATT&CK
 
 | ID          | Technique   | Tactic         |
 | ----------- | ----------- |--------------- |
-=======
-#### [ATT&CK](https://attack.mitre.org/)
-
-| ID          | Technique   | Tactic      |
-| ----------- | ----------- | ----------- |
->>>>>>> 05446f7b
 | [T1021](https://attack.mitre.org/techniques/T1021/) | Remote Services | Lateral Movement |
 | [T1039](https://attack.mitre.org/techniques/T1039/) | Data from Network Shared Drive | Collection |
 | [T1135](https://attack.mitre.org/techniques/T1135/) | Network Share Discovery | Discovery |
-<<<<<<< HEAD
 
 
 
-=======
->>>>>>> 05446f7b
 | [T1021.002](https://attack.mitre.org/techniques/T1021/002/) | SMB/Windows Admin Shares | Lateral Movement |
 
 #### Search
