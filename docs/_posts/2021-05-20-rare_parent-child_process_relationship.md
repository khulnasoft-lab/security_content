--- conflicted
+++ resolved
@@ -37,17 +37,10 @@
 - **ID**: cf090c78-bcc6-11eb-8529-0242ac130003
 
 
-<<<<<<< HEAD
 #### ATT&CK
 
 | ID          | Technique   | Tactic         |
 | ----------- | ----------- |--------------- |
-=======
-#### [ATT&CK](https://attack.mitre.org/)
-
-| ID          | Technique   | Tactic      |
-| ----------- | ----------- | ----------- |
->>>>>>> 05446f7b
 | [T1203](https://attack.mitre.org/techniques/T1203/) | Exploitation for Client Execution | Execution |
 | [T1059](https://attack.mitre.org/techniques/T1059/) | Command and Scripting Interpreter | Execution |
 | [T1053](https://attack.mitre.org/techniques/T1053/) | Scheduled Task/Job | Execution, Persistence, Privilege Escalation |
