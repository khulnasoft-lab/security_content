---
title: "Disabling ControlPanel"
excerpt: "Disable or Modify Tools, Impair Defenses"
categories:
  - Endpoint
last_modified_at: 2021-03-31
toc: true
toc_label: ""
tags:
  - TTP
  - T1562.001
  - Disable or Modify Tools
  - Defense Evasion
  - T1562
  - Impair Defenses
  - Defense Evasion
  - Splunk Enterprise
  - Splunk Enterprise Security
  - Splunk Cloud
  - Endpoint
  - Exploitation
---



[Try in Splunk Security Cloud](https://www.splunk.com/en_us/cyber-security.html){: .btn .btn--success}

#### Description

this search is to identify registry modification to disable control panel window. This technique is commonly seen in malware to prevent their artifacts , persistence removed on the infected machine.

- **Type**: TTP
- **Product**: Splunk Enterprise, Splunk Enterprise Security, Splunk Cloud
- **Datamodel**: [Endpoint](https://docs.splunk.com/Documentation/CIM/latest/User/Endpoint)
- **Last Updated**: 2021-03-31
- **Author**: Teoderick Contreras, Splunk
- **ID**: 6ae0148e-9215-11eb-a94a-acde48001122


#### ATT&CK

| ID          | Technique   | Tactic         |
<<<<<<< HEAD
| ----------- | ----------- | -------------- |
| [T1562.001](https://attack.mitre.org/techniques/T1562/001/) | Disable or Modify Tools | Defense Evasion || [T1562](https://attack.mitre.org/techniques/T1562/) | Impair Defenses | Defense Evasion |

=======
| ----------- | ----------- |--------------- |
| [T1562.001](https://attack.mitre.org/techniques/T1562/001/) | Disable or Modify Tools | Defense Evasion |
>>>>>>> 241923e2



| [T1562](https://attack.mitre.org/techniques/T1562/) | Impair Defenses | Defense Evasion |





#### Search

```

| tstats `security_content_summariesonly` count min(_time) as firstTime max(_time) as lastTime from datamodel=Endpoint.Registry where Registry.registry_path= "*\\SOFTWARE\\Microsoft\\Windows\\CurrentVersion\\Policies\\Explorer\\NoControlPanel" Registry.registry_value_name = "DWORD (0x00000001)" by Registry.registry_path Registry.registry_key_name Registry.registry_value_name Registry.dest 
| `drop_dm_object_name(Registry)` 
| `security_content_ctime(firstTime)` 
| `security_content_ctime(lastTime)` 
| `disabling_controlpanel_filter`
```

#### Associated Analytic Story
* [Windows Defense Evasion Tactics](/stories/windows_defense_evasion_tactics)


#### How To Implement
To successfully implement this search you need to be ingesting information on process that include the name of the process responsible for the changes from your endpoints into the `Endpoint` datamodel in the `Registry` node. Also make sure that this registry was included in your config files ex. sysmon config to be monitored.

#### Required field
* _time
* Registry.registry_key_name
* Registry.registry_path
* Registry.user
* Registry.dest
* Registry.registry_value_name


#### Kill Chain Phase
* Exploitation


#### Known False Positives
admin may disable this application for non technical user.


#### RBA

| Risk Score  | Impact      | Confidence   | Message      |
| ----------- | ----------- |--------------|--------------|
| 25.0 | 50 | 50 | The Windows Control Panel was disabled on $dest$ by $user$. |




#### Reference

* [https://any.run/report/ea4ea08407d4ee72e009103a3b77e5a09412b722fdef67315ea63f22011152af/a866d7b1-c236-4f26-a391-5ae32213dfc4#registry](https://any.run/report/ea4ea08407d4ee72e009103a3b77e5a09412b722fdef67315ea63f22011152af/a866d7b1-c236-4f26-a391-5ae32213dfc4#registry)



#### Test Dataset
Replay any dataset to Splunk Enterprise by using our [`replay.py`](https://github.com/splunk/attack_data#using-replaypy) tool or the [UI](https://github.com/splunk/attack_data#using-ui).
Alternatively you can replay a dataset into a [Splunk Attack Range](https://github.com/splunk/attack_range#replay-dumps-into-attack-range-splunk-server)

* [https://media.githubusercontent.com/media/splunk/attack_data/master/datasets/attack_techniques/T1562.001/win_app_defender_disabling/windows-security.log](https://media.githubusercontent.com/media/splunk/attack_data/master/datasets/attack_techniques/T1562.001/win_app_defender_disabling/windows-security.log)
* [https://media.githubusercontent.com/media/splunk/attack_data/master/datasets/attack_techniques/T1562.001/win_app_defender_disabling/windows-system.log](https://media.githubusercontent.com/media/splunk/attack_data/master/datasets/attack_techniques/T1562.001/win_app_defender_disabling/windows-system.log)
* [https://media.githubusercontent.com/media/splunk/attack_data/master/datasets/attack_techniques/T1562.001/win_app_defender_disabling/windows-sysmon.log](https://media.githubusercontent.com/media/splunk/attack_data/master/datasets/attack_techniques/T1562.001/win_app_defender_disabling/windows-sysmon.log)



[*source*](https://github.com/splunk/security_content/tree/develop/detections/endpoint/disabling_controlpanel.yml) \| *version*: **1**<|MERGE_RESOLUTION|>--- conflicted
+++ resolved
@@ -40,14 +40,8 @@
 #### ATT&CK
 
 | ID          | Technique   | Tactic         |
-<<<<<<< HEAD
-| ----------- | ----------- | -------------- |
-| [T1562.001](https://attack.mitre.org/techniques/T1562/001/) | Disable or Modify Tools | Defense Evasion || [T1562](https://attack.mitre.org/techniques/T1562/) | Impair Defenses | Defense Evasion |
-
-=======
 | ----------- | ----------- |--------------- |
 | [T1562.001](https://attack.mitre.org/techniques/T1562/001/) | Disable or Modify Tools | Defense Evasion |
->>>>>>> 241923e2
 
 
 
