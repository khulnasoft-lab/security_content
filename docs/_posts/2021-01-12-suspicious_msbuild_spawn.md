--- conflicted
+++ resolved
@@ -40,16 +40,11 @@
 #### ATT&CK
 
 | ID          | Technique   | Tactic         |
-<<<<<<< HEAD
-| ----------- | ----------- | -------------- |
-| [T1127](https://attack.mitre.org/techniques/T1127/) | Trusted Developer Utilities Proxy Execution | Defense Evasion |
-=======
 | ----------- | ----------- |--------------- |
 
 | [T1127](https://attack.mitre.org/techniques/T1127/) | Trusted Developer Utilities Proxy Execution | Defense Evasion |
 
 
->>>>>>> 241923e2
 | [T1127.001](https://attack.mitre.org/techniques/T1127/001/) | MSBuild | Defense Evasion |
 
 
