---
title: "Detect Excessive Account Lockouts From Endpoint"
excerpt: "Valid Accounts, Domain Accounts"
categories:
  - Endpoint
last_modified_at: 2020-11-09
toc: true
toc_label: ""
tags:
  - Anomaly
  - T1078
  - Valid Accounts
  - Defense Evasion
  - Persistence
  - Privilege Escalation
  - Initial Access
  - T1078.002
  - Domain Accounts
  - Defense Evasion
  - Persistence
  - Privilege Escalation
  - Initial Access
  - Splunk Enterprise
  - Splunk Enterprise Security
  - Splunk Cloud
  - Change
---



[Try in Splunk Security Cloud](https://www.splunk.com/en_us/cyber-security.html){: .btn .btn--success}

#### Description

This search identifies endpoints that have caused a relatively high number of account lockouts in a short period.

- **Type**: Anomaly
- **Product**: Splunk Enterprise, Splunk Enterprise Security, Splunk Cloud
- **Datamodel**: [Change](https://docs.splunk.com/Documentation/CIM/latest/User/Change)
- **Last Updated**: 2020-11-09
- **Author**: David Dorsey, Splunk
- **ID**: c026e3dd-7e18-4abb-8f41-929e836efe74


#### ATT&CK

| ID          | Technique   | Tactic         |
<<<<<<< HEAD
| ----------- | ----------- | -------------- |
| [T1078](https://attack.mitre.org/techniques/T1078/) | Valid Accounts | Defense Evasion, Persistence, Privilege Escalation, Initial Access |
=======
| ----------- | ----------- |--------------- |

| [T1078](https://attack.mitre.org/techniques/T1078/) | Valid Accounts | Defense Evasion, Persistence, Privilege Escalation, Initial Access |


>>>>>>> 241923e2
| [T1078.002](https://attack.mitre.org/techniques/T1078/002/) | Domain Accounts | Defense Evasion, Persistence, Privilege Escalation, Initial Access |





#### Search

```

| tstats `security_content_summariesonly` count min(_time) as firstTime max(_time) as lastTime values(All_Changes.user) as user from datamodel=Change.All_Changes where nodename=All_Changes.Account_Management All_Changes.result="lockout" by All_Changes.dest All_Changes.result 
|`drop_dm_object_name("All_Changes")` 
|`drop_dm_object_name("Account_Management")`
| `security_content_ctime(firstTime)` 
| `security_content_ctime(lastTime)` 
| search count > 5 
| `detect_excessive_account_lockouts_from_endpoint_filter`
```

#### Associated Analytic Story
* [Account Monitoring and Controls](/stories/account_monitoring_and_controls)


#### How To Implement
You must ingest your Windows security event logs in the `Change` datamodel under the nodename is `Account_Management`, for this search to execute successfully. Please consider updating the cron schedule and the count of lockouts you want to monitor, according to your environment. \
 **Splunk&gt;Phantom Playbook Integration**\
If Splunk&gt;Phantom is also configured in your environment, a Playbook called &#34;Excessive Account Lockouts Enrichment and Response&#34; can be configured to run when any results are found by this detection search. The Playbook executes the Contextual and Investigative searches in this Story, conducts additional information gathering on Windows endpoints, and takes a response action to shut down the affected endpoint. To use this integration, install the Phantom App for Splunk `https://splunkbase.splunk.com/app/3411/`, add the correct hostname to the &#34;Phantom Instance&#34; field in the Adaptive Response Actions when configuring this detection search, and set the corresponding Playbook to active. \
(Playbook Link:`https://my.phantom.us/4.1/playbook/excessive-account-lockouts-enrichment-and-response/`).\


#### Required field
* _time
* All_Changes.user
* nodename
* All_Changes.result
* All_Changes.dest


#### Kill Chain Phase


#### Known False Positives
It&#39;s possible that a widely used system, such as a kiosk, could cause a large number of account lockouts.


#### RBA

| Risk Score  | Impact      | Confidence   | Message      |
| ----------- | ----------- |--------------|--------------|
| 36.0 | 60 | 60 | Multiple accounts have been locked out. Review $dest$ and results related to $user$. |




#### Reference


#### Test Dataset
Replay any dataset to Splunk Enterprise by using our [`replay.py`](https://github.com/splunk/attack_data#using-replaypy) tool or the [UI](https://github.com/splunk/attack_data#using-ui).
Alternatively you can replay a dataset into a [Splunk Attack Range](https://github.com/splunk/attack_range#replay-dumps-into-attack-range-splunk-server)

* [https://media.githubusercontent.com/media/splunk/attack_data/master/datasets/attack_techniques/T1078.002/account_lockout/windows-security.log](https://media.githubusercontent.com/media/splunk/attack_data/master/datasets/attack_techniques/T1078.002/account_lockout/windows-security.log)
* [https://media.githubusercontent.com/media/splunk/attack_data/master/datasets/attack_techniques/T1078.002/account_lockout/windows-system.log](https://media.githubusercontent.com/media/splunk/attack_data/master/datasets/attack_techniques/T1078.002/account_lockout/windows-system.log)



[*source*](https://github.com/splunk/security_content/tree/develop/detections/endpoint/detect_excessive_account_lockouts_from_endpoint.yml) \| *version*: **5**<|MERGE_RESOLUTION|>--- conflicted
+++ resolved
@@ -45,16 +45,11 @@
 #### ATT&CK
 
 | ID          | Technique   | Tactic         |
-<<<<<<< HEAD
-| ----------- | ----------- | -------------- |
-| [T1078](https://attack.mitre.org/techniques/T1078/) | Valid Accounts | Defense Evasion, Persistence, Privilege Escalation, Initial Access |
-=======
 | ----------- | ----------- |--------------- |
 
 | [T1078](https://attack.mitre.org/techniques/T1078/) | Valid Accounts | Defense Evasion, Persistence, Privilege Escalation, Initial Access |
 
 
->>>>>>> 241923e2
 | [T1078.002](https://attack.mitre.org/techniques/T1078/002/) | Domain Accounts | Defense Evasion, Persistence, Privilege Escalation, Initial Access |
 
 
