--- conflicted
+++ resolved
@@ -32,17 +32,10 @@
 - **ID**: f52d2db8-31f9-4aa7-a176-25779effe55c
 
 
-<<<<<<< HEAD
 #### ATT&CK
 
 | ID          | Technique   | Tactic         |
 | ----------- | ----------- |--------------- |
-=======
-#### [ATT&CK](https://attack.mitre.org/)
-
-| ID          | Technique   | Tactic      |
-| ----------- | ----------- | ----------- |
->>>>>>> 05446f7b
 | [T1055](https://attack.mitre.org/techniques/T1055/) | Process Injection | Defense Evasion, Privilege Escalation |
 
 #### Search
