---
title: "Cloud Provisioning Activity From Previously Unseen City"
excerpt: "Valid Accounts"
categories:
  - Cloud
last_modified_at: 2020-10-09
toc: true
toc_label: ""
tags:
  - Valid Accounts
  - Defense Evasion
  - Persistence
  - Privilege Escalation
  - Initial Access
  - Splunk Security Analytics for AWS
  - Splunk Enterprise
  - Splunk Enterprise Security
  - Splunk Cloud
  - Change
---



[Try in Splunk Security Cloud](https://www.splunk.com/en_us/cyber-security.html){: .btn .btn--success}

#### Description

This search looks for cloud provisioning activities from previously unseen cities. Provisioning activities are defined broadly as any event that runs or creates something.

- **Type**: Anomaly
- **Product**: Splunk Security Analytics for AWS, Splunk Enterprise, Splunk Enterprise Security, Splunk Cloud
- **Datamodel**: [Change](https://docs.splunk.com/Documentation/CIM/latest/User/Change)
- **Last Updated**: 2020-10-09
- **Author**: Rico Valdez, Bhavin Patel, Splunk
- **ID**: e7ecc5e0-88df-48b9-91af-51104c68f02f


<<<<<<< HEAD
#### ATT&CK

| ID          | Technique   | Tactic         |
| ----------- | ----------- |--------------- |
=======
#### [ATT&CK](https://attack.mitre.org/)

| ID          | Technique   | Tactic      |
| ----------- | ----------- | ----------- |
>>>>>>> 05446f7b
| [T1078](https://attack.mitre.org/techniques/T1078/) | Valid Accounts | Defense Evasion, Persistence, Privilege Escalation, Initial Access |

#### Search

```

| tstats earliest(_time) as firstTime, latest(_time) as lastTime from datamodel=Change where (All_Changes.action=started OR All_Changes.action=created) All_Changes.status=success by All_Changes.src, All_Changes.user, All_Changes.object, All_Changes.command 
| `drop_dm_object_name("All_Changes")` 
| iplocation src 
| where isnotnull(City) 
| lookup previously_seen_cloud_provisioning_activity_sources City as City OUTPUT firstTimeSeen, enough_data 
| eventstats max(enough_data) as enough_data 
| where enough_data=1 
| eval firstTimeSeenCity=min(firstTimeSeen) 
| where isnull(firstTimeSeenCity) OR firstTimeSeenCity > relative_time(now(), `previously_unseen_cloud_provisioning_activity_window`) 
| table firstTime, src, City, user, object, command 
| `cloud_provisioning_activity_from_previously_unseen_city_filter` 
| `security_content_ctime(firstTime)`
```

#### Associated Analytic Story
* [Suspicious Cloud Provisioning Activities](/stories/suspicious_cloud_provisioning_activities)


#### How To Implement
You must be ingesting your cloud infrastructure logs from your cloud provider.  You should run the baseline search `Previously Seen Cloud Provisioning Activity Sources - Initial` to build the initial table of source IP address, geographic locations, and times. You must also enable the second baseline search `Previously Seen Cloud Provisioning Activity Sources - Update` to keep this table up to date and to age out old data. You can adjust the time window for this search by updating the `previously_unseen_cloud_provisioning_activity_window` macro. You can also provide additional filtering for this search by customizing the `cloud_provisioning_activity_from_previously_unseen_city_filter` macro.

#### Required field
* _time
* All_Changes.action
* All_Changes.status
* All_Changes.src
* All_Changes.user
* All_Changes.object
* All_Changes.command


#### Kill Chain Phase


#### Known False Positives
This is a strictly behavioral search, so we define &#34;false positive&#34; slightly differently. Every time this fires, it will accurately reflect the first occurrence in the time period you&#39;re searching within, plus what is stored in the cache feature. But while there are really no &#34;false positives&#34; in a traditional sense, there is definitely lots of noise.\
 This search will fire any time a new IP address is seen in the **GeoIP** database for any kind of provisioning activity. If you typically do all provisioning from tools inside of your country, there should be few false positives. If you are located in countries where the free version of **MaxMind GeoIP** that ships by default with Splunk has weak resolution (particularly small countries in less economically powerful regions), this may be much less valuable to you.


#### RBA

| Risk Score  | Impact      | Confidence   | Message      |
| ----------- | ----------- |--------------|--------------|
| 18.0 | 30 | 60 | User $user$ is starting or creating an instance $dest$ for the first time in City $City$ from IP address $src$ |




#### Reference


#### Test Dataset
Replay any dataset to Splunk Enterprise by using our [`replay.py`](https://github.com/splunk/attack_data#using-replaypy) tool or the [UI](https://github.com/splunk/attack_data#using-ui).
Alternatively you can replay a dataset into a [Splunk Attack Range](https://github.com/splunk/attack_range#replay-dumps-into-attack-range-splunk-server)

* [https://media.githubusercontent.com/media/splunk/attack_data/master/datasets/suspicious_behaviour/abnormally_high_cloud_instances_launched/cloudtrail_behavioural_detections.json](https://media.githubusercontent.com/media/splunk/attack_data/master/datasets/suspicious_behaviour/abnormally_high_cloud_instances_launched/cloudtrail_behavioural_detections.json)


[*source*](https://github.com/splunk/security_content/tree/develop/detections/cloud/cloud_provisioning_activity_from_previously_unseen_city.yml) \| *version*: **1**<|MERGE_RESOLUTION|>--- conflicted
+++ resolved
@@ -35,17 +35,10 @@
 - **ID**: e7ecc5e0-88df-48b9-91af-51104c68f02f
 
 
-<<<<<<< HEAD
 #### ATT&CK
 
 | ID          | Technique   | Tactic         |
 | ----------- | ----------- |--------------- |
-=======
-#### [ATT&CK](https://attack.mitre.org/)
-
-| ID          | Technique   | Tactic      |
-| ----------- | ----------- | ----------- |
->>>>>>> 05446f7b
 | [T1078](https://attack.mitre.org/techniques/T1078/) | Valid Accounts | Defense Evasion, Persistence, Privilege Escalation, Initial Access |
 
 #### Search
