---
title: "WinRM Spawning a Process"
excerpt: "Exploit Public-Facing Application
"
categories:
  - Endpoint
last_modified_at: 2021-05-21
toc: true
toc_label: ""
tags:

  - Exploit Public-Facing Application
  - Initial Access
  - Splunk Enterprise
  - Splunk Enterprise Security
  - Splunk Cloud
  - Endpoint
---

###  WARNING THIS IS A EXPERIMENTAL object
We have not been able to test, simulate, or build datasets for this object. Use at your own risk. This analytic is **NOT** supported.


[Try in Splunk Security Cloud](https://www.splunk.com/en_us/cyber-security.html){: .btn .btn--success}

#### Description

The following analytic identifies suspicious processes spawning from WinRM (wsmprovhost.exe). This analytic is related to potential exploitation of CVE-2021-31166. which is a kernel-mode device driver http.sys vulnerability. Current proof of concept code will blue-screen the operating system. However, http.sys used by many different Windows processes, including WinRM. In this case, identifying suspicious process create (child processes) from `wsmprovhost.exe` is what this analytic is identifying.

- **Type**: [TTP](https://github.com/splunk/security_content/wiki/object-Analytic-Types)
- **Product**: Splunk Enterprise, Splunk Enterprise Security, Splunk Cloud
- **Datamodel**: [Endpoint](https://docs.splunk.com/Documentation/CIM/latest/User/Endpoint)
- **Last Updated**: 2021-05-21
- **Author**: Drew Church, Michael Haag, Splunk
- **ID**: a081836a-ba4d-11eb-8593-acde48001122


#### [ATT&CK](https://attack.mitre.org/)

| ID             | Technique        |  Tactic             |
| -------------- | ---------------- |-------------------- |
| [T1190](https://attack.mitre.org/techniques/T1190/) | Exploit Public-Facing Application | Initial Access |

#### Search

```

| tstats `security_content_summariesonly` count min(_time) as firstTime max(_time) as lastTime from datamodel=Endpoint.Processes where Processes.parent_process_name=wsmprovhost.exe Processes.process_name IN ("cmd.exe","sh.exe","bash.exe","powershell.exe","pwsh.exe","schtasks.exe","certutil.exe","whoami.exe","bitsadmin.exe","scp.exe") by Processes.dest Processes.user Processes.parent_process Processes.process_name Processes.process Processes.process_id Processes.parent_process_id 
| `drop_dm_object_name(Processes)` 
| `security_content_ctime(firstTime)` 
| `security_content_ctime(lastTime)` 
| `winrm_spawning_a_process_filter`
```

#### Macros
The SPL above uses the following Macros:
* [security_content_ctime](https://github.com/splunk/security_content/blob/develop/macros/security_content_ctime.yml)
* [security_content_summariesonly](https://github.com/splunk/security_content/blob/develop/macros/security_content_summariesonly.yml)

Note that `winrm_spawning_a_process_filter` is a empty macro by default. It allows the user to filter out any results (false positives) without editing the SPL.

#### Required field
* _time
* Processes.dest
* Processes.user
* Processes.parent_process
* Processes.process_name
* Processes.process
* Processes.process_id
* Processes.parent_process_id


#### How To Implement
To successfully implement this search you need to be ingesting information on process that include the name of the process responsible for the changes from your endpoints into the `Endpoint` datamodel in the `Processes` node.

#### Known False Positives
Unknown. Add new processes or filter as needed. It is possible system management software may spawn processes from `wsmprovhost.exe`.

#### Associated Analytic story
* [Unusual Processes](/stories/unusual_processes)


#### Kill Chain Phase
* Exploitation
* Actions on Objectives



<<<<<<< HEAD
#### RBA
=======
Note that risk score is calculated base on the following formula: `(Impact * Confidence)/100`

>>>>>>> b9a848f0

| Risk Score  | Impact      | Confidence   | Message      |
| ----------- | ----------- |--------------|--------------|
| 25.0 | 50 | 50 | tbd |




#### Reference

* [https://github.com/SigmaHQ/sigma/blob/master/rules/windows/process_access/win_susp_shell_spawn_from_winrm.yml](https://github.com/SigmaHQ/sigma/blob/master/rules/windows/process_access/win_susp_shell_spawn_from_winrm.yml)
* [https://www.zerodayinitiative.com/blog/2021/5/17/cve-2021-31166-a-wormable-code-execution-bug-in-httpsys](https://www.zerodayinitiative.com/blog/2021/5/17/cve-2021-31166-a-wormable-code-execution-bug-in-httpsys)
* [https://github.com/0vercl0k/CVE-2021-31166/blob/main/cve-2021-31166.py](https://github.com/0vercl0k/CVE-2021-31166/blob/main/cve-2021-31166.py)



#### Test Dataset
Replay any dataset to Splunk Enterprise by using our [`replay.py`](https://github.com/splunk/attack_data#using-replaypy) tool or the [UI](https://github.com/splunk/attack_data#using-ui).
Alternatively you can replay a dataset into a [Splunk Attack Range](https://github.com/splunk/attack_range#replay-dumps-into-attack-range-splunk-server)



[*source*](https://github.com/splunk/security_content/tree/develop/detections/experimental/endpoint/winrm_spawning_a_process.yml) \| *version*: **1**<|MERGE_RESOLUTION|>--- conflicted
+++ resolved
@@ -86,12 +86,8 @@
 
 
 
-<<<<<<< HEAD
-#### RBA
-=======
 Note that risk score is calculated base on the following formula: `(Impact * Confidence)/100`
 
->>>>>>> b9a848f0
 
 | Risk Score  | Impact      | Confidence   | Message      |
 | ----------- | ----------- |--------------|--------------|
