---
title: "Illegal Service and Process Control via PowerSploit modules"
excerpt: "Process Injection, Native API, System Services"
categories:
  - Endpoint
last_modified_at: 2020-11-09
toc: true
toc_label: ""
tags:
  - Process Injection
  - Defense Evasion
  - Privilege Escalation
  - Native API
  - Execution
  - System Services
  - Execution
  - Splunk Behavioral Analytics
---



[Try in Splunk Security Cloud](https://www.splunk.com/en_us/cyber-security.html){: .btn .btn--success}

#### Description

This detection identifies access to PowerSploit modules that enable illegal control of services and processes, such as installing or spoofing of malicious services, injecting malicious code in DLLs and EXEs, invoking shell code and WMI commands, modifying access to service objects, etc.

- **Type**: TTP
- **Product**: Splunk Behavioral Analytics
- **Datamodel**: 
- **Last Updated**: 2020-11-09
- **Author**: Stanislav Miskovic, Splunk
- **ID**: 0e910e5b-309d-4bc3-8af2-0030c02aa353


<<<<<<< HEAD
#### ATT&CK

| ID          | Technique   | Tactic         |
| ----------- | ----------- |--------------- |
=======
#### [ATT&CK](https://attack.mitre.org/)

| ID          | Technique   | Tactic      |
| ----------- | ----------- | ----------- |
>>>>>>> 05446f7b
| [T1055](https://attack.mitre.org/techniques/T1055/) | Process Injection | Defense Evasion, Privilege Escalation |
| [T1106](https://attack.mitre.org/techniques/T1106/) | Native API | Execution |
| [T1569](https://attack.mitre.org/techniques/T1569/) | System Services | Execution |

#### Search

```

| from read_ssa_enriched_events()

| eval timestamp=parse_long(ucast(map_get(input_event, "_time"), "string", null)), cmd_line=ucast(map_get(input_event, "process"), "string", null), event_id=ucast(map_get(input_event, "event_id"), "string", null) 
| where cmd_line != null AND ( match_regex(cmd_line, /(?i)Install-SSP/)=true OR match_regex(cmd_line, /(?i)Set-CriticalProcess/)=true OR match_regex(cmd_line, /(?i)Install-ServiceBinary/)=true OR match_regex(cmd_line, /(?i)Restore-ServiceBinary/)=true OR match_regex(cmd_line, /(?i)Write-ServiceBinary/)=true OR match_regex(cmd_line, /(?i)Set-ServiceBinaryPath/)=true OR match_regex(cmd_line, /(?i)Invoke-ReflectivePEInjection/)=true OR match_regex(cmd_line, /(?i)Invoke-DllInjection/)=true OR match_regex(cmd_line, /(?i)Invoke-ServiceAbuse/)=true OR match_regex(cmd_line, /(?i)Invoke-Shellcode/)=true OR match_regex(cmd_line, /(?i)Invoke-WScriptUACBypass/)=true OR match_regex(cmd_line, /(?i)Invoke-WmiCommand/)=true OR match_regex(cmd_line, /(?i)Write-HijackDll/)=true OR match_regex(cmd_line, /(?i)Add-ServiceDacl/)=true )


| eval start_time = timestamp, end_time = timestamp, entities = mvappend( ucast(map_get(input_event, "dest_user_id"), "string", null), ucast(map_get(input_event, "dest_device_id"), "string", null)), body=create_map(["event_id", event_id,  "cmd_line", cmd_line]) 
| into write_ssa_detected_events();
```

#### Associated Analytic Story
* [Windows Service Abuse](/stories/windows_service_abuse)
* [Malicious PowerShell](/stories/malicious_powershell)


#### How To Implement
You must be ingesting Windows Security logs from devices of interest, including the event ID 4688 with enabled command line logging.

#### Required field
* dest_device_id
* dest_user_id
* process
* _time


#### Kill Chain Phase
* Actions on Objectives


#### Known False Positives
None identified.


#### RBA

| Risk Score  | Impact      | Confidence   | Message      |
| ----------- | ----------- |--------------|--------------|
| 90.0 | 90 | 100 | PowerSploit malware is controlling computer&#39;s processess and services. Operation is performed at the device $dest_device_id$, by the account $dest_user_id$ via command $cmd_line$ |




#### Reference

* [https://github.com/PowerShellMafia/PowerSploit](https://github.com/PowerShellMafia/PowerSploit)



#### Test Dataset
Replay any dataset to Splunk Enterprise by using our [`replay.py`](https://github.com/splunk/attack_data#using-replaypy) tool or the [UI](https://github.com/splunk/attack_data#using-ui).
Alternatively you can replay a dataset into a [Splunk Attack Range](https://github.com/splunk/attack_range#replay-dumps-into-attack-range-splunk-server)

* [https://media.githubusercontent.com/media/splunk/attack_data/master/datasets/attack_techniques/T1003/credential_extraction/logAllPowerSploitModulesWithOldNames.log](https://media.githubusercontent.com/media/splunk/attack_data/master/datasets/attack_techniques/T1003/credential_extraction/logAllPowerSploitModulesWithOldNames.log)


[*source*](https://github.com/splunk/security_content/tree/develop/detections/endpoint/illegal_service_and_process_control_via_powersploit_modules.yml) \| *version*: **1**<|MERGE_RESOLUTION|>--- conflicted
+++ resolved
@@ -33,17 +33,10 @@
 - **ID**: 0e910e5b-309d-4bc3-8af2-0030c02aa353
 
 
-<<<<<<< HEAD
 #### ATT&CK
 
 | ID          | Technique   | Tactic         |
 | ----------- | ----------- |--------------- |
-=======
-#### [ATT&CK](https://attack.mitre.org/)
-
-| ID          | Technique   | Tactic      |
-| ----------- | ----------- | ----------- |
->>>>>>> 05446f7b
 | [T1055](https://attack.mitre.org/techniques/T1055/) | Process Injection | Defense Evasion, Privilege Escalation |
 | [T1106](https://attack.mitre.org/techniques/T1106/) | Native API | Execution |
 | [T1569](https://attack.mitre.org/techniques/T1569/) | System Services | Execution |
