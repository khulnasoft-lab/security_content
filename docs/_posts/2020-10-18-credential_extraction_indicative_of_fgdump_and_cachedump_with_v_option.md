---
title: "Credential Extraction indicative of FGDump and CacheDump with v option"
excerpt: "OS Credential Dumping"
categories:
  - Endpoint
last_modified_at: 2020-10-18
toc: true
toc_label: ""
tags:
  - OS Credential Dumping
  - Credential Access
  - Splunk Behavioral Analytics
---



[Try in Splunk Security Cloud](https://www.splunk.com/en_us/cyber-security.html){: .btn .btn--success}

#### Description

Credential extraction is often an illegal recovery of credential material from secured authentication resources and repositories. This process may also involve decryption or other transformations of the stored credential material. FGdump is a newer version of pwdump tool that extracts NTLM and LanMan password hashes from Windows. Cachedump is a publicly-available tool that extracts cached password hashes from a system&#39;s registry.

- **Type**: TTP
- **Product**: Splunk Behavioral Analytics
- **Datamodel**: 
- **Last Updated**: 2020-10-18
- **Author**: Stanislav Miskovic, Splunk
- **ID**: 3c40b0ef-a03f-460a-9484-e4b9117cbb38


<<<<<<< HEAD
#### ATT&CK

| ID          | Technique   | Tactic         |
| ----------- | ----------- |--------------- |
=======
#### [ATT&CK](https://attack.mitre.org/)

| ID          | Technique   | Tactic      |
| ----------- | ----------- | ----------- |
>>>>>>> 05446f7b
| [T1003](https://attack.mitre.org/techniques/T1003/) | OS Credential Dumping | Credential Access |

#### Search

```
 
| from read_ssa_enriched_events()

| eval timestamp=parse_long(ucast(map_get(input_event, "_time"), "string", null)), cmd_line=ucast(map_get(input_event, "process"), "string", null), process_name=ucast(map_get(input_event, "process_name"), "string", null), process_path=ucast(map_get(input_event, "process_path"), "string", null), event_id=ucast(map_get(input_event, "event_id"), "string", null) 
| where cmd_line != null AND process_name != null AND process_path != null AND match_regex(process_name, /(?i)cachedump\d{0,2}.exe/)=true AND match_regex(process_path, /(?i)\\Temp/)=true AND match_regex(cmd_line, /(?i)\-v/)=true

| eval start_time = timestamp, end_time = timestamp, entities = mvappend( ucast(map_get(input_event, "dest_user_id"), "string", null), ucast(map_get(input_event, "dest_device_id"), "string", null)), body=create_map(["event_id", event_id, "cmd_line", cmd_line, "process_name", process_name]) 
| into write_ssa_detected_events();
```

#### Associated Analytic Story
* [Unusual Processes](/stories/unusual_processes)
* [Credential Dumping](/stories/credential_dumping)


#### How To Implement
You must be ingesting Windows Security logs from devices of interest, including the event ID 4688 with enabled command line logging.

#### Required field
* dest_device_id
* process_name
* _time
* process_path
* dest_user_id
* process


#### Kill Chain Phase
* Actions on Objectives


#### Known False Positives
None identified.


#### RBA

| Risk Score  | Impact      | Confidence   | Message      |
| ----------- | ----------- |--------------|--------------|
| 63.0 | 70 | 90 | Malicious actor is accessing stored credentials via FGDump or CacheDump tools. Operation is performed at the device $dest_device_id$, by the account $dest_user_id$ via command $cmd_line$ |




#### Reference


#### Test Dataset
Replay any dataset to Splunk Enterprise by using our [`replay.py`](https://github.com/splunk/attack_data#using-replaypy) tool or the [UI](https://github.com/splunk/attack_data#using-ui).
Alternatively you can replay a dataset into a [Splunk Attack Range](https://github.com/splunk/attack_range#replay-dumps-into-attack-range-splunk-server)

* [https://media.githubusercontent.com/media/splunk/attack_data/master/datasets/attack_techniques/T1003/credential_extraction/logFgdump.log](https://media.githubusercontent.com/media/splunk/attack_data/master/datasets/attack_techniques/T1003/credential_extraction/logFgdump.log)


[*source*](https://github.com/splunk/security_content/tree/develop/detections/endpoint/credential_extraction_indicative_of_fgdump_and_cachedump_with_v_option.yml) \| *version*: **1**<|MERGE_RESOLUTION|>--- conflicted
+++ resolved
@@ -28,17 +28,10 @@
 - **ID**: 3c40b0ef-a03f-460a-9484-e4b9117cbb38
 
 
-<<<<<<< HEAD
 #### ATT&CK
 
 | ID          | Technique   | Tactic         |
 | ----------- | ----------- |--------------- |
-=======
-#### [ATT&CK](https://attack.mitre.org/)
-
-| ID          | Technique   | Tactic      |
-| ----------- | ----------- | ----------- |
->>>>>>> 05446f7b
 | [T1003](https://attack.mitre.org/techniques/T1003/) | OS Credential Dumping | Credential Access |
 
 #### Search
