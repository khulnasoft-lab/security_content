---
title: "WMI Temporary Event Subscription"
excerpt: "Windows Management Instrumentation"
categories:
  - Endpoint
last_modified_at: 2018-10-23
toc: true
toc_label: ""
tags:
  - Windows Management Instrumentation
  - Execution
  - Splunk Enterprise
  - Splunk Enterprise Security
  - Splunk Cloud
---

### ⚠️ WARNING THIS IS A EXPERIMENTAL DETECTION
We have not been able to test, simulate or build datasets for it, use at your own risk!


[Try in Splunk Security Cloud](https://www.splunk.com/en_us/cyber-security.html){: .btn .btn--success}

#### Description

This search looks for the creation of WMI temporary event subscriptions.

- **Type**: TTP
- **Product**: Splunk Enterprise, Splunk Enterprise Security, Splunk Cloud
- **Datamodel**: 
- **Last Updated**: 2018-10-23
- **Author**: Rico Valdez, Splunk
- **ID**: 38cbd42c-1098-41bb-99cf-9d6d2b296d83


<<<<<<< HEAD
#### ATT&CK

| ID          | Technique   | Tactic         |
| ----------- | ----------- |--------------- |
=======
#### [ATT&CK](https://attack.mitre.org/)

| ID          | Technique   | Tactic      |
| ----------- | ----------- | ----------- |
>>>>>>> 05446f7b
| [T1047](https://attack.mitre.org/techniques/T1047/) | Windows Management Instrumentation | Execution |

#### Search

```
`wmi` EventCode=5860 Temporary 
| rex field=Message "NotificationQuery =\s+(?<query>[^;
|^$]+)" 
| search query!="SELECT * FROM Win32_ProcessStartTrace WHERE ProcessName = 'wsmprovhost.exe'" AND query!="SELECT * FROM __InstanceOperationEvent WHERE TargetInstance ISA 'AntiVirusProduct' OR TargetInstance ISA 'FirewallProduct' OR TargetInstance ISA 'AntiSpywareProduct'" 
| stats count min(_time) as firstTime max(_time) as lastTime by ComputerName, query  
| `security_content_ctime(firstTime)`
| `security_content_ctime(lastTime)` 
| `wmi_temporary_event_subscription_filter`
```

#### Associated Analytic Story
* [Suspicious WMI Use](/stories/suspicious_wmi_use)


#### How To Implement
To successfully implement this search, you must be ingesting the Windows WMI activity logs. This can be done by adding a stanza to inputs.conf on the system generating logs with a title of [WinEventLog://Microsoft-Windows-WMI-Activity/Operational].

#### Required field
* _time
* EventCode
* Message
* query


#### Kill Chain Phase
* Actions on Objectives


#### Known False Positives
Some software may create WMI temporary event subscriptions for various purposes. The included search contains an exception for two of these that occur by default on Windows 10 systems. You may need to modify the search to create exceptions for other legitimate events.





#### Reference


#### Test Dataset
Replay any dataset to Splunk Enterprise by using our [`replay.py`](https://github.com/splunk/attack_data#using-replaypy) tool or the [UI](https://github.com/splunk/attack_data#using-ui).
Alternatively you can replay a dataset into a [Splunk Attack Range](https://github.com/splunk/attack_range#replay-dumps-into-attack-range-splunk-server)



[*source*](https://github.com/splunk/security_content/tree/develop/detections/experimental/endpoint/wmi_temporary_event_subscription.yml) \| *version*: **1**<|MERGE_RESOLUTION|>--- conflicted
+++ resolved
@@ -32,17 +32,10 @@
 - **ID**: 38cbd42c-1098-41bb-99cf-9d6d2b296d83
 
 
-<<<<<<< HEAD
 #### ATT&CK
 
 | ID          | Technique   | Tactic         |
 | ----------- | ----------- |--------------- |
-=======
-#### [ATT&CK](https://attack.mitre.org/)
-
-| ID          | Technique   | Tactic      |
-| ----------- | ----------- | ----------- |
->>>>>>> 05446f7b
 | [T1047](https://attack.mitre.org/techniques/T1047/) | Windows Management Instrumentation | Execution |
 
 #### Search
