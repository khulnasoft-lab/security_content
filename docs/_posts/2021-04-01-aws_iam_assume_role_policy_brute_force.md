---
title: "AWS IAM Assume Role Policy Brute Force"
excerpt: "Cloud Infrastructure Discovery, Brute Force"
categories:
  - Cloud
last_modified_at: 2021-04-01
toc: true
toc_label: ""
tags:
  - Cloud Infrastructure Discovery
  - Discovery
  - Brute Force
  - Credential Access
  - Splunk Enterprise
  - Splunk Enterprise Security
  - Splunk Cloud
  - Splunk Security Analytics for AWS
---



[Try in Splunk Security Cloud](https://www.splunk.com/en_us/cyber-security.html){: .btn .btn--success}

#### Description

The following detection identifies any malformed policy document exceptions with a status of `failure`. A malformed policy document exception occurs in instances where roles are attempted to be assumed, or brute forced. In a brute force attempt, using a tool like CloudSploit or Pacu, an attempt will look like `arn:aws:iam::111111111111:role/aws-service-role/rds.amazonaws.com/AWSServiceRoleForRDS`.  Meaning, when an adversary is attempting to identify a role name, multiple failures will occur. This detection focuses on the errors of a remote attempt that is failing.

- **Type**: TTP
- **Product**: Splunk Enterprise, Splunk Enterprise Security, Splunk Cloud, Splunk Security Analytics for AWS
- **Datamodel**: 
- **Last Updated**: 2021-04-01
- **Author**: Michael Haag, Splunk
- **ID**: f19e09b0-9308-11eb-b7ec-acde48001122


<<<<<<< HEAD
#### ATT&CK

| ID          | Technique   | Tactic         |
| ----------- | ----------- |--------------- |
=======
#### [ATT&CK](https://attack.mitre.org/)

| ID          | Technique   | Tactic      |
| ----------- | ----------- | ----------- |
>>>>>>> 05446f7b
| [T1580](https://attack.mitre.org/techniques/T1580/) | Cloud Infrastructure Discovery | Discovery |
| [T1110](https://attack.mitre.org/techniques/T1110/) | Brute Force | Credential Access |

#### Search

```
`cloudtrail` (errorCode=MalformedPolicyDocumentException) status=failure (userAgent!=*.amazonaws.com) 
| stats count min(_time) as firstTime max(_time) as lastTime values(requestParameters.policyName) as policy_name by src eventName eventSource aws_account_id errorCode requestParameters.policyDocument userAgent eventID awsRegion userIdentity.principalId user_arn 
| where count >= 2 
| `security_content_ctime(firstTime)` 
| `security_content_ctime(lastTime)` 
| `aws_iam_assume_role_policy_brute_force_filter`
```

#### Associated Analytic Story
* [AWS IAM Privilege Escalation](/stories/aws_iam_privilege_escalation)


#### How To Implement
The Splunk AWS Add-on and Splunk App for AWS is required to utilize this data. The search requires AWS Cloudtrail logs. Set the `where count` greater than a value to identify suspicious activity in your environment.

#### Required field
* _time
* eventName
* userAgent
* errorCode
* requestParameters.policyName


#### Kill Chain Phase
* Reconnaissance


#### Known False Positives
This detection will require tuning to provide high fidelity detection capabilties. Tune based on src addresses (corporate offices, VPN terminations) or by groups of users.


#### RBA

| Risk Score  | Impact      | Confidence   | Message      |
| ----------- | ----------- |--------------|--------------|
| 28.0 | 40 | 70 | User $user_arn$ has caused multiple failures with errorCode $errorCode$, which potentially means adversary is attempting to identify a role name. |




#### Reference

* [https://www.praetorian.com/blog/aws-iam-assume-role-vulnerabilities](https://www.praetorian.com/blog/aws-iam-assume-role-vulnerabilities)
* [https://rhinosecuritylabs.com/aws/assume-worst-aws-assume-role-enumeration/](https://rhinosecuritylabs.com/aws/assume-worst-aws-assume-role-enumeration/)
* [https://www.elastic.co/guide/en/security/current/aws-iam-brute-force-of-assume-role-policy.html](https://www.elastic.co/guide/en/security/current/aws-iam-brute-force-of-assume-role-policy.html)



#### Test Dataset
Replay any dataset to Splunk Enterprise by using our [`replay.py`](https://github.com/splunk/attack_data#using-replaypy) tool or the [UI](https://github.com/splunk/attack_data#using-ui).
Alternatively you can replay a dataset into a [Splunk Attack Range](https://github.com/splunk/attack_range#replay-dumps-into-attack-range-splunk-server)

* [https://media.githubusercontent.com/media/splunk/attack_data/master/datasets/attack_techniques/T1580/aws_iam_assume_role_policy_brute_force/aws_iam_assume_role_policy_brute_force.json](https://media.githubusercontent.com/media/splunk/attack_data/master/datasets/attack_techniques/T1580/aws_iam_assume_role_policy_brute_force/aws_iam_assume_role_policy_brute_force.json)


[*source*](https://github.com/splunk/security_content/tree/develop/detections/cloud/aws_iam_assume_role_policy_brute_force.yml) \| *version*: **1**<|MERGE_RESOLUTION|>--- conflicted
+++ resolved
@@ -33,17 +33,10 @@
 - **ID**: f19e09b0-9308-11eb-b7ec-acde48001122
 
 
-<<<<<<< HEAD
 #### ATT&CK
 
 | ID          | Technique   | Tactic         |
 | ----------- | ----------- |--------------- |
-=======
-#### [ATT&CK](https://attack.mitre.org/)
-
-| ID          | Technique   | Tactic      |
-| ----------- | ----------- | ----------- |
->>>>>>> 05446f7b
 | [T1580](https://attack.mitre.org/techniques/T1580/) | Cloud Infrastructure Discovery | Discovery |
 | [T1110](https://attack.mitre.org/techniques/T1110/) | Brute Force | Credential Access |
 
