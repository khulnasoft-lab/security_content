---
title: "GetWmiObject Ds Computer with PowerShell"
excerpt: "Remote System Discovery"
categories:
  - Endpoint
last_modified_at: 2021-09-07
toc: true
toc_label: ""
tags:
  - Remote System Discovery
  - Discovery
  - Splunk Enterprise
  - Splunk Enterprise Security
  - Splunk Cloud
  - Endpoint
---



[Try in Splunk Security Cloud](https://www.splunk.com/en_us/cyber-security.html){: .btn .btn--success}

#### Description

This analytic looks for the execution of `powershell.exe` with command-line arguments utilized to discover remote systems. The `Get-WmiObject` commandlet combined with the `DS_Computer` parameter can be used to return a list of all domain computers. Red Teams and adversaries alike may leverage WMI in this case, using PowerShell, to enumerate domain groups for situational awareness and Active Directory Discovery.

- **Type**: TTP
- **Product**: Splunk Enterprise, Splunk Enterprise Security, Splunk Cloud
- **Datamodel**: [Endpoint](https://docs.splunk.com/Documentation/CIM/latest/User/Endpoint)
- **Last Updated**: 2021-09-07
- **Author**: Mauricio Velazco, Splunk
- **ID**: 7141122c-3bc2-4aaa-ab3b-7a85a0bbefc3


<<<<<<< HEAD
#### ATT&CK

| ID          | Technique   | Tactic         |
| ----------- | ----------- |--------------- |
=======
#### [ATT&CK](https://attack.mitre.org/)

| ID          | Technique   | Tactic      |
| ----------- | ----------- | ----------- |
>>>>>>> 05446f7b
| [T1018](https://attack.mitre.org/techniques/T1018/) | Remote System Discovery | Discovery |

#### Search

```

| tstats `security_content_summariesonly` count min(_time) as firstTime max(_time) as lastTime from datamodel=Endpoint.Processes where (Processes.process_name="powershell.exe") (Processes.process=*Get-WmiObject* AND Processes.process="*namespace root\\directory\\ldap*" AND Processes.process="*class ds_computer*") by Processes.dest Processes.user Processes.parent_process Processes.process_name Processes.process Processes.process_id Processes.parent_process_id 
| `drop_dm_object_name(Processes)` 
| `security_content_ctime(firstTime)` 
| `security_content_ctime(lastTime)` 
| `getwmiobject_ds_computer_with_powershell_filter`
```

#### Associated Analytic Story
* [Active Directory Discovery](/stories/active_directory_discovery)


#### How To Implement
To successfully implement this search you need to be ingesting information on process that include the name of the process responsible for the changes from your endpoints into the `Endpoint` datamodel in the `Processes` node.

#### Required field
* Processes.dest
* Processes.user
* Processes.parent_process_name
* Processes.parent_process
* Processes.original_file_name
* Processes.process_name
* Processes.process
* Processes.process_id
* Processes.parent_process_path
* Processes.process_path
* Processes.parent_process_id


#### Kill Chain Phase
* Reconnaissance


#### Known False Positives
Administrators or power users may use this command for troubleshooting.


#### RBA

| Risk Score  | Impact      | Confidence   | Message      |
| ----------- | ----------- |--------------|--------------|
| 21.0 | 30 | 70 | Remote system discovery enumeration using WMI on $dest$ by $user$ |




#### Reference

* [https://attack.mitre.org/techniques/T1018/](https://attack.mitre.org/techniques/T1018/)



#### Test Dataset
Replay any dataset to Splunk Enterprise by using our [`replay.py`](https://github.com/splunk/attack_data#using-replaypy) tool or the [UI](https://github.com/splunk/attack_data#using-ui).
Alternatively you can replay a dataset into a [Splunk Attack Range](https://github.com/splunk/attack_range#replay-dumps-into-attack-range-splunk-server)

* [https://media.githubusercontent.com/media/splunk/attack_data/master/datasets/attack_techniques/T1018/AD_discovery/windows-sysmon.log](https://media.githubusercontent.com/media/splunk/attack_data/master/datasets/attack_techniques/T1018/AD_discovery/windows-sysmon.log)


[*source*](https://github.com/splunk/security_content/tree/develop/detections/endpoint/getwmiobject_ds_computer_with_powershell.yml) \| *version*: **1**<|MERGE_RESOLUTION|>--- conflicted
+++ resolved
@@ -31,17 +31,10 @@
 - **ID**: 7141122c-3bc2-4aaa-ab3b-7a85a0bbefc3
 
 
-<<<<<<< HEAD
 #### ATT&CK
 
 | ID          | Technique   | Tactic         |
 | ----------- | ----------- |--------------- |
-=======
-#### [ATT&CK](https://attack.mitre.org/)
-
-| ID          | Technique   | Tactic      |
-| ----------- | ----------- | ----------- |
->>>>>>> 05446f7b
 | [T1018](https://attack.mitre.org/techniques/T1018/) | Remote System Discovery | Discovery |
 
 #### Search
