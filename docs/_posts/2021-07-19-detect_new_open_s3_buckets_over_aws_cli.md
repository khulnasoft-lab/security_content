--- conflicted
+++ resolved
@@ -31,17 +31,10 @@
 - **ID**: 39c61d09-8b30-4154-922b-2d0a694ecc22
 
 
-<<<<<<< HEAD
 #### ATT&CK
 
 | ID          | Technique   | Tactic         |
 | ----------- | ----------- |--------------- |
-=======
-#### [ATT&CK](https://attack.mitre.org/)
-
-| ID          | Technique   | Tactic      |
-| ----------- | ----------- | ----------- |
->>>>>>> 05446f7b
 | [T1530](https://attack.mitre.org/techniques/T1530/) | Data from Cloud Storage Object | Collection |
 
 #### Search
