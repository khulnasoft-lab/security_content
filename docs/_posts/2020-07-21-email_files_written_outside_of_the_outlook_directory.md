---
title: "Email files written outside of the Outlook directory"
excerpt: "Email Collection, Local Email Collection"
categories:
  - Application
last_modified_at: 2020-07-21
toc: true
toc_label: ""
tags:
  - Email Collection
  - Collection
  - Local Email Collection
  - Collection
  - Splunk Enterprise
  - Splunk Enterprise Security
  - Splunk Cloud
  - Endpoint
---

### ⚠️ WARNING THIS IS A EXPERIMENTAL DETECTION
We have not been able to test, simulate or build datasets for it, use at your own risk!


[Try in Splunk Security Cloud](https://www.splunk.com/en_us/cyber-security.html){: .btn .btn--success}

#### Description

The search looks at the change-analysis data model and detects email files created outside the normal Outlook directory.

- **Type**: TTP
- **Product**: Splunk Enterprise, Splunk Enterprise Security, Splunk Cloud
- **Datamodel**: [Endpoint](https://docs.splunk.com/Documentation/CIM/latest/User/Endpoint)
- **Last Updated**: 2020-07-21
- **Author**: Bhavin Patel, Splunk
- **ID**: ee18ed37-0802-4268-9435-b3b91aaa18xx


<<<<<<< HEAD
#### ATT&CK

| ID          | Technique   | Tactic         |
| ----------- | ----------- |--------------- |
| [T1114](https://attack.mitre.org/techniques/T1114/) | Email Collection | Collection |



=======
#### [ATT&CK](https://attack.mitre.org/)

| ID          | Technique   | Tactic      |
| ----------- | ----------- | ----------- |
| [T1114](https://attack.mitre.org/techniques/T1114/) | Email Collection | Collection |
>>>>>>> 05446f7b
| [T1114.001](https://attack.mitre.org/techniques/T1114/001/) | Local Email Collection | Collection |

#### Search

```

| tstats `security_content_summariesonly` count values(Filesystem.file_path) as file_path min(_time) as firstTime max(_time) as lastTime from datamodel=Endpoint.Filesystem where (Filesystem.file_name=*.pst OR Filesystem.file_name=*.ost) Filesystem.file_path != "C:\\Users\\*\\My Documents\\Outlook Files\\*"  Filesystem.file_path!="C:\\Users\\*\\AppData\\Local\\Microsoft\\Outlook*" by Filesystem.action Filesystem.process_id Filesystem.file_name Filesystem.dest 
| `drop_dm_object_name("Filesystem")` 
| `security_content_ctime(firstTime)` 
| `security_content_ctime(lastTime)`
| `email_files_written_outside_of_the_outlook_directory_filter` 
```

#### Associated Analytic Story
* [Collection and Staging](/stories/collection_and_staging)


#### How To Implement
To successfully implement this search, you must be ingesting data that records the file-system activity from your hosts to populate the Endpoint.Filesystem data model node. This is typically populated via endpoint detection-and-response product, such as Carbon Black, or by other endpoint data sources, such as Sysmon. The data used for this search is typically generated via logs that report file-system reads and writes.

#### Required field
* _time
* Filesystem.file_path
* Filesystem.file_name
* Filesystem.action
* Filesystem.process_id
* Filesystem.dest


#### Kill Chain Phase
* Actions on Objectives


#### Known False Positives
Administrators and users sometimes prefer backing up their email data by moving the email files into a different folder. These attempts will be detected by the search.





#### Reference


#### Test Dataset
Replay any dataset to Splunk Enterprise by using our [`replay.py`](https://github.com/splunk/attack_data#using-replaypy) tool or the [UI](https://github.com/splunk/attack_data#using-ui).
Alternatively you can replay a dataset into a [Splunk Attack Range](https://github.com/splunk/attack_range#replay-dumps-into-attack-range-splunk-server)



[*source*](https://github.com/splunk/security_content/tree/develop/detections/experimental/application/email_files_written_outside_of_the_outlook_directory.yml) \| *version*: **3**<|MERGE_RESOLUTION|>--- conflicted
+++ resolved
@@ -35,7 +35,6 @@
 - **ID**: ee18ed37-0802-4268-9435-b3b91aaa18xx
 
 
-<<<<<<< HEAD
 #### ATT&CK
 
 | ID          | Technique   | Tactic         |
@@ -44,13 +43,6 @@
 
 
 
-=======
-#### [ATT&CK](https://attack.mitre.org/)
-
-| ID          | Technique   | Tactic      |
-| ----------- | ----------- | ----------- |
-| [T1114](https://attack.mitre.org/techniques/T1114/) | Email Collection | Collection |
->>>>>>> 05446f7b
 | [T1114.001](https://attack.mitre.org/techniques/T1114/001/) | Local Email Collection | Collection |
 
 #### Search
