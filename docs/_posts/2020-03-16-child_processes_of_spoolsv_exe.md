--- conflicted
+++ resolved
@@ -34,17 +34,10 @@
 - **ID**: aa0c4aeb-5b18-41c4-8c07-f1442d7599df
 
 
-<<<<<<< HEAD
 #### ATT&CK
 
 | ID          | Technique   | Tactic         |
 | ----------- | ----------- |--------------- |
-=======
-#### [ATT&CK](https://attack.mitre.org/)
-
-| ID          | Technique   | Tactic      |
-| ----------- | ----------- | ----------- |
->>>>>>> 05446f7b
 | [T1068](https://attack.mitre.org/techniques/T1068/) | Exploitation for Privilege Escalation | Privilege Escalation |
 
 #### Search
