--- conflicted
+++ resolved
@@ -35,17 +35,10 @@
 - **ID**: a1c5a85e-a162-410c-a5d9-99ff639e5a52
 
 
-<<<<<<< HEAD
 #### ATT&CK
 
 | ID          | Technique   | Tactic         |
 | ----------- | ----------- |--------------- |
-=======
-#### [ATT&CK](https://attack.mitre.org/)
-
-| ID          | Technique   | Tactic      |
-| ----------- | ----------- | ----------- |
->>>>>>> 05446f7b
 | [T1078](https://attack.mitre.org/techniques/T1078/) | Valid Accounts | Defense Evasion, Persistence, Privilege Escalation, Initial Access |
 
 #### Search
