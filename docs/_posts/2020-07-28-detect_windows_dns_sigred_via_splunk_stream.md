---
title: "Detect Windows DNS SIGRed via Splunk Stream"
excerpt: "Exploitation for Client Execution"
categories:
  - Network
last_modified_at: 2020-07-28
toc: true
toc_label: ""
tags:
  - Exploitation for Client Execution
  - Execution
  - Splunk Enterprise
  - Splunk Enterprise Security
  - Splunk Cloud
  - CVE-2020-1350
---

### ⚠️ WARNING THIS IS A EXPERIMENTAL DETECTION
We have not been able to test, simulate or build datasets for it, use at your own risk!


[Try in Splunk Security Cloud](https://www.splunk.com/en_us/cyber-security.html){: .btn .btn--success}

#### Description

This search detects SIGRed via Splunk Stream.

- **Type**: TTP
- **Product**: Splunk Enterprise, Splunk Enterprise Security, Splunk Cloud
- **Datamodel**: 
- **Last Updated**: 2020-07-28
- **Author**: Shannon Davis, Splunk
- **ID**: babd8d10-d073-11ea-87d0-0242ac130003


<<<<<<< HEAD
#### ATT&CK

| ID          | Technique   | Tactic         |
| ----------- | ----------- |--------------- |
=======
#### [ATT&CK](https://attack.mitre.org/)

| ID          | Technique   | Tactic      |
| ----------- | ----------- | ----------- |
>>>>>>> 05446f7b
| [T1203](https://attack.mitre.org/techniques/T1203/) | Exploitation for Client Execution | Execution |

#### Search

```
`stream_dns` 
| spath "query_type{}" 
| search "query_type{}" IN (SIG,KEY) 
| spath protocol_stack 
| search protocol_stack="ip:tcp:dns" 
| append [search `stream_tcp` bytes_out>65000] 
| `detect_windows_dns_sigred_via_splunk_stream_filter` 
| stats count by flow_id 
| where count>1 
| fields - count
```

#### Associated Analytic Story
* [Windows DNS SIGRed CVE-2020-1350](/stories/windows_dns_sigred_cve-2020-1350)


#### How To Implement
You must be ingesting Splunk Stream DNS and Splunk Stream TCP. We are detecting SIG and KEY records via stream:dns and TCP payload over 65KB in size via stream:tcp.  Replace the macro definitions (&#39;stream:dns&#39; and &#39;stream:tcp&#39;) with configurations for your Splunk environment.

#### Required field
* _time


#### Kill Chain Phase
* Exploitation


#### Known False Positives
unknown




#### CVE

| ID          | Summary | [CVSS](https://nvd.nist.gov/vuln-metrics/cvss) |
| ----------- | ----------- | -------------- |
| [CVE-2020-1350](https://nvd.nist.gov/vuln/detail/CVE-2020-1350) | A remote code execution vulnerability exists in Windows Domain Name System servers when they fail to properly handle requests, aka &#39;Windows DNS Server Remote Code Execution Vulnerability&#39;. | 10.0 |



#### Reference

* [https://research.checkpoint.com/2020/resolving-your-way-into-domain-admin-exploiting-a-17-year-old-bug-in-windows-dns-servers/](https://research.checkpoint.com/2020/resolving-your-way-into-domain-admin-exploiting-a-17-year-old-bug-in-windows-dns-servers/)



#### Test Dataset
Replay any dataset to Splunk Enterprise by using our [`replay.py`](https://github.com/splunk/attack_data#using-replaypy) tool or the [UI](https://github.com/splunk/attack_data#using-ui).
Alternatively you can replay a dataset into a [Splunk Attack Range](https://github.com/splunk/attack_range#replay-dumps-into-attack-range-splunk-server)



[*source*](https://github.com/splunk/security_content/tree/develop/detections/experimental/network/detect_windows_dns_sigred_via_splunk_stream.yml) \| *version*: **1**<|MERGE_RESOLUTION|>--- conflicted
+++ resolved
@@ -33,17 +33,10 @@
 - **ID**: babd8d10-d073-11ea-87d0-0242ac130003
 
 
-<<<<<<< HEAD
 #### ATT&CK
 
 | ID          | Technique   | Tactic         |
 | ----------- | ----------- |--------------- |
-=======
-#### [ATT&CK](https://attack.mitre.org/)
-
-| ID          | Technique   | Tactic      |
-| ----------- | ----------- | ----------- |
->>>>>>> 05446f7b
 | [T1203](https://attack.mitre.org/techniques/T1203/) | Exploitation for Client Execution | Execution |
 
 #### Search
