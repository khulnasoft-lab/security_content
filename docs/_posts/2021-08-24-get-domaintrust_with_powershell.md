---
title: "Get-DomainTrust with PowerShell"
excerpt: "Domain Trust Discovery"
categories:
  - Endpoint
last_modified_at: 2021-08-24
toc: true
toc_label: ""
tags:
  - Domain Trust Discovery
  - Discovery
  - Splunk Enterprise
  - Splunk Enterprise Security
  - Splunk Cloud
  - Endpoint
---



[Try in Splunk Security Cloud](https://www.splunk.com/en_us/cyber-security.html){: .btn .btn--success}

#### Description

This analytic identifies Get-DomainTrust from PowerView in order to gather domain trust information. Typically, this is utilized within a script being executed and used to enumerate the domain trust information. This grants the adversary an understanding of how large or small the domain is. During triage, review parallel processes using an EDR product or 4688 events. It will be important to understand the timeline of events around this activity.

- **Type**: TTP
- **Product**: Splunk Enterprise, Splunk Enterprise Security, Splunk Cloud
- **Datamodel**: [Endpoint](https://docs.splunk.com/Documentation/CIM/latest/User/Endpoint)
- **Last Updated**: 2021-08-24
- **Author**: Michael Haag, Splunk
- **ID**: 4fa7f846-054a-11ec-a836-acde48001122


<<<<<<< HEAD
#### ATT&CK

| ID          | Technique   | Tactic         |
| ----------- | ----------- |--------------- |
=======
#### [ATT&CK](https://attack.mitre.org/)

| ID          | Technique   | Tactic      |
| ----------- | ----------- | ----------- |
>>>>>>> 05446f7b
| [T1482](https://attack.mitre.org/techniques/T1482/) | Domain Trust Discovery | Discovery |

#### Search

```

| tstats `security_content_summariesonly` count min(_time) as firstTime max(_time) as lastTime from datamodel=Endpoint.Processes where Processes.process=*get-domaintrust* by Processes.dest Processes.user Processes.parent_process_name Processes.process_name Processes.process Processes.process_id Processes.parent_process_id 
| `drop_dm_object_name(Processes)` 
| `security_content_ctime(firstTime)` 
| `security_content_ctime(lastTime)` 
| `get_domaintrust_with_powershell_filter`
```

#### Associated Analytic Story
* [Active Directory Discovery](/stories/active_directory_discovery)


#### How To Implement
To successfully implement this search you need to be ingesting information on process that include the name of the process responsible for the changes from your endpoints into the `Endpoint` datamodel in the `Processes` node. In addition, confirm the latest CIM App 4.20 or higher is installed and the latest TA for the endpoint product.

#### Required field
* _time
* Processes.dest
* Processes.user
* Processes.parent_process_name
* Processes.parent_process
* Processes.original_file_name
* Processes.process_name
* Processes.process
* Processes.process_id
* Processes.parent_process_path
* Processes.process_path
* Processes.parent_process_id


#### Kill Chain Phase
* Reconnaissance


#### Known False Positives
Limited false positives as this requires an active Administrator or adversary to bring in, import, and execute.


#### RBA

| Risk Score  | Impact      | Confidence   | Message      |
| ----------- | ----------- |--------------|--------------|
| 12.0 | 30 | 40 | Suspicious PowerShell Get-DomainTrust was identified on endpoint $dest$ by user $user$. |




#### Reference

* [http://www.harmj0y.net/blog/redteaming/a-guide-to-attacking-domain-trusts/](http://www.harmj0y.net/blog/redteaming/a-guide-to-attacking-domain-trusts/)



#### Test Dataset
Replay any dataset to Splunk Enterprise by using our [`replay.py`](https://github.com/splunk/attack_data#using-replaypy) tool or the [UI](https://github.com/splunk/attack_data#using-ui).
Alternatively you can replay a dataset into a [Splunk Attack Range](https://github.com/splunk/attack_range#replay-dumps-into-attack-range-splunk-server)

* [https://media.githubusercontent.com/media/splunk/attack_data/master/datasets/attack_techniques/T1482/discovery/windows-sysmon.log](https://media.githubusercontent.com/media/splunk/attack_data/master/datasets/attack_techniques/T1482/discovery/windows-sysmon.log)


[*source*](https://github.com/splunk/security_content/tree/develop/detections/endpoint/get-domaintrust_with_powershell.yml) \| *version*: **1**<|MERGE_RESOLUTION|>--- conflicted
+++ resolved
@@ -31,17 +31,10 @@
 - **ID**: 4fa7f846-054a-11ec-a836-acde48001122
 
 
-<<<<<<< HEAD
 #### ATT&CK
 
 | ID          | Technique   | Tactic         |
 | ----------- | ----------- |--------------- |
-=======
-#### [ATT&CK](https://attack.mitre.org/)
-
-| ID          | Technique   | Tactic      |
-| ----------- | ----------- | ----------- |
->>>>>>> 05446f7b
 | [T1482](https://attack.mitre.org/techniques/T1482/) | Domain Trust Discovery | Discovery |
 
 #### Search
