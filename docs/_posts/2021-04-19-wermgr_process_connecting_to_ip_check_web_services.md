--- conflicted
+++ resolved
@@ -33,7 +33,6 @@
 - **ID**: ed313326-a0f9-11eb-a89c-acde48001122
 
 
-<<<<<<< HEAD
 #### ATT&CK
 
 | ID          | Technique   | Tactic         |
@@ -42,13 +41,6 @@
 
 
 
-=======
-#### [ATT&CK](https://attack.mitre.org/)
-
-| ID          | Technique   | Tactic      |
-| ----------- | ----------- | ----------- |
-| [T1590](https://attack.mitre.org/techniques/T1590/) | Gather Victim Network Information | Reconnaissance |
->>>>>>> 05446f7b
 | [T1590.005](https://attack.mitre.org/techniques/T1590/005/) | IP Addresses | Reconnaissance |
 
 #### Search
