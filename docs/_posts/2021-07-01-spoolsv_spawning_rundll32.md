--- conflicted
+++ resolved
@@ -43,14 +43,8 @@
 #### ATT&CK
 
 | ID          | Technique   | Tactic         |
-<<<<<<< HEAD
-| ----------- | ----------- | -------------- |
-| [T1547.012](https://attack.mitre.org/techniques/T1547/012/) | Print Processors | Persistence, Privilege Escalation || [T1547](https://attack.mitre.org/techniques/T1547/) | Boot or Logon Autostart Execution | Persistence, Privilege Escalation |
-
-=======
 | ----------- | ----------- |--------------- |
 | [T1547.012](https://attack.mitre.org/techniques/T1547/012/) | Print Processors | Persistence, Privilege Escalation |
->>>>>>> 241923e2
 
 
 
