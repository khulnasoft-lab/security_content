---
title: "FodHelper UAC Bypass"
excerpt: "Modify Registry, Bypass User Account Control, Abuse Elevation Control Mechanism"
categories:
  - Endpoint
last_modified_at: 2021-03-01
toc: true
toc_label: ""
tags:
  - Modify Registry
  - Defense Evasion
  - Bypass User Account Control
  - Privilege Escalation
  - Defense Evasion
  - Abuse Elevation Control Mechanism
  - Privilege Escalation
  - Defense Evasion
  - Splunk Enterprise
  - Splunk Enterprise Security
  - Splunk Cloud
  - Endpoint
---



[Try in Splunk Security Cloud](https://www.splunk.com/en_us/cyber-security.html){: .btn .btn--success}

#### Description

Fodhelper.exe has a known UAC bypass as it attempts to look for specific registry keys upon execution, that do not exist. Therefore, an attacker can write its malicious commands in these registry keys to be executed by fodhelper.exe with the highest privilege. \
1. `HKCU:\Software\Classes\ms-settings\shell\open\command`\
1. `HKCU:\Software\Classes\ms-settings\shell\open\command\DelegateExecute`\
1. `HKCU:\Software\Classes\ms-settings\shell\open\command\(default)`\
Upon triage, fodhelper.exe will have a child process and read access will occur on the registry keys. Isolate the endpoint and review parallel processes for additional behavior.

- **Type**: TTP
- **Product**: Splunk Enterprise, Splunk Enterprise Security, Splunk Cloud
- **Datamodel**: [Endpoint](https://docs.splunk.com/Documentation/CIM/latest/User/Endpoint)
- **Last Updated**: 2021-03-01
- **Author**: Michael Haag, Splunk
- **ID**: 909f8fd8-7ac8-11eb-a1f3-acde48001122


<<<<<<< HEAD
#### ATT&CK

| ID          | Technique   | Tactic         |
| ----------- | ----------- |--------------- |
| [T1112](https://attack.mitre.org/techniques/T1112/) | Modify Registry | Defense Evasion |



=======
#### [ATT&CK](https://attack.mitre.org/)

| ID          | Technique   | Tactic      |
| ----------- | ----------- | ----------- |
| [T1112](https://attack.mitre.org/techniques/T1112/) | Modify Registry | Defense Evasion |
>>>>>>> 05446f7b
| [T1548.002](https://attack.mitre.org/techniques/T1548/002/) | Bypass User Account Control | Privilege Escalation, Defense Evasion |
| [T1548](https://attack.mitre.org/techniques/T1548/) | Abuse Elevation Control Mechanism | Privilege Escalation, Defense Evasion |

#### Search

```

| tstats `security_content_summariesonly` count min(_time) as firstTime max(_time) as lastTime from datamodel=Endpoint.Processes where Processes.parent_process_name=fodhelper.exe by Processes.dest Processes.user Processes.parent_process Processes.process_name Processes.process Processes.process_id Processes.parent_process_id 
| `drop_dm_object_name(Processes)` 
| `security_content_ctime(firstTime)`
| `security_content_ctime(lastTime)` 
| `fodhelper_uac_bypass_filter`
```

#### Associated Analytic Story
* [Windows Defense Evasion Tactics](/stories/windows_defense_evasion_tactics)
* [IcedID](/stories/icedid)


#### How To Implement
To successfully implement this search you need to be ingesting information on process that include the name of the process responsible for the changes from your endpoints into the `Endpoint` datamodel in the `Processes` node.

#### Required field
* _time
* Processes.parent_process_name
* Processes.dest
* Processes.user
* Processes.parent_process
* Processes.process_name
* Processes.process
* Processes.process_id
* Processes.parent_process_id


#### Kill Chain Phase
* Exploitation
* Privilege Escalation


#### Known False Positives
Limited to no false positives are expected.


#### RBA

| Risk Score  | Impact      | Confidence   | Message      |
| ----------- | ----------- |--------------|--------------|
| 81.0 | 90 | 90 | Suspcious registy keys added by process fodhelper.exe (process_id- $process_id), with a parent_process of $parent_process_name$ that has been executed on $dest$ by $user$. |




#### Reference

* [https://blog.malwarebytes.com/malwarebytes-news/2021/02/lazyscripter-from-empire-to-double-rat/](https://blog.malwarebytes.com/malwarebytes-news/2021/02/lazyscripter-from-empire-to-double-rat/)
* [https://github.com/redcanaryco/atomic-red-team/blob/master/atomics/T1548.002/T1548.002.md](https://github.com/redcanaryco/atomic-red-team/blob/master/atomics/T1548.002/T1548.002.md)
* [https://github.com/gushmazuko/WinBypass/blob/master/FodhelperBypass.ps1](https://github.com/gushmazuko/WinBypass/blob/master/FodhelperBypass.ps1)
* [https://attack.mitre.org/techniques/T1548/002](https://attack.mitre.org/techniques/T1548/002)



#### Test Dataset
Replay any dataset to Splunk Enterprise by using our [`replay.py`](https://github.com/splunk/attack_data#using-replaypy) tool or the [UI](https://github.com/splunk/attack_data#using-ui).
Alternatively you can replay a dataset into a [Splunk Attack Range](https://github.com/splunk/attack_range#replay-dumps-into-attack-range-splunk-server)

* [https://media.githubusercontent.com/media/splunk/attack_data/master/datasets/attack_techniques/T1548.002/atomic_red_team/windows-sysmon.log](https://media.githubusercontent.com/media/splunk/attack_data/master/datasets/attack_techniques/T1548.002/atomic_red_team/windows-sysmon.log)


[*source*](https://github.com/splunk/security_content/tree/develop/detections/endpoint/fodhelper_uac_bypass.yml) \| *version*: **1**<|MERGE_RESOLUTION|>--- conflicted
+++ resolved
@@ -41,7 +41,6 @@
 - **ID**: 909f8fd8-7ac8-11eb-a1f3-acde48001122
 
 
-<<<<<<< HEAD
 #### ATT&CK
 
 | ID          | Technique   | Tactic         |
@@ -50,13 +49,6 @@
 
 
 
-=======
-#### [ATT&CK](https://attack.mitre.org/)
-
-| ID          | Technique   | Tactic      |
-| ----------- | ----------- | ----------- |
-| [T1112](https://attack.mitre.org/techniques/T1112/) | Modify Registry | Defense Evasion |
->>>>>>> 05446f7b
 | [T1548.002](https://attack.mitre.org/techniques/T1548/002/) | Bypass User Account Control | Privilege Escalation, Defense Evasion |
 | [T1548](https://attack.mitre.org/techniques/T1548/) | Abuse Elevation Control Mechanism | Privilege Escalation, Defense Evasion |
 
