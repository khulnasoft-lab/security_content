--- conflicted
+++ resolved
@@ -32,17 +32,10 @@
 - **ID**: 7de17d7a-c9d8-11eb-a812-acde48001122
 
 
-<<<<<<< HEAD
 #### ATT&CK
 
 | ID          | Technique   | Tactic         |
 | ----------- | ----------- |--------------- |
-=======
-#### [ATT&CK](https://attack.mitre.org/)
-
-| ID          | Technique   | Tactic      |
-| ----------- | ----------- | ----------- |
->>>>>>> 05446f7b
 | [T1548](https://attack.mitre.org/techniques/T1548/) | Abuse Elevation Control Mechanism | Privilege Escalation, Defense Evasion |
 
 #### Search
