--- conflicted
+++ resolved
@@ -28,17 +28,10 @@
 - **ID**: c20bb8ec-e1b0-4640-b0ef-3a4c54f8c112
 
 
-<<<<<<< HEAD
 #### ATT&CK
 
 | ID          | Technique   | Tactic         |
 | ----------- | ----------- |--------------- |
-=======
-#### [ATT&CK](https://attack.mitre.org/)
-
-| ID          | Technique   | Tactic      |
-| ----------- | ----------- | ----------- |
->>>>>>> 05446f7b
 | [T1003](https://attack.mitre.org/techniques/T1003/) | OS Credential Dumping | Credential Access |
 
 #### Search
