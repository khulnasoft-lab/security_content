--- conflicted
+++ resolved
@@ -41,14 +41,8 @@
 #### ATT&CK
 
 | ID          | Technique   | Tactic         |
-<<<<<<< HEAD
-| ----------- | ----------- | -------------- |
-| [T1546.011](https://attack.mitre.org/techniques/T1546/011/) | Application Shimming | Privilege Escalation, Persistence || [T1546](https://attack.mitre.org/techniques/T1546/) | Event Triggered Execution | Privilege Escalation, Persistence |
-
-=======
 | ----------- | ----------- |--------------- |
 | [T1546.011](https://attack.mitre.org/techniques/T1546/011/) | Application Shimming | Privilege Escalation, Persistence |
->>>>>>> 241923e2
 
 
 
