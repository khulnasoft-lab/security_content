---
title: "First Time Seen Running Windows Service"
excerpt: "System Services, Service Execution"
categories:
  - Endpoint
last_modified_at: 2020-07-21
toc: true
toc_label: ""
tags:
  - System Services
  - Execution
  - Service Execution
  - Execution
  - Splunk Enterprise
  - Splunk Enterprise Security
  - Splunk Cloud
---

### ⚠️ WARNING THIS IS A EXPERIMENTAL DETECTION
We have not been able to test, simulate or build datasets for it, use at your own risk!


[Try in Splunk Security Cloud](https://www.splunk.com/en_us/cyber-security.html){: .btn .btn--success}

#### Description

This search looks for the first and last time a Windows service is seen running in your environment. This table is then cached.

- **Type**: Anomaly
- **Product**: Splunk Enterprise, Splunk Enterprise Security, Splunk Cloud
- **Datamodel**: 
- **Last Updated**: 2020-07-21
- **Author**: David Dorsey, Splunk
- **ID**: 823136f2-d755-4b6d-ae04-372b486a5808


<<<<<<< HEAD
#### ATT&CK

| ID          | Technique   | Tactic         |
| ----------- | ----------- |--------------- |
| [T1569](https://attack.mitre.org/techniques/T1569/) | System Services | Execution |



=======
#### [ATT&CK](https://attack.mitre.org/)

| ID          | Technique   | Tactic      |
| ----------- | ----------- | ----------- |
| [T1569](https://attack.mitre.org/techniques/T1569/) | System Services | Execution |
>>>>>>> 05446f7b
| [T1569.002](https://attack.mitre.org/techniques/T1569/002/) | Service Execution | Execution |

#### Search

```
`wineventlog_system` EventCode=7036 
| rex field=Message "The (?<service>[-\(\)\s\w]+) service entered the (?<state>\w+) state" 
| where state="running" 
| lookup previously_seen_running_windows_services service as service OUTPUT firstTimeSeen 
| where isnull(firstTimeSeen) OR firstTimeSeen > relative_time(now(), `previously_seen_windows_services_window`) 
| table _time dest service 
| `first_time_seen_running_windows_service_filter`
```

#### Associated Analytic Story
* [Windows Service Abuse](/stories/windows_service_abuse)
* [Orangeworm Attack Group](/stories/orangeworm_attack_group)
* [NOBELIUM Group](/stories/nobelium_group)


#### How To Implement
While this search does not require you to adhere to Splunk CIM, you must be ingesting your Windows system event logs in order for this search to execute successfully. You should run the baseline search `Previously Seen Running Windows Services - Initial` to build the initial table of child processes and hostnames for this search to work. You should also schedule at the same interval as this search the second baseline search `Previously Seen Running Windows Services - Update` to keep this table up to date and to age out old Windows Services. Please update the `previously_seen_windows_services_window` macro to adjust the time window. Please ensure that the Splunk Add-on for Microsoft Windows is version 8.0.0 or above.

#### Required field
* _time
* EventCode
* Message
* dest


#### Kill Chain Phase
* Installation
* Actions on Objectives


#### Known False Positives
A previously unseen service is not necessarily malicious. Verify that the service is legitimate and that was installed by a legitimate process.





#### Reference


#### Test Dataset
Replay any dataset to Splunk Enterprise by using our [`replay.py`](https://github.com/splunk/attack_data#using-replaypy) tool or the [UI](https://github.com/splunk/attack_data#using-ui).
Alternatively you can replay a dataset into a [Splunk Attack Range](https://github.com/splunk/attack_range#replay-dumps-into-attack-range-splunk-server)



[*source*](https://github.com/splunk/security_content/tree/develop/detections/experimental/endpoint/first_time_seen_running_windows_service.yml) \| *version*: **4**<|MERGE_RESOLUTION|>--- conflicted
+++ resolved
@@ -34,7 +34,6 @@
 - **ID**: 823136f2-d755-4b6d-ae04-372b486a5808
 
 
-<<<<<<< HEAD
 #### ATT&CK
 
 | ID          | Technique   | Tactic         |
@@ -43,13 +42,6 @@
 
 
 
-=======
-#### [ATT&CK](https://attack.mitre.org/)
-
-| ID          | Technique   | Tactic      |
-| ----------- | ----------- | ----------- |
-| [T1569](https://attack.mitre.org/techniques/T1569/) | System Services | Execution |
->>>>>>> 05446f7b
 | [T1569.002](https://attack.mitre.org/techniques/T1569/002/) | Service Execution | Execution |
 
 #### Search
