--- conflicted
+++ resolved
@@ -31,17 +31,10 @@
 - **ID**: 24869767-8579-485d-9a4f-d9ddfd8f0cac
 
 
-<<<<<<< HEAD
 #### ATT&CK
 
 | ID          | Technique   | Tactic         |
 | ----------- | ----------- |--------------- |
-=======
-#### [ATT&CK](https://attack.mitre.org/)
-
-| ID          | Technique   | Tactic      |
-| ----------- | ----------- | ----------- |
->>>>>>> 05446f7b
 | [T1047](https://attack.mitre.org/techniques/T1047/) | Windows Management Instrumentation | Execution |
 
 #### Search
