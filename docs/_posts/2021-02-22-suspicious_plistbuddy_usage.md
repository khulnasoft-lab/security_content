---
title: "Suspicious PlistBuddy Usage"
excerpt: "Launch Agent, Create or Modify System Process"
categories:
  - Endpoint
last_modified_at: 2021-02-22
toc: true
toc_label: ""
tags:
  - TTP
  - T1543.001
  - Launch Agent
  - Persistence
  - Privilege Escalation
  - T1543
  - Create or Modify System Process
  - Persistence
  - Privilege Escalation
  - Splunk Enterprise
  - Splunk Enterprise Security
  - Splunk Cloud
  - Endpoint
  - Actions on Objectives
---

### ⚠️ WARNING THIS IS A EXPERIMENTAL DETECTION
We have not been able to test, simulate or build datasets for it, use at your own risk!


[Try in Splunk Security Cloud](https://www.splunk.com/en_us/cyber-security.html){: .btn .btn--success}

#### Description

The following analytic identifies the use of a native MacOS utility, PlistBuddy, creating or modifying a properly list (.plist) file. In the instance of Silver Sparrow, the following commands were executed:\
- PlistBuddy -c &#34;Add :Label string init_verx&#34; ~/Library/Launchagents/init_verx.plist \
- PlistBuddy -c &#34;Add :RunAtLoad bool true&#34; ~/Library/Launchagents/init_verx.plist \
- PlistBuddy -c &#34;Add :StartInterval integer 3600&#34; ~/Library/Launchagents/init_verx.plist \
- PlistBuddy -c &#34;Add :ProgramArguments array&#34; ~/Library/Launchagents/init_verx.plist \
- PlistBuddy -c &#34;Add :ProgramArguments:0 string /bin/sh&#34; ~/Library/Launchagents/init_verx.plist \
- PlistBuddy -c &#34;Add :ProgramArguments:1 string -c&#34; ~/Library/Launchagents/init_verx.plist \
Upon triage, capture the property list file being written to disk and review for further indicators. Contain the endpoint and triage further.

- **Type**: TTP
- **Product**: Splunk Enterprise, Splunk Enterprise Security, Splunk Cloud
- **Datamodel**: [Endpoint](https://docs.splunk.com/Documentation/CIM/latest/User/Endpoint)
- **Last Updated**: 2021-02-22
- **Author**: Michael Haag, Splunk
- **ID**: c3194009-e0eb-4f84-87a9-4070f8688f00


#### ATT&CK

| ID          | Technique   | Tactic         |
<<<<<<< HEAD
| ----------- | ----------- | -------------- |
| [T1543.001](https://attack.mitre.org/techniques/T1543/001/) | Launch Agent | Persistence, Privilege Escalation || [T1543](https://attack.mitre.org/techniques/T1543/) | Create or Modify System Process | Persistence, Privilege Escalation |

=======
| ----------- | ----------- |--------------- |
| [T1543.001](https://attack.mitre.org/techniques/T1543/001/) | Launch Agent | Persistence, Privilege Escalation |
>>>>>>> 241923e2



| [T1543](https://attack.mitre.org/techniques/T1543/) | Create or Modify System Process | Persistence, Privilege Escalation |





#### Search

```

| tstats `security_content_summariesonly` count min(_time) as firstTime max(_time) as lastTime from datamodel=Endpoint.Processes where Processes.process_name=PlistBuddy (Processes.process=*LaunchAgents* OR Processes.process=*RunAtLoad* OR Processes.process=*true*) by Processes.dest Processes.user Processes.parent_process Processes.process_name Processes.process Processes.process_id Processes.parent_process_id 
| `drop_dm_object_name(Processes)` 
| `security_content_ctime(firstTime)`
| `security_content_ctime(lastTime)` 
|  `suspicious_plistbuddy_usage_filter`
```

#### Associated Analytic Story
* [Silver Sparrow](/stories/silver_sparrow)


#### How To Implement
To successfully implement this search you need to be ingesting information on process that include the name of the process responsible for the changes from your endpoints into the `Endpoint` datamodel in the `Processes` node.

#### Required field
* _time
* Processes.process_name
* Processes.process
* Processes.dest
* Processes.user
* Processes.parent_process
* Processes.process_id
* Processes.parent_process_id


#### Kill Chain Phase
* Actions on Objectives


#### Known False Positives
Some legitimate applications may use PlistBuddy to create or modify property lists and possibly generate false positives. Review the property list being modified or created to confirm.





#### Reference

* [https://redcanary.com/blog/clipping-silver-sparrows-wings/](https://redcanary.com/blog/clipping-silver-sparrows-wings/)
* [https://marcosantadev.com/manage-plist-files-plistbuddy/](https://marcosantadev.com/manage-plist-files-plistbuddy/)



#### Test Dataset
Replay any dataset to Splunk Enterprise by using our [`replay.py`](https://github.com/splunk/attack_data#using-replaypy) tool or the [UI](https://github.com/splunk/attack_data#using-ui).
Alternatively you can replay a dataset into a [Splunk Attack Range](https://github.com/splunk/attack_range#replay-dumps-into-attack-range-splunk-server)




[*source*](https://github.com/splunk/security_content/tree/develop/detections/experimental/endpoint/suspicious_plistbuddy_usage.yml) \| *version*: **1**<|MERGE_RESOLUTION|>--- conflicted
+++ resolved
@@ -51,14 +51,8 @@
 #### ATT&CK
 
 | ID          | Technique   | Tactic         |
-<<<<<<< HEAD
-| ----------- | ----------- | -------------- |
-| [T1543.001](https://attack.mitre.org/techniques/T1543/001/) | Launch Agent | Persistence, Privilege Escalation || [T1543](https://attack.mitre.org/techniques/T1543/) | Create or Modify System Process | Persistence, Privilege Escalation |
-
-=======
 | ----------- | ----------- |--------------- |
 | [T1543.001](https://attack.mitre.org/techniques/T1543/001/) | Launch Agent | Persistence, Privilege Escalation |
->>>>>>> 241923e2
 
 
 
