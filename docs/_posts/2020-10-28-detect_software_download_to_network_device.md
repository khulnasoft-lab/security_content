---
title: "Detect Software Download To Network Device"
excerpt: "TFTP Boot, Pre-OS Boot"
categories:
  - Network
last_modified_at: 2020-10-28
toc: true
toc_label: ""
tags:
  - TTP
  - T1542.005
  - TFTP Boot
  - Defense Evasion
  - Persistence
  - T1542
  - Pre-OS Boot
  - Defense Evasion
  - Persistence
  - Splunk Enterprise
  - Splunk Enterprise Security
  - Splunk Cloud
  - Network_Traffic
  - Delivery
---

### ⚠️ WARNING THIS IS A EXPERIMENTAL DETECTION
We have not been able to test, simulate or build datasets for it, use at your own risk!


[Try in Splunk Security Cloud](https://www.splunk.com/en_us/cyber-security.html){: .btn .btn--success}

#### Description

Adversaries may abuse netbooting to load an unauthorized network device operating system from a Trivial File Transfer Protocol (TFTP) server. TFTP boot (netbooting) is commonly used by network administrators to load configuration-controlled network device images from a centralized management server. Netbooting is one option in the boot sequence and can be used to centralize, manage, and control device images.

- **Type**: TTP
- **Product**: Splunk Enterprise, Splunk Enterprise Security, Splunk Cloud
- **Datamodel**: [Network_Traffic](https://docs.splunk.com/Documentation/CIM/latest/User/NetworkTraffic)
- **Last Updated**: 2020-10-28
- **Author**: Mikael Bjerkeland, Splunk
- **ID**: cc590c66-f65f-48f2-986a-4797244762f8


#### ATT&CK

| ID          | Technique   | Tactic         |
<<<<<<< HEAD
| ----------- | ----------- | -------------- |
| [T1542.005](https://attack.mitre.org/techniques/T1542/005/) | TFTP Boot | Defense Evasion, Persistence || [T1542](https://attack.mitre.org/techniques/T1542/) | Pre-OS Boot | Defense Evasion, Persistence |

=======
| ----------- | ----------- |--------------- |
| [T1542.005](https://attack.mitre.org/techniques/T1542/005/) | TFTP Boot | Defense Evasion, Persistence |
>>>>>>> 241923e2



| [T1542](https://attack.mitre.org/techniques/T1542/) | Pre-OS Boot | Defense Evasion, Persistence |





#### Search

```

| tstats `security_content_summariesonly` count min(_time) as firstTime max(_time) as lastTime from datamodel=Network_Traffic where (All_Traffic.transport=udp AND All_Traffic.dest_port=69) OR (All_Traffic.transport=tcp AND All_Traffic.dest_port=21) OR (All_Traffic.transport=tcp AND All_Traffic.dest_port=22) AND All_Traffic.dest_category!=common_software_repo_destination AND All_Traffic.src_category=network OR All_Traffic.src_category=router OR All_Traffic.src_category=switch by All_Traffic.src All_Traffic.dest All_Traffic.dest_port 
| `drop_dm_object_name("All_Traffic")` 
| `security_content_ctime(firstTime)`
| `security_content_ctime(lastTime)` 
| `detect_software_download_to_network_device_filter`
```

#### Associated Analytic Story
* [Router and Infrastructure Security](/stories/router_and_infrastructure_security)


#### How To Implement
This search looks for Network Traffic events to TFTP, FTP or SSH/SCP ports from network devices. Make sure to tag any network devices as network, router or switch in order for this detection to work. If the TFTP traffic doesn&#39;t traverse a firewall nor packet inspection, these events will not be logged. This is typically an issue if the TFTP server is on the same subnet as the network device. There is also a chance of the network device loading software using a DHCP assigned IP address (netboot) which is not in the Asset inventory.

#### Required field
* _time
* All_Traffic.transport
* All_Traffic.dest_port
* All_Traffic.dest_category
* All_Traffic.src_category
* All_Traffic.src
* All_Traffic.dest


#### Kill Chain Phase
* Delivery


#### Known False Positives
This search will also report any legitimate attempts of software downloads to network devices as well as outbound SSH sessions from network devices.





#### Reference


#### Test Dataset
Replay any dataset to Splunk Enterprise by using our [`replay.py`](https://github.com/splunk/attack_data#using-replaypy) tool or the [UI](https://github.com/splunk/attack_data#using-ui).
Alternatively you can replay a dataset into a [Splunk Attack Range](https://github.com/splunk/attack_range#replay-dumps-into-attack-range-splunk-server)




[*source*](https://github.com/splunk/security_content/tree/develop/detections/experimental/network/detect_software_download_to_network_device.yml) \| *version*: **1**<|MERGE_RESOLUTION|>--- conflicted
+++ resolved
@@ -44,14 +44,8 @@
 #### ATT&CK
 
 | ID          | Technique   | Tactic         |
-<<<<<<< HEAD
-| ----------- | ----------- | -------------- |
-| [T1542.005](https://attack.mitre.org/techniques/T1542/005/) | TFTP Boot | Defense Evasion, Persistence || [T1542](https://attack.mitre.org/techniques/T1542/) | Pre-OS Boot | Defense Evasion, Persistence |
-
-=======
 | ----------- | ----------- |--------------- |
 | [T1542.005](https://attack.mitre.org/techniques/T1542/005/) | TFTP Boot | Defense Evasion, Persistence |
->>>>>>> 241923e2
 
 
 
