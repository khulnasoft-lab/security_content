--- conflicted
+++ resolved
@@ -41,14 +41,8 @@
 #### ATT&CK
 
 | ID          | Technique   | Tactic         |
-<<<<<<< HEAD
-| ----------- | ----------- | -------------- |
-| [T1560.001](https://attack.mitre.org/techniques/T1560/001/) | Archive via Utility | Collection || [T1560](https://attack.mitre.org/techniques/T1560/) | Archive Collected Data | Collection |
-
-=======
 | ----------- | ----------- |--------------- |
 | [T1560.001](https://attack.mitre.org/techniques/T1560/001/) | Archive via Utility | Collection |
->>>>>>> 241923e2
 
 
 
