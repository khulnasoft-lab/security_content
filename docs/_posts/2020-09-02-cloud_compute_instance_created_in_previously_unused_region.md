--- conflicted
+++ resolved
@@ -32,17 +32,10 @@
 - **ID**: fa4089e2-50e3-40f7-8469-d2cc1564ca59
 
 
-<<<<<<< HEAD
 #### ATT&CK
 
 | ID          | Technique   | Tactic         |
 | ----------- | ----------- |--------------- |
-=======
-#### [ATT&CK](https://attack.mitre.org/)
-
-| ID          | Technique   | Tactic      |
-| ----------- | ----------- | ----------- |
->>>>>>> 05446f7b
 | [T1535](https://attack.mitre.org/techniques/T1535/) | Unused/Unsupported Cloud Regions | Defense Evasion |
 
 #### Search
