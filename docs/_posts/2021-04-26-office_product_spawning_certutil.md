--- conflicted
+++ resolved
@@ -40,16 +40,11 @@
 #### ATT&CK
 
 | ID          | Technique   | Tactic         |
-<<<<<<< HEAD
-| ----------- | ----------- | -------------- |
-| [T1566](https://attack.mitre.org/techniques/T1566/) | Phishing | Initial Access |
-=======
 | ----------- | ----------- |--------------- |
 
 | [T1566](https://attack.mitre.org/techniques/T1566/) | Phishing | Initial Access |
 
 
->>>>>>> 241923e2
 | [T1566.001](https://attack.mitre.org/techniques/T1566/001/) | Spearphishing Attachment | Initial Access |
 
 
