---
title: "Detect HTML Help Renamed"
excerpt: "Signed Binary Proxy Execution, Compiled HTML File"
categories:
  - Endpoint
last_modified_at: 2021-09-16
toc: true
toc_label: ""
tags:
  - Hunting
  - T1218
  - Signed Binary Proxy Execution
  - Defense Evasion
  - T1218.001
  - Compiled HTML File
  - Defense Evasion
  - Splunk Enterprise
  - Splunk Enterprise Security
  - Splunk Cloud
  - Endpoint
  - Actions on Objectives
---



[Try in Splunk Security Cloud](https://www.splunk.com/en_us/cyber-security.html){: .btn .btn--success}

#### Description

The following analytic identifies a renamed instance of hh.exe (HTML Help) executing a Compiled HTML Help (CHM). This particular technique will load Windows script code from a compiled help file. CHM files may contain nearly any file type embedded, but only execute html/htm. Upon a successful execution, the following script engines may be used for execution - JScript, VBScript, VBScript.Encode, JScript.Encode, JScript.Compact. Analyst may identify vbscript.dll or jscript.dll loading into hh.exe upon execution. The &#34;htm&#34; and &#34;html&#34; file extensions were the only extensions observed to be supported for the execution of Shortcut commands or WSH script code. During investigation, identify script content origination. Validate it is the legitimate version of hh.exe by reviewing the PE metadata. hh.exe is natively found in C:\Windows\system32 and C:\Windows\syswow64.

- **Type**: Hunting
- **Product**: Splunk Enterprise, Splunk Enterprise Security, Splunk Cloud
- **Datamodel**: [Endpoint](https://docs.splunk.com/Documentation/CIM/latest/User/Endpoint)
- **Last Updated**: 2021-09-16
- **Author**: Michael Haag, Splunk
- **ID**: 62fed254-513b-460e-953d-79771493a9f3


#### ATT&CK

| ID          | Technique   | Tactic         |
<<<<<<< HEAD
| ----------- | ----------- | -------------- |
| [T1218](https://attack.mitre.org/techniques/T1218/) | Signed Binary Proxy Execution | Defense Evasion |
=======
| ----------- | ----------- |--------------- |

| [T1218](https://attack.mitre.org/techniques/T1218/) | Signed Binary Proxy Execution | Defense Evasion |


>>>>>>> 241923e2
| [T1218.001](https://attack.mitre.org/techniques/T1218/001/) | Compiled HTML File | Defense Evasion |





#### Search

```

| tstats `security_content_summariesonly` count min(_time) as firstTime max(_time) as lastTime from datamodel=Endpoint.Processes where `process_hh` by Processes.dest Processes.user Processes.parent_process_name Processes.original_file_name Processes.process_name Processes.process Processes.process_id Processes.parent_process_id Processes.original_file_name 
| `drop_dm_object_name(Processes)` 
| `security_content_ctime(firstTime)` 
| `security_content_ctime(lastTime)` 
| `detect_html_help_renamed_filter`
```

#### Associated Analytic Story
* [Suspicious Compiled HTML Activity](/stories/suspicious_compiled_html_activity)


#### How To Implement
To successfully implement this search you need to be ingesting information on process that include the name of the process responsible for the changes from your endpoints into the `Endpoint` datamodel in the `Processes` node. In addition, confirm the latest CIM App 4.20 or higher is installed and the latest TA for the endpoint product.

#### Required field
* _time
* Processes.dest
* Processes.user
* Processes.parent_process_name
* Processes.parent_process
* Processes.original_file_name
* Processes.process_name
* Processes.process
* Processes.process_id
* Processes.parent_process_path
* Processes.process_path
* Processes.parent_process_id


#### Kill Chain Phase
* Actions on Objectives


#### Known False Positives
Although unlikely a renamed instance of hh.exe will be used legitimately, filter as needed.


#### RBA

| Risk Score  | Impact      | Confidence   | Message      |
| ----------- | ----------- |--------------|--------------|
| 80.0 | 80 | 100 | The following $process_name$ has been identified as renamed, spawning from $parent_process_name$. |




#### Reference

* [https://attack.mitre.org/techniques/T1218/001/](https://attack.mitre.org/techniques/T1218/001/)
* [https://github.com/redcanaryco/atomic-red-team/blob/master/atomics/T1218.001/T1218.001.md](https://github.com/redcanaryco/atomic-red-team/blob/master/atomics/T1218.001/T1218.001.md)
* [https://lolbas-project.github.io/lolbas/Binaries/Hh/](https://lolbas-project.github.io/lolbas/Binaries/Hh/)



#### Test Dataset
Replay any dataset to Splunk Enterprise by using our [`replay.py`](https://github.com/splunk/attack_data#using-replaypy) tool or the [UI](https://github.com/splunk/attack_data#using-ui).
Alternatively you can replay a dataset into a [Splunk Attack Range](https://github.com/splunk/attack_range#replay-dumps-into-attack-range-splunk-server)

* [https://media.githubusercontent.com/media/splunk/attack_data/master/datasets/attack_techniques/T1218.001/atomic_red_team/windows-sysmon.log](https://media.githubusercontent.com/media/splunk/attack_data/master/datasets/attack_techniques/T1218.001/atomic_red_team/windows-sysmon.log)



[*source*](https://github.com/splunk/security_content/tree/develop/detections/endpoint/detect_html_help_renamed.yml) \| *version*: **3**<|MERGE_RESOLUTION|>--- conflicted
+++ resolved
@@ -40,16 +40,11 @@
 #### ATT&CK
 
 | ID          | Technique   | Tactic         |
-<<<<<<< HEAD
-| ----------- | ----------- | -------------- |
-| [T1218](https://attack.mitre.org/techniques/T1218/) | Signed Binary Proxy Execution | Defense Evasion |
-=======
 | ----------- | ----------- |--------------- |
 
 | [T1218](https://attack.mitre.org/techniques/T1218/) | Signed Binary Proxy Execution | Defense Evasion |
 
 
->>>>>>> 241923e2
 | [T1218.001](https://attack.mitre.org/techniques/T1218/001/) | Compiled HTML File | Defense Evasion |
 
 
