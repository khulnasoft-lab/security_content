--- conflicted
+++ resolved
@@ -43,14 +43,8 @@
 #### ATT&CK
 
 | ID          | Technique   | Tactic         |
-<<<<<<< HEAD
-| ----------- | ----------- | -------------- |
-| [T1110.003](https://attack.mitre.org/techniques/T1110/003/) | Password Spraying | Credential Access || [T1110](https://attack.mitre.org/techniques/T1110/) | Brute Force | Credential Access |
-
-=======
 | ----------- | ----------- |--------------- |
 | [T1110.003](https://attack.mitre.org/techniques/T1110/003/) | Password Spraying | Credential Access |
->>>>>>> 241923e2
 
 
 
