--- conflicted
+++ resolved
@@ -30,17 +30,10 @@
 - **ID**: b5541828-8ffd-4070-9d95-b3da4de924cb
 
 
-<<<<<<< HEAD
 #### ATT&CK
 
 | ID          | Technique   | Tactic         |
 | ----------- | ----------- |--------------- |
-=======
-#### [ATT&CK](https://attack.mitre.org/)
-
-| ID          | Technique   | Tactic      |
-| ----------- | ----------- | ----------- |
->>>>>>> 05446f7b
 | [T1036](https://attack.mitre.org/techniques/T1036/) | Masquerading | Defense Evasion |
 
 #### Search
