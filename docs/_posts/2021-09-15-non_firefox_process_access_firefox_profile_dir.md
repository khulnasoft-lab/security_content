---
title: "Non Firefox Process Access Firefox Profile Dir"
excerpt: "Credentials from Password Stores, Credentials from Web Browsers"
categories:
  - Endpoint
last_modified_at: 2021-09-15
toc: true
toc_label: ""
tags:
  - Credentials from Password Stores
  - Credential Access
  - Credentials from Web Browsers
  - Credential Access
  - Splunk Enterprise
  - Splunk Enterprise Security
  - Splunk Cloud
  - Endpoint
---



[Try in Splunk Security Cloud](https://www.splunk.com/en_us/cyber-security.html){: .btn .btn--success}

#### Description

This search is to detect an anomaly event of non-firefox process accessing the files in  profile folder. This folder contains all the sqlite database of the firefox browser related to users login, history, cookies and etc. Most of the RAT, trojan spy as well as FIN7 jssloader try to parse the those sqlite database to collect information on the compromised host. This SACL Event (4663) need to be enabled to tthe firefox profile directory to be eable to use this. Since you monitoring this access to the folder a noise coming from firefox need to be filter and also sqlite db browser and explorer .exe to make this detection more stable.

- **Type**: Anomaly
- **Product**: Splunk Enterprise, Splunk Enterprise Security, Splunk Cloud
- **Datamodel**: [Endpoint](https://docs.splunk.com/Documentation/CIM/latest/User/Endpoint)
- **Last Updated**: 2021-09-15
- **Author**: Teoderick Contreras, Splunk
- **ID**: e6fc13b0-1609-11ec-b533-acde48001122


<<<<<<< HEAD
#### ATT&CK

| ID          | Technique   | Tactic         |
| ----------- | ----------- |--------------- |
| [T1555](https://attack.mitre.org/techniques/T1555/) | Credentials from Password Stores | Credential Access |



=======
#### [ATT&CK](https://attack.mitre.org/)

| ID          | Technique   | Tactic      |
| ----------- | ----------- | ----------- |
| [T1555](https://attack.mitre.org/techniques/T1555/) | Credentials from Password Stores | Credential Access |
>>>>>>> 05446f7b
| [T1555.003](https://attack.mitre.org/techniques/T1555/003/) | Credentials from Web Browsers | Credential Access |

#### Search

```
`wineventlog_security` EventCode=4663 NOT (process_name IN ("*\\firefox.exe", "*\\explorer.exe", "*sql*")) Object_Name="*\\AppData\\Roaming\\Mozilla\\Firefox\\Profiles*" 
| stats count min(_time) as firstTime max(_time) as lastTime by Object_Name Object_Type process_name Access_Mask Accesses process_id EventCode dest user 
| `security_content_ctime(firstTime)` 
| `security_content_ctime(lastTime)` 
| `non_firefox_process_access_firefox_profile_dir_filter`
```

#### Associated Analytic Story
* [FIN7](/stories/fin7)


#### How To Implement
To successfully implement this search, you must ingest Windows Security Event logs and track event code 4663. For 4663, enable &#34;Audit Object Access&#34; in Group Policy. Then check the two boxes listed for both &#34;Success&#34; and &#34;Failure.&#34;

#### Required field
* _time
* Object_Name
* Object_Type
* process_name
* Access_Mask
* Accesses
* process_id
* EventCode
* dest
* user


#### Kill Chain Phase
* Exploitation


#### Known False Positives
other browser not listed related to firefox may catch by this rule.


#### RBA

| Risk Score  | Impact      | Confidence   | Message      |
| ----------- | ----------- |--------------|--------------|
| 35.0 | 50 | 70 | a non firefox browser process $process_name$ accessing $Object_Name$ |




#### Reference


#### Test Dataset
Replay any dataset to Splunk Enterprise by using our [`replay.py`](https://github.com/splunk/attack_data#using-replaypy) tool or the [UI](https://github.com/splunk/attack_data#using-ui).
Alternatively you can replay a dataset into a [Splunk Attack Range](https://github.com/splunk/attack_range#replay-dumps-into-attack-range-splunk-server)

* [https://media.githubusercontent.com/media/splunk/attack_data/master/datasets/malware/fin7/fin7_sacl/security.log](https://media.githubusercontent.com/media/splunk/attack_data/master/datasets/malware/fin7/fin7_sacl/security.log)


[*source*](https://github.com/splunk/security_content/tree/develop/detections/endpoint/non_firefox_process_access_firefox_profile_dir.yml) \| *version*: **1**<|MERGE_RESOLUTION|>--- conflicted
+++ resolved
@@ -33,7 +33,6 @@
 - **ID**: e6fc13b0-1609-11ec-b533-acde48001122
 
 
-<<<<<<< HEAD
 #### ATT&CK
 
 | ID          | Technique   | Tactic         |
@@ -42,13 +41,6 @@
 
 
 
-=======
-#### [ATT&CK](https://attack.mitre.org/)
-
-| ID          | Technique   | Tactic      |
-| ----------- | ----------- | ----------- |
-| [T1555](https://attack.mitre.org/techniques/T1555/) | Credentials from Password Stores | Credential Access |
->>>>>>> 05446f7b
 | [T1555.003](https://attack.mitre.org/techniques/T1555/003/) | Credentials from Web Browsers | Credential Access |
 
 #### Search
