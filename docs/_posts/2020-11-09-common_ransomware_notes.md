---
title: "Common Ransomware Notes"
excerpt: "Data Destruction"
categories:
  - Endpoint
last_modified_at: 2020-11-09
toc: true
toc_label: ""
tags:
  - Data Destruction
  - Impact
  - Splunk Enterprise
  - Splunk Enterprise Security
  - Splunk Cloud
  - Endpoint
---



[Try in Splunk Security Cloud](https://www.splunk.com/en_us/cyber-security.html){: .btn .btn--success}

#### Description

The search looks for files created with names matching those typically used in ransomware notes that tell the victim how to get their data back.

- **Type**: Hunting
- **Product**: Splunk Enterprise, Splunk Enterprise Security, Splunk Cloud
- **Datamodel**: [Endpoint](https://docs.splunk.com/Documentation/CIM/latest/User/Endpoint)
- **Last Updated**: 2020-11-09
- **Author**: David Dorsey, Splunk
- **ID**: ada0f478-84a8-4641-a3f1-d82362d6bd71


<<<<<<< HEAD
#### ATT&CK

| ID          | Technique   | Tactic         |
| ----------- | ----------- |--------------- |
=======
#### [ATT&CK](https://attack.mitre.org/)

| ID          | Technique   | Tactic      |
| ----------- | ----------- | ----------- |
>>>>>>> 05446f7b
| [T1485](https://attack.mitre.org/techniques/T1485/) | Data Destruction | Impact |

#### Search

```

| tstats `security_content_summariesonly` count min(_time) as firstTime max(_time) as lastTime values(Filesystem.user) as user values(Filesystem.dest) as dest values(Filesystem.file_path) as file_path from datamodel=Endpoint.Filesystem by Filesystem.file_name 
| `drop_dm_object_name(Filesystem)` 
| `security_content_ctime(lastTime)` 
| `security_content_ctime(firstTime)` 
| `ransomware_notes` 
| `common_ransomware_notes_filter`
```

#### Associated Analytic Story
* [SamSam Ransomware](/stories/samsam_ransomware)
* [Ransomware](/stories/ransomware)
* [Ryuk Ransomware](/stories/ryuk_ransomware)
* [Clop Ransomware](/stories/clop_ransomware)


#### How To Implement
You must be ingesting data that records file-system activity from your hosts to populate the Endpoint Filesystem data-model node. This is typically populated via endpoint detection-and-response product, such as Carbon Black, or via other endpoint data sources, such as Sysmon. The data used for this search is typically generated via logs that report file-system reads and writes.

#### Required field
* _time
* Filesystem.user
* Filesystem.dest
* Filesystem.file_path
* Filesystem.file_name


#### Kill Chain Phase
* Actions on Objectives


#### Known False Positives
It&#39;s possible that a legitimate file could be created with the same name used by ransomware note files.


#### RBA

| Risk Score  | Impact      | Confidence   | Message      |
| ----------- | ----------- |--------------|--------------|
| 90.0 | 90 | 100 | A file - $file_name$ was written to disk on endpoint $dest$ by user $user$, this is indicative of a known ransomware note file and should be reviewed immediately. |




#### Reference


#### Test Dataset
Replay any dataset to Splunk Enterprise by using our [`replay.py`](https://github.com/splunk/attack_data#using-replaypy) tool or the [UI](https://github.com/splunk/attack_data#using-ui).
Alternatively you can replay a dataset into a [Splunk Attack Range](https://github.com/splunk/attack_range#replay-dumps-into-attack-range-splunk-server)

* [https://media.githubusercontent.com/media/splunk/attack_data/master/datasets/attack_techniques/T1485/ransomware_notes/windows-sysmon.log](https://media.githubusercontent.com/media/splunk/attack_data/master/datasets/attack_techniques/T1485/ransomware_notes/windows-sysmon.log)


[*source*](https://github.com/splunk/security_content/tree/develop/detections/endpoint/common_ransomware_notes.yml) \| *version*: **4**<|MERGE_RESOLUTION|>--- conflicted
+++ resolved
@@ -31,17 +31,10 @@
 - **ID**: ada0f478-84a8-4641-a3f1-d82362d6bd71
 
 
-<<<<<<< HEAD
 #### ATT&CK
 
 | ID          | Technique   | Tactic         |
 | ----------- | ----------- |--------------- |
-=======
-#### [ATT&CK](https://attack.mitre.org/)
-
-| ID          | Technique   | Tactic      |
-| ----------- | ----------- | ----------- |
->>>>>>> 05446f7b
 | [T1485](https://attack.mitre.org/techniques/T1485/) | Data Destruction | Impact |
 
 #### Search
