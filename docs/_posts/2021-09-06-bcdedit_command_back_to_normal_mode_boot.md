--- conflicted
+++ resolved
@@ -31,17 +31,10 @@
 - **ID**: dc7a8004-0f18-11ec-8c54-acde48001122
 
 
-<<<<<<< HEAD
 #### ATT&CK
 
 | ID          | Technique   | Tactic         |
 | ----------- | ----------- |--------------- |
-=======
-#### [ATT&CK](https://attack.mitre.org/)
-
-| ID          | Technique   | Tactic      |
-| ----------- | ----------- | ----------- |
->>>>>>> 05446f7b
 | [T1490](https://attack.mitre.org/techniques/T1490/) | Inhibit System Recovery | Impact |
 
 #### Search
