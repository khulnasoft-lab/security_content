--- conflicted
+++ resolved
@@ -45,14 +45,8 @@
 #### ATT&CK
 
 | ID          | Technique   | Tactic         |
-<<<<<<< HEAD
-| ----------- | ----------- | -------------- |
-| [T1053.005](https://attack.mitre.org/techniques/T1053/005/) | Scheduled Task | Execution, Persistence, Privilege Escalation || [T1053](https://attack.mitre.org/techniques/T1053/) | Scheduled Task/Job | Execution, Persistence, Privilege Escalation |
-
-=======
 | ----------- | ----------- |--------------- |
 | [T1053.005](https://attack.mitre.org/techniques/T1053/005/) | Scheduled Task | Execution, Persistence, Privilege Escalation |
->>>>>>> 241923e2
 
 
 
