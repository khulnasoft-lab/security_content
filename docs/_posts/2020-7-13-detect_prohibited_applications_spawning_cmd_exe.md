--- conflicted
+++ resolved
@@ -28,17 +28,10 @@
 - **ID**: c10a18cb-fd80-4ffa-a844-25026e0a0c94
 
 
-<<<<<<< HEAD
 #### ATT&CK
 
 | ID          | Technique   | Tactic         |
 | ----------- | ----------- |--------------- |
-=======
-#### [ATT&CK](https://attack.mitre.org/)
-
-| ID          | Technique   | Tactic      |
-| ----------- | ----------- | ----------- |
->>>>>>> 05446f7b
 | [T1059](https://attack.mitre.org/techniques/T1059/) | Command and Scripting Interpreter | Execution |
 
 #### Search
