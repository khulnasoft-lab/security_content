--- conflicted
+++ resolved
@@ -32,17 +32,10 @@
 - **ID**: 89275e7e-0548-11ec-bf75-acde48001122
 
 
-<<<<<<< HEAD
 #### ATT&CK
 
 | ID          | Technique   | Tactic         |
 | ----------- | ----------- |--------------- |
-=======
-#### [ATT&CK](https://attack.mitre.org/)
-
-| ID          | Technique   | Tactic      |
-| ----------- | ----------- | ----------- |
->>>>>>> 05446f7b
 | [T1482](https://attack.mitre.org/techniques/T1482/) | Domain Trust Discovery | Discovery |
 
 #### Search
