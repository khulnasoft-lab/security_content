--- conflicted
+++ resolved
@@ -28,17 +28,10 @@
 - **ID**: 20fba62a-fa5b-46cc-b39f-473fa248fee2
 
 
-<<<<<<< HEAD
 #### ATT&CK
 
 | ID          | Technique   | Tactic         |
 | ----------- | ----------- |--------------- |
-=======
-#### [ATT&CK](https://attack.mitre.org/)
-
-| ID          | Technique   | Tactic      |
-| ----------- | ----------- | ----------- |
->>>>>>> 05446f7b
 | [T1585](https://attack.mitre.org/techniques/T1585/) | Establish Accounts | Resource Development |
 
 #### Search
