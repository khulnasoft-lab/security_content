--- conflicted
+++ resolved
@@ -31,17 +31,10 @@
 - **ID**: 2cf5cc25-f39a-436d-a790-4857e5995ede
 
 
-<<<<<<< HEAD
 #### ATT&CK
 
 | ID          | Technique   | Tactic         |
 | ----------- | ----------- |--------------- |
-=======
-#### [ATT&CK](https://attack.mitre.org/)
-
-| ID          | Technique   | Tactic      |
-| ----------- | ----------- | ----------- |
->>>>>>> 05446f7b
 | [T1049](https://attack.mitre.org/techniques/T1049/) | System Network Connections Discovery | Discovery |
 
 #### Search
