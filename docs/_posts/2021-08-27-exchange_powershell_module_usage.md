---
title: "Exchange PowerShell Module Usage"
excerpt: "Command and Scripting Interpreter, PowerShell"
categories:
  - Endpoint
last_modified_at: 2021-08-27
toc: true
toc_label: ""
tags:
  - Command and Scripting Interpreter
  - Execution
  - PowerShell
  - Execution
  - Splunk Enterprise
  - Splunk Enterprise Security
  - Splunk Cloud
---

### ⚠️ WARNING THIS IS A EXPERIMENTAL DETECTION
We have not been able to test, simulate or build datasets for it, use at your own risk!


[Try in Splunk Security Cloud](https://www.splunk.com/en_us/cyber-security.html){: .btn .btn--success}

#### Description

The following analytic identifies the usage of Exchange PowerShell modules that were recently used for a proof of concept related to ProxyShell. Currently, there is no active data shared or data we could re-produce relate to this part of the ProxyShell chain of exploits.  \
Inherently, the usage of the modules is not malicious, but reviewing parallel processes, and user, of the session will assist with determining the intent. \
Module - New-MailboxExportRequest will begin the process of exporting contents of a primary mailbox or archive to a .pst file. \
Module - New-managementroleassignment can assign a management role to a management role group, management role assignment policy, user, or universal security group (USG).

- **Type**: TTP
- **Product**: Splunk Enterprise, Splunk Enterprise Security, Splunk Cloud
- **Datamodel**: 
- **Last Updated**: 2021-08-27
- **Author**: Michael Haag
- **ID**: 2d10095e-05ae-11ec-8fdf-acde48001122


<<<<<<< HEAD
#### ATT&CK

| ID          | Technique   | Tactic         |
| ----------- | ----------- |--------------- |
| [T1059](https://attack.mitre.org/techniques/T1059/) | Command and Scripting Interpreter | Execution |



=======
#### [ATT&CK](https://attack.mitre.org/)

| ID          | Technique   | Tactic      |
| ----------- | ----------- | ----------- |
| [T1059](https://attack.mitre.org/techniques/T1059/) | Command and Scripting Interpreter | Execution |
>>>>>>> 05446f7b
| [T1059.001](https://attack.mitre.org/techniques/T1059/001/) | PowerShell | Execution |

#### Search

```
`powershell` EventCode=4104 Message IN ("*New-MailboxExportRequest*", "*New-ManagementRoleAssignment*") 
| stats count min(_time) as firstTime max(_time) as lastTime by Path Message OpCode ComputerName User EventCode
| `security_content_ctime(firstTime)` 
| `security_content_ctime(lastTime)` 
| `exchange_powershell_module_usage_filter`
```

#### Associated Analytic Story
* [ProxyShell](/stories/proxyshell)


#### How To Implement
To successfully implement this analytic, you will need to enable PowerShell Script Block Logging on some or all endpoints. Additional setup here https://docs.splunk.com/Documentation/UBA/5.0.4.1/GetDataIn/AddPowerShell#Configure_module_logging_for_PowerShell.

#### Required field
* _time
* Path
* Message
* OpCode
* ComputerName
* User
* EventCode


#### Kill Chain Phase
* Reconnaissance
* Exploitation


#### Known False Positives
Administrators or power users may use this PowerShell commandlet for troubleshooting.


#### RBA

| Risk Score  | Impact      | Confidence   | Message      |
| ----------- | ----------- |--------------|--------------|
| 15.0 | 30 | 50 | Local user discovery enumeration using PowerShell on $dest$ by $user$ |




#### Reference

* [https://docs.microsoft.com/en-us/powershell/module/exchange/new-mailboxexportrequest?view=exchange-ps](https://docs.microsoft.com/en-us/powershell/module/exchange/new-mailboxexportrequest?view=exchange-ps)
* [https://docs.microsoft.com/en-us/powershell/module/exchange/new-managementroleassignment?view=exchange-ps](https://docs.microsoft.com/en-us/powershell/module/exchange/new-managementroleassignment?view=exchange-ps)
* [https://blog.orange.tw/2021/08/proxyshell-a-new-attack-surface-on-ms-exchange-part-3.html](https://blog.orange.tw/2021/08/proxyshell-a-new-attack-surface-on-ms-exchange-part-3.html)
* [https://www.zerodayinitiative.com/blog/2021/8/17/from-pwn2own-2021-a-new-attack-surface-on-microsoft-exchange-proxyshell](https://www.zerodayinitiative.com/blog/2021/8/17/from-pwn2own-2021-a-new-attack-surface-on-microsoft-exchange-proxyshell)



#### Test Dataset
Replay any dataset to Splunk Enterprise by using our [`replay.py`](https://github.com/splunk/attack_data#using-replaypy) tool or the [UI](https://github.com/splunk/attack_data#using-ui).
Alternatively you can replay a dataset into a [Splunk Attack Range](https://github.com/splunk/attack_range#replay-dumps-into-attack-range-splunk-server)



[*source*](https://github.com/splunk/security_content/tree/develop/detections/experimental/endpoint/exchange_powershell_module_usage.yml) \| *version*: **1**<|MERGE_RESOLUTION|>--- conflicted
+++ resolved
@@ -37,7 +37,6 @@
 - **ID**: 2d10095e-05ae-11ec-8fdf-acde48001122
 
 
-<<<<<<< HEAD
 #### ATT&CK
 
 | ID          | Technique   | Tactic         |
@@ -46,13 +45,6 @@
 
 
 
-=======
-#### [ATT&CK](https://attack.mitre.org/)
-
-| ID          | Technique   | Tactic      |
-| ----------- | ----------- | ----------- |
-| [T1059](https://attack.mitre.org/techniques/T1059/) | Command and Scripting Interpreter | Execution |
->>>>>>> 05446f7b
 | [T1059.001](https://attack.mitre.org/techniques/T1059/001/) | PowerShell | Execution |
 
 #### Search
