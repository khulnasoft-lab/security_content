---
title: "AWS IAM Successful Group Deletion"
excerpt: "Cloud Groups, Account Manipulation, Permission Groups Discovery"
categories:
  - Cloud
last_modified_at: 2021-03-31
toc: true
toc_label: ""
tags:
  - Hunting
  - T1069.003
  - Cloud Groups
  - Discovery
  - T1098
  - Account Manipulation
  - Persistence
  - T1069
  - Permission Groups Discovery
  - Discovery
  - Splunk Enterprise
  - Splunk Enterprise Security
  - Splunk Cloud
  - Splunk Security Analytics for AWS
  - Actions on Objectives
---



[Try in Splunk Security Cloud](https://www.splunk.com/en_us/cyber-security.html){: .btn .btn--success}

#### Description

The following query uses IAM events to track the success of a group being deleted on AWS. This is typically not indicative of malicious behavior, but a precurser to additional events thay may unfold. Review parallel IAM events - recently added users, new groups and so forth. Inversely, review failed attempts in a similar manner.

- **Type**: Hunting
- **Product**: Splunk Enterprise, Splunk Enterprise Security, Splunk Cloud, Splunk Security Analytics for AWS
- **Datamodel**: 
- **Last Updated**: 2021-03-31
- **Author**: Michael Haag, Splunk
- **ID**: e776d06c-9267-11eb-819b-acde48001122


#### ATT&CK

| ID          | Technique   | Tactic         |
<<<<<<< HEAD
| ----------- | ----------- | -------------- |
| [T1069.003](https://attack.mitre.org/techniques/T1069/003/) | Cloud Groups | Discovery || [T1098](https://attack.mitre.org/techniques/T1098/) | Account Manipulation | Persistence |
| [T1069](https://attack.mitre.org/techniques/T1069/) | Permission Groups Discovery | Discovery |
=======
| ----------- | ----------- |--------------- |
| [T1069.003](https://attack.mitre.org/techniques/T1069/003/) | Cloud Groups | Discovery |



| [T1098](https://attack.mitre.org/techniques/T1098/) | Account Manipulation | Persistence |



| [T1069](https://attack.mitre.org/techniques/T1069/) | Permission Groups Discovery | Discovery |


>>>>>>> 241923e2



#### Search

```
`cloudtrail` eventSource=iam.amazonaws.com eventName=DeleteGroup errorCode=success (userAgent!=*.amazonaws.com) 
| stats count min(_time) as firstTime max(_time) as lastTime values(requestParameters.groupName) as group_deleted by src eventName eventSource errorCode user_agent awsRegion userIdentity.principalId user_arn 
| `security_content_ctime(firstTime)` 
| `security_content_ctime(lastTime)` 
| `aws_iam_successful_group_deletion_filter`
```

#### Associated Analytic Story
* [AWS IAM Privilege Escalation](/stories/aws_iam_privilege_escalation)


#### How To Implement
The Splunk AWS Add-on and Splunk App for AWS is required to utilize this data. The search requires AWS Cloudtrail logs.

#### Required field
* _time
* eventName
* userAgent
* errorCode
* requestParameters.groupName


#### Kill Chain Phase
* Actions on Objectives


#### Known False Positives
This detection will require tuning to provide high fidelity detection capabilties. Tune based on src addresses (corporate offices, VPN terminations) or by groups of users. Not every user with AWS access should have permission to delete groups (least privilege).


#### RBA

| Risk Score  | Impact      | Confidence   | Message      |
| ----------- | ----------- |--------------|--------------|
| 5.0 | 10 | 50 | User $user_arn$ has sucessfully deleted mulitple groups $group_deleted$ from $src$ |




#### Reference

* [https://awscli.amazonaws.com/v2/documentation/api/latest/reference/iam/delete-group.html](https://awscli.amazonaws.com/v2/documentation/api/latest/reference/iam/delete-group.html)
* [https://docs.aws.amazon.com/IAM/latest/APIReference/API_DeleteGroup.html](https://docs.aws.amazon.com/IAM/latest/APIReference/API_DeleteGroup.html)



#### Test Dataset
Replay any dataset to Splunk Enterprise by using our [`replay.py`](https://github.com/splunk/attack_data#using-replaypy) tool or the [UI](https://github.com/splunk/attack_data#using-ui).
Alternatively you can replay a dataset into a [Splunk Attack Range](https://github.com/splunk/attack_range#replay-dumps-into-attack-range-splunk-server)

* [https://media.githubusercontent.com/media/splunk/attack_data/master/datasets/attack_techniques/T1098/aws_iam_successful_group_deletion/aws_iam_successful_group_deletion.json](https://media.githubusercontent.com/media/splunk/attack_data/master/datasets/attack_techniques/T1098/aws_iam_successful_group_deletion/aws_iam_successful_group_deletion.json)



[*source*](https://github.com/splunk/security_content/tree/develop/detections/cloud/aws_iam_successful_group_deletion.yml) \| *version*: **1**<|MERGE_RESOLUTION|>--- conflicted
+++ resolved
@@ -43,11 +43,6 @@
 #### ATT&CK
 
 | ID          | Technique   | Tactic         |
-<<<<<<< HEAD
-| ----------- | ----------- | -------------- |
-| [T1069.003](https://attack.mitre.org/techniques/T1069/003/) | Cloud Groups | Discovery || [T1098](https://attack.mitre.org/techniques/T1098/) | Account Manipulation | Persistence |
-| [T1069](https://attack.mitre.org/techniques/T1069/) | Permission Groups Discovery | Discovery |
-=======
 | ----------- | ----------- |--------------- |
 | [T1069.003](https://attack.mitre.org/techniques/T1069/003/) | Cloud Groups | Discovery |
 
@@ -60,7 +55,6 @@
 | [T1069](https://attack.mitre.org/techniques/T1069/) | Permission Groups Discovery | Discovery |
 
 
->>>>>>> 241923e2
 
 
 
