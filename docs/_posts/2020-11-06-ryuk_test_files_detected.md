---
title: "Ryuk Test Files Detected"
excerpt: "Data Encrypted for Impact"
categories:
  - Endpoint
last_modified_at: 2020-11-06
toc: true
toc_label: ""
tags:
  - Data Encrypted for Impact
  - Impact
  - Splunk Enterprise
  - Splunk Enterprise Security
  - Splunk Cloud
---



[Try in Splunk Security Cloud](https://www.splunk.com/en_us/cyber-security.html){: .btn .btn--success}

#### Description

The search looks for files that contain the key word *Ryuk* under any folder in the C drive, which is consistent with Ryuk propagation.

- **Type**: TTP
- **Product**: Splunk Enterprise, Splunk Enterprise Security, Splunk Cloud
- **Datamodel**: 
- **Last Updated**: 2020-11-06
- **Author**: Rod Soto, Jose Hernandez, Splunk
- **ID**: 57d44d70-28d9-4ed1-acf5-1c80ae2bbce3


<<<<<<< HEAD
#### ATT&CK

| ID          | Technique   | Tactic         |
| ----------- | ----------- |--------------- |
=======
#### [ATT&CK](https://attack.mitre.org/)

| ID          | Technique   | Tactic      |
| ----------- | ----------- | ----------- |
>>>>>>> 05446f7b
| [T1486](https://attack.mitre.org/techniques/T1486/) | Data Encrypted for Impact | Impact |

#### Search

```

| tstats `security_content_summariesonly` count min(_time) as firstTime max(_time) as lastTime FROM datamodel=Endpoint.Filesystem WHERE "Filesystem.file_path"=C:\\*Ryuk* BY "Filesystem.dest", "Filesystem.user", "Filesystem.file_path" 
| `drop_dm_object_name(Filesystem)` 
| `security_content_ctime(lastTime)` 
| `security_content_ctime(firstTime)` 
| `ryuk_test_files_detected_filter`
```

#### Associated Analytic Story
* [Ryuk Ransomware](/stories/ryuk_ransomware)


#### How To Implement
You must be ingesting data that records the filesystem activity from your hosts to populate the Endpoint Filesystem data-model object. If you are using Sysmon, you will need a Splunk Universal Forwarder on each endpoint from which you want to collect data.

#### Required field
* _time
* Filesystem.file_path
* Filesystem.dest
* Filesystem.user


#### Kill Chain Phase
* Delivery


#### Known False Positives
If there are files with this keywoord as file names it might trigger false possitives, please make use of our filters to tune out potential FPs.


#### RBA

| Risk Score  | Impact      | Confidence   | Message      |
| ----------- | ----------- |--------------|--------------|
| 70.0 | 70 | 100 | A creation of ryuk test file $file_path$ in host $dest$ |




#### Reference


#### Test Dataset
Replay any dataset to Splunk Enterprise by using our [`replay.py`](https://github.com/splunk/attack_data#using-replaypy) tool or the [UI](https://github.com/splunk/attack_data#using-ui).
Alternatively you can replay a dataset into a [Splunk Attack Range](https://github.com/splunk/attack_range#replay-dumps-into-attack-range-splunk-server)

* [https://media.githubusercontent.com/media/splunk/attack_data/master/datasets/malware/ryuk/windows-sysmon.log](https://media.githubusercontent.com/media/splunk/attack_data/master/datasets/malware/ryuk/windows-sysmon.log)


[*source*](https://github.com/splunk/security_content/tree/develop/detections/endpoint/ryuk_test_files_detected.yml) \| *version*: **1**<|MERGE_RESOLUTION|>--- conflicted
+++ resolved
@@ -30,17 +30,10 @@
 - **ID**: 57d44d70-28d9-4ed1-acf5-1c80ae2bbce3
 
 
-<<<<<<< HEAD
 #### ATT&CK
 
 | ID          | Technique   | Tactic         |
 | ----------- | ----------- |--------------- |
-=======
-#### [ATT&CK](https://attack.mitre.org/)
-
-| ID          | Technique   | Tactic      |
-| ----------- | ----------- | ----------- |
->>>>>>> 05446f7b
 | [T1486](https://attack.mitre.org/techniques/T1486/) | Data Encrypted for Impact | Impact |
 
 #### Search
