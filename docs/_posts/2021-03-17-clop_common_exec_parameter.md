---
title: "Clop Common Exec Parameter"
excerpt: "User Execution"
categories:
  - Endpoint
last_modified_at: 2021-03-17
toc: true
toc_label: ""
tags:
  - User Execution
  - Execution
  - Splunk Enterprise
  - Splunk Enterprise Security
  - Splunk Cloud
  - Endpoint
---



[Try in Splunk Security Cloud](https://www.splunk.com/en_us/cyber-security.html){: .btn .btn--success}

#### Description

The following analytics are designed to identifies some CLOP ransomware variant that using arguments to execute its main code or feature of its code. In this variant if the parameter is &#34;runrun&#34;, CLOP ransomware will try to encrypt files in network shares and if it is &#34;temp.dat&#34;, it will try to read from some stream pipe or file start encrypting files within the infected local machines. This technique can be also identified as an anti-sandbox technique to make its code non-responsive since it is waiting for some parameter to execute properly.

- **Type**: TTP
- **Product**: Splunk Enterprise, Splunk Enterprise Security, Splunk Cloud
- **Datamodel**: [Endpoint](https://docs.splunk.com/Documentation/CIM/latest/User/Endpoint)
- **Last Updated**: 2021-03-17
- **Author**: Teoderick Contreras, Splunk
- **ID**: 5a8a2a72-8322-11eb-9ee9-acde48001122


<<<<<<< HEAD
#### ATT&CK

| ID          | Technique   | Tactic         |
| ----------- | ----------- |--------------- |
=======
#### [ATT&CK](https://attack.mitre.org/)

| ID          | Technique   | Tactic      |
| ----------- | ----------- | ----------- |
>>>>>>> 05446f7b
| [T1204](https://attack.mitre.org/techniques/T1204/) | User Execution | Execution |

#### Search

```

| tstats `security_content_summariesonly` values(Processes.process) as cmdline values(Processes.parent_process_name) as parent_process values(Processes.process_name) count min(_time) as firstTime max(_time) as lastTime from datamodel=Endpoint.Processes where Processes.process_name != "*temp.dat*" Processes.process = "*runrun*" OR Processes.process = "*temp.dat*" by Processes.dest Processes.user Processes.parent_process Processes.process_name Processes.process Processes.process_id Processes.parent_process_id 
| `drop_dm_object_name(Processes)` 
| `security_content_ctime(firstTime)` 
| `security_content_ctime(lastTime)` 
| `clop_common_exec_parameter_filter`
```

#### Associated Analytic Story
* [Clop Ransomware](/stories/clop_ransomware)


#### How To Implement
To successfully implement this search you need to be ingesting information on process that include the name of the process responsible for the changes from your endpoints into the `Endpoint` datamodel in the `Processes` node.

#### Required field
* _time
* Processes.dest
* Processes.user
* Processes.parent_process_name
* Processes.parent_process
* Processes.original_file_name
* Processes.process_name
* Processes.process
* Processes.process_id
* Processes.parent_process_path
* Processes.process_path
* Processes.parent_process_id


#### Kill Chain Phase
* Obfuscation


#### Known False Positives
Operators can execute third party tools using these parameters.


#### RBA

| Risk Score  | Impact      | Confidence   | Message      |
| ----------- | ----------- |--------------|--------------|
| 100.0 | 100 | 100 | An instance of $parent_process_name$ spawning $process_name$ was identified on endpoint $dest$ by user $user$ attempting using arguments to execute its main code or feature of its code related to Clop ransomware. |




#### Reference

* [https://www.fireeye.com/blog/threat-research/2020/10/fin11-email-campaigns-precursor-for-ransomware-data-theft.html](https://www.fireeye.com/blog/threat-research/2020/10/fin11-email-campaigns-precursor-for-ransomware-data-theft.html)
* [https://blog.virustotal.com/2020/11/keep-your-friends-close-keep-ransomware.html](https://blog.virustotal.com/2020/11/keep-your-friends-close-keep-ransomware.html)



#### Test Dataset
Replay any dataset to Splunk Enterprise by using our [`replay.py`](https://github.com/splunk/attack_data#using-replaypy) tool or the [UI](https://github.com/splunk/attack_data#using-ui).
Alternatively you can replay a dataset into a [Splunk Attack Range](https://github.com/splunk/attack_range#replay-dumps-into-attack-range-splunk-server)

* [https://media.githubusercontent.com/media/splunk/attack_data/master/datasets/malware/clop/clop_b/windows-sysmon.log](https://media.githubusercontent.com/media/splunk/attack_data/master/datasets/malware/clop/clop_b/windows-sysmon.log)


[*source*](https://github.com/splunk/security_content/tree/develop/detections/endpoint/clop_common_exec_parameter.yml) \| *version*: **1**<|MERGE_RESOLUTION|>--- conflicted
+++ resolved
@@ -31,17 +31,10 @@
 - **ID**: 5a8a2a72-8322-11eb-9ee9-acde48001122
 
 
-<<<<<<< HEAD
 #### ATT&CK
 
 | ID          | Technique   | Tactic         |
 | ----------- | ----------- |--------------- |
-=======
-#### [ATT&CK](https://attack.mitre.org/)
-
-| ID          | Technique   | Tactic      |
-| ----------- | ----------- | ----------- |
->>>>>>> 05446f7b
 | [T1204](https://attack.mitre.org/techniques/T1204/) | User Execution | Execution |
 
 #### Search
