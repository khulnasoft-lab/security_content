---
title: "First time seen command line argument"
excerpt: "Command and Scripting Interpreter, Regsvr32, Indirect Command Execution"
categories:
  - Endpoint
last_modified_at: 2021-2-1
toc: true
toc_label: ""
tags:
  - Command and Scripting Interpreter
  - Execution
  - Regsvr32
  - Indirect Command Execution
  - Defense Evasion
  - Splunk Behavioral Analytics
---



[Try in Splunk Security Cloud](https://www.splunk.com/en_us/cyber-security.html){: .btn .btn--success}

#### Description

This search looks for command-line arguments that use a `/c` parameter to execute a command that has not previously been seen. This is an implementation on SPL2 of the rule `First time seen command line argument` by @bpatel.

- **Type**: Anomaly
- **Product**: Splunk Behavioral Analytics
- **Datamodel**: 
- **Last Updated**: 2021-2-1
- **Author**: Ignacio Bermudez Corrales, Splunk
- **ID**: fc0edc95-ff2b-48b0-9f6f-63da3789fd23


<<<<<<< HEAD
#### ATT&CK

| ID          | Technique   | Tactic         |
| ----------- | ----------- |--------------- |
=======
#### [ATT&CK](https://attack.mitre.org/)

| ID          | Technique   | Tactic      |
| ----------- | ----------- | ----------- |
>>>>>>> 05446f7b
| [T1059](https://attack.mitre.org/techniques/T1059/) | Command and Scripting Interpreter | Execution |
| [T1117](https://attack.mitre.org/techniques/T1117/) | Regsvr32 |  |
| [T1202](https://attack.mitre.org/techniques/T1202/) | Indirect Command Execution | Defense Evasion |

#### Search

```

| from read_ssa_enriched_events() 
| eval timestamp=parse_long(ucast(map_get(input_event, "_time"), "string", null)) 
| eval dest_user_id=ucast(map_get(input_event, "dest_user_id"), "string", null), dest_device_id=ucast(map_get(input_event, "dest_device_id"), "string", null), process_name=ucast(map_get(input_event, "process_name"), "string", null), cmd_line=ucast(map_get(input_event, "process"), "string", null), cmd_line_norm=lower(cmd_line), cmd_line_norm=replace(cmd_line_norm, /[0-9a-f]{8}-[0-9a-f]{4}-[1-5][0-9a-f]{3}-[89ab][0-9a-f]{3}-[0-9a-f]{12}/, "GUID"), cmd_line_norm=replace(cmd_line_norm, /(?<=\s)+\\[^:]*(?=\\.*\.\w{3}(\s
|$)+)/, "\\PATH"), /* replaces " \\Something\\Something\\command.ext" => "PATH\\command.ext" */ cmd_line_norm=replace(cmd_line_norm, /\w:\\[^:]*(?=\\.*\.\w{3}(\s
|$)+)/, "\\PATH"), /* replaces "C:\\Something\\Something\\command.ext" => "PATH\\command.ext" */ cmd_line_norm=replace(cmd_line_norm, /\d+/, "N"), event_id=ucast(map_get(input_event, "event_id"), "string", null) 
| where process_name="cmd.exe" AND match_regex(ucast(cmd_line, "string", ""), /.* \/[cC] .*/)=true 
| select process_name, cmd_line, cmd_line_norm, timestamp, dest_device_id, dest_user_id 
| first_time_event input_columns=["cmd_line_norm"] 
| where first_time_cmd_line_norm 
| eval start_time = timestamp, end_time = timestamp, entities = mvappend(dest_device_id, dest_user_id), body=create_map(["event_id", event_id, "cmd_line", cmd_line, "process_name", process_name]) 
| into write_ssa_detected_events();
```

#### Associated Analytic Story
* [Unusual Processes](/stories/unusual_processes)


#### How To Implement
You must be populating the endpoint data model for SSA and specifically the process_name and the process fields

#### Required field
* process_name
* _time
* dest_device_id
* dest_user_id
* process


#### Kill Chain Phase
* Command and Control
* Actions on Objectives


#### Known False Positives
Legitimate programs can also use command-line arguments to execute. Please verify the command-line arguments to check what command/program is being executed. We recommend customizing the `first_time_seen_cmd_line_filter` macro to exclude legitimate parent_process_name


#### RBA

| Risk Score  | Impact      | Confidence   | Message      |
| ----------- | ----------- |--------------|--------------|
| 30.0 | 50 | 60 | A cmd process $process_name$ with commandline $cmd_line$ try to execute command has not previously seen in host $dest_device_id$ |




#### Reference


#### Test Dataset
Replay any dataset to Splunk Enterprise by using our [`replay.py`](https://github.com/splunk/attack_data#using-replaypy) tool or the [UI](https://github.com/splunk/attack_data#using-ui).
Alternatively you can replay a dataset into a [Splunk Attack Range](https://github.com/splunk/attack_range#replay-dumps-into-attack-range-splunk-server)



[*source*](https://github.com/splunk/security_content/tree/develop/detections/endpoint/first_time_seen_command_line_argument.yml) \| *version*: **3**<|MERGE_RESOLUTION|>--- conflicted
+++ resolved
@@ -31,17 +31,10 @@
 - **ID**: fc0edc95-ff2b-48b0-9f6f-63da3789fd23
 
 
-<<<<<<< HEAD
 #### ATT&CK
 
 | ID          | Technique   | Tactic         |
 | ----------- | ----------- |--------------- |
-=======
-#### [ATT&CK](https://attack.mitre.org/)
-
-| ID          | Technique   | Tactic      |
-| ----------- | ----------- | ----------- |
->>>>>>> 05446f7b
 | [T1059](https://attack.mitre.org/techniques/T1059/) | Command and Scripting Interpreter | Execution |
 | [T1117](https://attack.mitre.org/techniques/T1117/) | Regsvr32 |  |
 | [T1202](https://attack.mitre.org/techniques/T1202/) | Indirect Command Execution | Defense Evasion |
