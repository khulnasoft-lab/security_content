--- conflicted
+++ resolved
@@ -43,17 +43,12 @@
 #### ATT&CK
 
 | ID          | Technique   | Tactic         |
-<<<<<<< HEAD
-| ----------- | ----------- | -------------- |
-| [T1036](https://attack.mitre.org/techniques/T1036/) | Masquerading | Defense Evasion |
-=======
 | ----------- | ----------- |--------------- |
 
 | [T1036](https://attack.mitre.org/techniques/T1036/) | Masquerading | Defense Evasion |
 
 
 
->>>>>>> 241923e2
 | [T1127](https://attack.mitre.org/techniques/T1127/) | Trusted Developer Utilities Proxy Execution | Defense Evasion |
 
 
