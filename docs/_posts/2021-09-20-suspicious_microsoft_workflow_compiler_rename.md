--- conflicted
+++ resolved
@@ -35,25 +35,15 @@
 - **ID**: f0db4464-55d9-11eb-ae93-0242ac130002
 
 
-<<<<<<< HEAD
 #### ATT&CK
 
 | ID          | Technique   | Tactic         |
 | ----------- | ----------- |--------------- |
-=======
-#### [ATT&CK](https://attack.mitre.org/)
-
-| ID          | Technique   | Tactic      |
-| ----------- | ----------- | ----------- |
->>>>>>> 05446f7b
 | [T1036](https://attack.mitre.org/techniques/T1036/) | Masquerading | Defense Evasion |
 | [T1127](https://attack.mitre.org/techniques/T1127/) | Trusted Developer Utilities Proxy Execution | Defense Evasion |
-<<<<<<< HEAD
 
 
 
-=======
->>>>>>> 05446f7b
 | [T1036.003](https://attack.mitre.org/techniques/T1036/003/) | Rename System Utilities | Defense Evasion |
 
 #### Search
