---
title: "New container uploaded to AWS ECR"
excerpt: "Implant Internal Image"
categories:
  - Cloud
last_modified_at: 2020-02-20
toc: true
toc_label: ""
tags:
  - Implant Internal Image
  - Persistence
  - Splunk Enterprise
  - Splunk Enterprise Security
  - Splunk Cloud
---

### ⚠️ WARNING THIS IS A EXPERIMENTAL DETECTION
We have not been able to test, simulate or build datasets for it, use at your own risk!


[Try in Splunk Security Cloud](https://www.splunk.com/en_us/cyber-security.html){: .btn .btn--success}

#### Description

This searches show information on uploaded containers including source user, image id, source IP user type, http user agent, region, first time, last time of operation (PutImage). These searches are based on Cloud Infrastructure Data Model.

- **Type**: Hunting
- **Product**: Splunk Enterprise, Splunk Enterprise Security, Splunk Cloud
- **Datamodel**: 
- **Last Updated**: 2020-02-20
- **Author**: Rod Soto, Rico Valdez, Splunk
- **ID**: f0f70b40-f7ad-489d-9905-23d149da8099


<<<<<<< HEAD
#### ATT&CK

| ID          | Technique   | Tactic         |
| ----------- | ----------- |--------------- |
=======
#### [ATT&CK](https://attack.mitre.org/)

| ID          | Technique   | Tactic      |
| ----------- | ----------- | ----------- |
>>>>>>> 05446f7b
| [T1525](https://attack.mitre.org/techniques/T1525/) | Implant Internal Image | Persistence |

#### Search

```

| tstats count min(_time) as firstTime max(_time) as lastTime FROM datamodel=Cloud_Infrastructure.Compute where Compute.user_type!="AssumeRole" AND Compute.http_user_agent="AWS Internal" AND Compute.event_name="PutImage" by Compute.image_id Compute.src_user Compute.src Compute.region Compute.msg Compute.user_type 
| `drop_dm_object_name("Compute")` 
| `new_container_uploaded_to_aws_ecr_filter` 
```

#### Associated Analytic Story
* [Container Implantation Monitoring and Investigation](/stories/container_implantation_monitoring_and_investigation)


#### How To Implement
You must install the AWS App for Splunk (version 5.1.0 or later) and Splunk Add-on for AWS (version 4.4.0 or later), then configure your AWS CloudTrail inputs. You must also install Cloud Infrastructure data model. Please also customize the `container_implant_aws_detection_filter` macro to filter out the false positives.

#### Required field
* _time


#### Kill Chain Phase


#### Known False Positives
Uploading container is a normal behavior from developers or users with access to container registry.





#### Reference


#### Test Dataset
Replay any dataset to Splunk Enterprise by using our [`replay.py`](https://github.com/splunk/attack_data#using-replaypy) tool or the [UI](https://github.com/splunk/attack_data#using-ui).
Alternatively you can replay a dataset into a [Splunk Attack Range](https://github.com/splunk/attack_range#replay-dumps-into-attack-range-splunk-server)



[*source*](https://github.com/splunk/security_content/tree/develop/detections/experimental/cloud/new_container_uploaded_to_aws_ecr.yml) \| *version*: **1**<|MERGE_RESOLUTION|>--- conflicted
+++ resolved
@@ -32,17 +32,10 @@
 - **ID**: f0f70b40-f7ad-489d-9905-23d149da8099
 
 
-<<<<<<< HEAD
 #### ATT&CK
 
 | ID          | Technique   | Tactic         |
 | ----------- | ----------- |--------------- |
-=======
-#### [ATT&CK](https://attack.mitre.org/)
-
-| ID          | Technique   | Tactic      |
-| ----------- | ----------- | ----------- |
->>>>>>> 05446f7b
 | [T1525](https://attack.mitre.org/techniques/T1525/) | Implant Internal Image | Persistence |
 
 #### Search
