---
title: "Reconnaissance and Access to Processes and Services via Mimikatz modules"
excerpt: "System Service Discovery, Network Service Scanning, Process Discovery"
categories:
  - Endpoint
last_modified_at: 2020-11-06
toc: true
toc_label: ""
tags:
  - System Service Discovery
  - Discovery
  - Network Service Scanning
  - Discovery
  - Process Discovery
  - Discovery
  - Splunk Behavioral Analytics
---



[Try in Splunk Security Cloud](https://www.splunk.com/en_us/cyber-security.html){: .btn .btn--success}

#### Description

This detection identifies use of Mimikatz modules for discovery and access to services and processes.

- **Type**: TTP
- **Product**: Splunk Behavioral Analytics
- **Datamodel**: 
- **Last Updated**: 2020-11-06
- **Author**: Stanislav Miskovic, Splunk
- **ID**: 0243d37c-57c1-4182-bfd1-39b212255fc8


<<<<<<< HEAD
#### ATT&CK

| ID          | Technique   | Tactic         |
| ----------- | ----------- |--------------- |
=======
#### [ATT&CK](https://attack.mitre.org/)

| ID          | Technique   | Tactic      |
| ----------- | ----------- | ----------- |
>>>>>>> 05446f7b
| [T1007](https://attack.mitre.org/techniques/T1007/) | System Service Discovery | Discovery |
| [T1046](https://attack.mitre.org/techniques/T1046/) | Network Service Scanning | Discovery |
| [T1057](https://attack.mitre.org/techniques/T1057/) | Process Discovery | Discovery |

#### Search

```

| from read_ssa_enriched_events()

| eval timestamp=parse_long(ucast(map_get(input_event, "_time"), "string", null)), cmd_line=ucast(map_get(input_event, "process"), "string", null), event_id=ucast(map_get(input_event, "event_id"), "string", null) 
| where cmd_line != null AND ( match_regex(cmd_line, /(?i)process::list/)=true OR match_regex(cmd_line, /(?i)service::list/)=true )

| eval start_time = timestamp, end_time = timestamp, entities = mvappend( ucast(map_get(input_event, "dest_user_id"), "string", null), ucast(map_get(input_event, "dest_device_id"), "string", null)), body=create_map(["event_id", event_id,  "cmd_line", cmd_line]) 
| into write_ssa_detected_events();
```

#### Associated Analytic Story
* [Windows Discovery Techniques](/stories/windows_discovery_techniques)


#### How To Implement
You must be ingesting Windows Security logs from devices of interest, including the event ID 4688 with enabled command line logging.

#### Required field
* _time
* process
* dest_device_id
* dest_user_id


#### Kill Chain Phase
* Actions on Objectives


#### Known False Positives
None identified.


#### RBA

| Risk Score  | Impact      | Confidence   | Message      |
| ----------- | ----------- |--------------|--------------|
| 50.0 | 50 | 100 | Mimikatz malware is listing processes and services. Operation is performed at the device $dest_device_id$, by the account $dest_user_id$ via command $cmd_line$ |




#### Reference

* [https://github.com/gentilkiwi/mimikatz](https://github.com/gentilkiwi/mimikatz)



#### Test Dataset
Replay any dataset to Splunk Enterprise by using our [`replay.py`](https://github.com/splunk/attack_data#using-replaypy) tool or the [UI](https://github.com/splunk/attack_data#using-ui).
Alternatively you can replay a dataset into a [Splunk Attack Range](https://github.com/splunk/attack_range#replay-dumps-into-attack-range-splunk-server)



[*source*](https://github.com/splunk/security_content/tree/develop/detections/endpoint/reconnaissance_and_access_to_processes_and_services_via_mimikatz_modules.yml) \| *version*: **1**<|MERGE_RESOLUTION|>--- conflicted
+++ resolved
@@ -32,17 +32,10 @@
 - **ID**: 0243d37c-57c1-4182-bfd1-39b212255fc8
 
 
-<<<<<<< HEAD
 #### ATT&CK
 
 | ID          | Technique   | Tactic         |
 | ----------- | ----------- |--------------- |
-=======
-#### [ATT&CK](https://attack.mitre.org/)
-
-| ID          | Technique   | Tactic      |
-| ----------- | ----------- | ----------- |
->>>>>>> 05446f7b
 | [T1007](https://attack.mitre.org/techniques/T1007/) | System Service Discovery | Discovery |
 | [T1046](https://attack.mitre.org/techniques/T1046/) | Network Service Scanning | Discovery |
 | [T1057](https://attack.mitre.org/techniques/T1057/) | Process Discovery | Discovery |
