--- conflicted
+++ resolved
@@ -31,17 +31,10 @@
 - **ID**: e91bd102-d630-4e76-ab73-7e3ba22c5961
 
 
-<<<<<<< HEAD
 #### ATT&CK
 
 | ID          | Technique   | Tactic         |
 | ----------- | ----------- |--------------- |
-=======
-#### [ATT&CK](https://attack.mitre.org/)
-
-| ID          | Technique   | Tactic      |
-| ----------- | ----------- | ----------- |
->>>>>>> 05446f7b
 | [T1068](https://attack.mitre.org/techniques/T1068/) | Exploitation for Privilege Escalation | Privilege Escalation |
 
 #### Search
