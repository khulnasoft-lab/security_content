---
title: "Hiding Files And Directories With Attrib exe"
excerpt: "File and Directory Permissions Modification, Windows File and Directory Permissions Modification"
categories:
  - Endpoint
last_modified_at: 2020-07-21
toc: true
toc_label: ""
tags:
  - File and Directory Permissions Modification
  - Defense Evasion
  - Windows File and Directory Permissions Modification
  - Defense Evasion
  - Splunk Enterprise
  - Splunk Enterprise Security
  - Splunk Cloud
  - Endpoint
---



[Try in Splunk Security Cloud](https://www.splunk.com/en_us/cyber-security.html){: .btn .btn--success}

#### Description

Attackers leverage an existing Windows binary, attrib.exe, to mark specific as hidden by using specific flags so that the victim does not see the file.  The search looks for specific command-line arguments to detect the use of attrib.exe to hide files.

- **Type**: TTP
- **Product**: Splunk Enterprise, Splunk Enterprise Security, Splunk Cloud
- **Datamodel**: [Endpoint](https://docs.splunk.com/Documentation/CIM/latest/User/Endpoint)
- **Last Updated**: 2020-07-21
- **Author**: Bhavin Patel, Splunk
- **ID**: c77162d3-f93c-45cc-80c8-22f6b5264g9f


<<<<<<< HEAD
#### ATT&CK

| ID          | Technique   | Tactic         |
| ----------- | ----------- |--------------- |
| [T1222](https://attack.mitre.org/techniques/T1222/) | File and Directory Permissions Modification | Defense Evasion |



=======
#### [ATT&CK](https://attack.mitre.org/)

| ID          | Technique   | Tactic      |
| ----------- | ----------- | ----------- |
| [T1222](https://attack.mitre.org/techniques/T1222/) | File and Directory Permissions Modification | Defense Evasion |
>>>>>>> 05446f7b
| [T1222.001](https://attack.mitre.org/techniques/T1222/001/) | Windows File and Directory Permissions Modification | Defense Evasion |

#### Search

```

| tstats `security_content_summariesonly` count min(_time) values(Processes.process) as process max(_time) as lastTime from datamodel=Endpoint.Processes where Processes.process_name=attrib.exe (Processes.process=*+h*) by Processes.parent_process Processes.process_name Processes.user Processes.dest 
| `drop_dm_object_name("Processes")` 
| `security_content_ctime(firstTime)`
|`security_content_ctime(lastTime)`
| `hiding_files_and_directories_with_attrib_exe_filter` 
```

#### Associated Analytic Story
* [Windows Defense Evasion Tactics](/stories/windows_defense_evasion_tactics)
* [Windows Persistence Techniques](/stories/windows_persistence_techniques)


#### How To Implement
You must be ingesting data that records process activity from your hosts to populate the Endpoint data model in the Processes node. You must also be ingesting logs with both the process name and command line from your endpoints. The command-line arguments are mapped to the &#34;process&#34; field in the Endpoint data model.

#### Required field
* _time
* Processes.process
* Processes.process_name
* Processes.parent_process
* Processes.user
* Processes.dest


#### Kill Chain Phase
* Actions on Objectives


#### Known False Positives
Some applications and users may legitimately use attrib.exe to interact with the files. 


#### RBA

| Risk Score  | Impact      | Confidence   | Message      |
| ----------- | ----------- |--------------|--------------|
| 72.0 | 90 | 80 | Attrib.exe with +h flag to hide files on $dest$ executed by $user$ is detected. |




#### Reference


#### Test Dataset
Replay any dataset to Splunk Enterprise by using our [`replay.py`](https://github.com/splunk/attack_data#using-replaypy) tool or the [UI](https://github.com/splunk/attack_data#using-ui).
Alternatively you can replay a dataset into a [Splunk Attack Range](https://github.com/splunk/attack_range#replay-dumps-into-attack-range-splunk-server)

* [https://media.githubusercontent.com/media/splunk/attack_data/master/datasets/attack_techniques/T1222.001/atomic_red_team/windows-sysmon.log](https://media.githubusercontent.com/media/splunk/attack_data/master/datasets/attack_techniques/T1222.001/atomic_red_team/windows-sysmon.log)


[*source*](https://github.com/splunk/security_content/tree/develop/detections/endpoint/hiding_files_and_directories_with_attrib_exe.yml) \| *version*: **4**<|MERGE_RESOLUTION|>--- conflicted
+++ resolved
@@ -33,7 +33,6 @@
 - **ID**: c77162d3-f93c-45cc-80c8-22f6b5264g9f
 
 
-<<<<<<< HEAD
 #### ATT&CK
 
 | ID          | Technique   | Tactic         |
@@ -42,13 +41,6 @@
 
 
 
-=======
-#### [ATT&CK](https://attack.mitre.org/)
-
-| ID          | Technique   | Tactic      |
-| ----------- | ----------- | ----------- |
-| [T1222](https://attack.mitre.org/techniques/T1222/) | File and Directory Permissions Modification | Defense Evasion |
->>>>>>> 05446f7b
 | [T1222.001](https://attack.mitre.org/techniques/T1222/001/) | Windows File and Directory Permissions Modification | Defense Evasion |
 
 #### Search
