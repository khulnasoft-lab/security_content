--- conflicted
+++ resolved
@@ -40,16 +40,11 @@
 #### ATT&CK
 
 | ID          | Technique   | Tactic         |
-<<<<<<< HEAD
-| ----------- | ----------- | -------------- |
-| [T1087](https://attack.mitre.org/techniques/T1087/) | Account Discovery | Discovery |
-=======
 | ----------- | ----------- |--------------- |
 
 | [T1087](https://attack.mitre.org/techniques/T1087/) | Account Discovery | Discovery |
 
 
->>>>>>> 241923e2
 | [T1087.001](https://attack.mitre.org/techniques/T1087/001/) | Local Account | Discovery |
 
 
