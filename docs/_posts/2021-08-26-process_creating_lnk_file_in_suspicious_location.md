--- conflicted
+++ resolved
@@ -33,7 +33,6 @@
 - **ID**: 5d814af1-1041-47b5-a9ac-d754e82e9a26
 
 
-<<<<<<< HEAD
 #### ATT&CK
 
 | ID          | Technique   | Tactic         |
@@ -42,13 +41,6 @@
 
 
 
-=======
-#### [ATT&CK](https://attack.mitre.org/)
-
-| ID          | Technique   | Tactic      |
-| ----------- | ----------- | ----------- |
-| [T1566](https://attack.mitre.org/techniques/T1566/) | Phishing | Initial Access |
->>>>>>> 05446f7b
 | [T1566.002](https://attack.mitre.org/techniques/T1566/002/) | Spearphishing Link | Initial Access |
 
 #### Search
