--- conflicted
+++ resolved
@@ -41,16 +41,11 @@
 #### ATT&CK
 
 | ID          | Technique   | Tactic         |
-<<<<<<< HEAD
-| ----------- | ----------- | -------------- |
-| [T1566](https://attack.mitre.org/techniques/T1566/) | Phishing | Initial Access |
-=======
 | ----------- | ----------- |--------------- |
 
 | [T1566](https://attack.mitre.org/techniques/T1566/) | Phishing | Initial Access |
 
 
->>>>>>> 241923e2
 | [T1566.002](https://attack.mitre.org/techniques/T1566/002/) | Spearphishing Link | Initial Access |
 
 
