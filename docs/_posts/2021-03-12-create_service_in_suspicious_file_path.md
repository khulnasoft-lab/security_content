---
title: "Create Service In Suspicious File Path"
excerpt: "System Services, Service Execution"
categories:
  - Endpoint
last_modified_at: 2021-03-12
toc: true
toc_label: ""
tags:
  - System Services
  - Execution
  - Service Execution
  - Execution
  - Splunk Enterprise
  - Splunk Enterprise Security
  - Splunk Cloud
  - Endpoint
---



[Try in Splunk Security Cloud](https://www.splunk.com/en_us/cyber-security.html){: .btn .btn--success}

#### Description

This detection is to identify a creation of &#34;user mode service&#34; where the service file path is located in non-common service folder in windows.

- **Type**: TTP
- **Product**: Splunk Enterprise, Splunk Enterprise Security, Splunk Cloud
- **Datamodel**: [Endpoint](https://docs.splunk.com/Documentation/CIM/latest/User/Endpoint)
- **Last Updated**: 2021-03-12
- **Author**: Teoderick Contreras
- **ID**: 429141be-8311-11eb-adb6-acde48001122


<<<<<<< HEAD
#### ATT&CK

| ID          | Technique   | Tactic         |
| ----------- | ----------- |--------------- |
| [T1569](https://attack.mitre.org/techniques/T1569/) | System Services | Execution |



=======
#### [ATT&CK](https://attack.mitre.org/)

| ID          | Technique   | Tactic      |
| ----------- | ----------- | ----------- |
| [T1569](https://attack.mitre.org/techniques/T1569/) | System Services | Execution |
>>>>>>> 05446f7b
| [T1569.002](https://attack.mitre.org/techniques/T1569/002/) | Service Execution | Execution |

#### Search

```
 `wineventlog_system` EventCode=7045  Service_File_Name = "*\.exe" NOT (Service_File_Name IN ("C:\\Windows\\*", "C:\\Program File*", "C:\\Programdata\\*", "%systemroot%\\*")) Service_Type = "user mode service" 
| stats count min(_time) as firstTime max(_time) as lastTime by EventCode Service_File_Name Service_Name Service_Start_Type Service_Type 
| `security_content_ctime(firstTime)` 
| `security_content_ctime(lastTime)` 
| `create_service_in_suspicious_file_path_filter`
```

#### Associated Analytic Story
* [Clop Ransomware](/stories/clop_ransomware)


#### How To Implement
To successfully implement this search, you need to be ingesting logs with the Service name, Service File Name Service Start type, and Service Type from your endpoints.

#### Required field
* EventCode
* Service_File_Name
* Service_Type
* _time
* Service_Name
* Service_Start_Type


#### Kill Chain Phase
* Privilege Escalation


#### Known False Positives
unknown


#### RBA

| Risk Score  | Impact      | Confidence   | Message      |
| ----------- | ----------- |--------------|--------------|
| 56.0 | 70 | 80 | A service $Service_File_Name$ was created from a non-standard path using $Service_Name$, potentially leading to a privilege escalation. |




#### Reference

* [https://www.fireeye.com/blog/threat-research/2020/10/fin11-email-campaigns-precursor-for-ransomware-data-theft.html](https://www.fireeye.com/blog/threat-research/2020/10/fin11-email-campaigns-precursor-for-ransomware-data-theft.html)
* [https://blog.virustotal.com/2020/11/keep-your-friends-close-keep-ransomware.html](https://blog.virustotal.com/2020/11/keep-your-friends-close-keep-ransomware.html)



#### Test Dataset
Replay any dataset to Splunk Enterprise by using our [`replay.py`](https://github.com/splunk/attack_data#using-replaypy) tool or the [UI](https://github.com/splunk/attack_data#using-ui).
Alternatively you can replay a dataset into a [Splunk Attack Range](https://github.com/splunk/attack_range#replay-dumps-into-attack-range-splunk-server)

* [https://media.githubusercontent.com/media/splunk/attack_data/master/datasets/malware/clop/clop_a/windows-system.log](https://media.githubusercontent.com/media/splunk/attack_data/master/datasets/malware/clop/clop_a/windows-system.log)


[*source*](https://github.com/splunk/security_content/tree/develop/detections/endpoint/create_service_in_suspicious_file_path.yml) \| *version*: **1**<|MERGE_RESOLUTION|>--- conflicted
+++ resolved
@@ -33,7 +33,6 @@
 - **ID**: 429141be-8311-11eb-adb6-acde48001122
 
 
-<<<<<<< HEAD
 #### ATT&CK
 
 | ID          | Technique   | Tactic         |
@@ -42,13 +41,6 @@
 
 
 
-=======
-#### [ATT&CK](https://attack.mitre.org/)
-
-| ID          | Technique   | Tactic      |
-| ----------- | ----------- | ----------- |
-| [T1569](https://attack.mitre.org/techniques/T1569/) | System Services | Execution |
->>>>>>> 05446f7b
 | [T1569.002](https://attack.mitre.org/techniques/T1569/002/) | Service Execution | Execution |
 
 #### Search
