--- conflicted
+++ resolved
@@ -31,17 +31,10 @@
 - **ID**: f64da023-b988-4775-8d57-38e512beb56e
 
 
-<<<<<<< HEAD
 #### ATT&CK
 
 | ID          | Technique   | Tactic         |
 | ----------- | ----------- |--------------- |
-=======
-#### [ATT&CK](https://attack.mitre.org/)
-
-| ID          | Technique   | Tactic      |
-| ----------- | ----------- | ----------- |
->>>>>>> 05446f7b
 | [T1018](https://attack.mitre.org/techniques/T1018/) | Remote System Discovery | Discovery |
 
 #### Search
