---
title: "Powershell Get LocalGroup Discovery with Script Block Logging"
excerpt: "Permission Groups Discovery, Local Groups"
categories:
  - Endpoint
last_modified_at: 2021-09-14
toc: true
toc_label: ""
tags:
  - Permission Groups Discovery
  - Discovery
  - Local Groups
  - Discovery
  - Splunk Enterprise
  - Splunk Enterprise Security
  - Splunk Cloud
  - Endpoint
---



[Try in Splunk Security Cloud](https://www.splunk.com/en_us/cyber-security.html){: .btn .btn--success}

#### Description

The following analytic utilizes PowerShell Script Block Logging (EventCode=4104) to identify suspicious PowerShell execution. Script Block Logging captures the command sent to PowerShell, the full command to be executed. Upon enabling, logs will output to Windows event logs. Dependent upon volume, enable on critical endpoints or all. \
This analytic identifies PowerShell cmdlet - `get-localgroup` being ran. Typically, by itself, is not malicious but may raise suspicion based on time of day, endpoint and username. \
During triage, review parallel processes using an EDR product or 4688 events. It will be important to understand the timeline of events around this activity. Review the entire logged PowerShell script block.

- **Type**: Hunting
- **Product**: Splunk Enterprise, Splunk Enterprise Security, Splunk Cloud
- **Datamodel**: [Endpoint](https://docs.splunk.com/Documentation/CIM/latest/User/Endpoint)
- **Last Updated**: 2021-09-14
- **Author**: Michael Haag, Splunk
- **ID**: d7c6ad22-155c-11ec-bb64-acde48001122


<<<<<<< HEAD
#### ATT&CK

| ID          | Technique   | Tactic         |
| ----------- | ----------- |--------------- |
| [T1069](https://attack.mitre.org/techniques/T1069/) | Permission Groups Discovery | Discovery |



=======
#### [ATT&CK](https://attack.mitre.org/)

| ID          | Technique   | Tactic      |
| ----------- | ----------- | ----------- |
| [T1069](https://attack.mitre.org/techniques/T1069/) | Permission Groups Discovery | Discovery |
>>>>>>> 05446f7b
| [T1069.001](https://attack.mitre.org/techniques/T1069/001/) | Local Groups | Discovery |

#### Search

```
`powershell` EventCode=4104 Message = "*get-localgroup*" 
| stats count min(_time) as firstTime max(_time) as lastTime by Message OpCode ComputerName User EventCode
| `security_content_ctime(firstTime)` 
| `security_content_ctime(lastTime)` 
| `powershell_get_localgroup_discovery_with_script_block_logging_filter`
```

#### Associated Analytic Story
* [Active Directory Discovery](/stories/active_directory_discovery)


#### How To Implement
To successfully implement this analytic, you will need to enable PowerShell Script Block Logging on some or all endpoints. Additional setup here https://docs.splunk.com/Documentation/UBA/5.0.4.1/GetDataIn/AddPowerShell#Configure_module_logging_for_PowerShell.

#### Required field
* _time
* EventCode
* Message
* ComputerName
* User


#### Kill Chain Phase
* Reconnaissance


#### Known False Positives
False positives may be present. Tune as needed.


#### RBA

| Risk Score  | Impact      | Confidence   | Message      |
| ----------- | ----------- |--------------|--------------|
| 15.0 | 30 | 50 | Local group discovery on $dest$ by $user$. |




#### Reference

* [https://www.splunk.com/en_us/blog/security/powershell-detections-threat-research-release-august-2021.html](https://www.splunk.com/en_us/blog/security/powershell-detections-threat-research-release-august-2021.html)
* [https://github.com/redcanaryco/atomic-red-team/blob/master/atomics/T1069.001/T1069.001.md](https://github.com/redcanaryco/atomic-red-team/blob/master/atomics/T1069.001/T1069.001.md)
* [https://docs.splunk.com/Documentation/UBA/5.0.4.1/GetDataIn/AddPowerShell#Configure_module_logging_for_PowerShell](https://docs.splunk.com/Documentation/UBA/5.0.4.1/GetDataIn/AddPowerShell#Configure_module_logging_for_PowerShell)
* [https://blog.palantir.com/tampering-with-windows-event-tracing-background-offense-and-defense-4be7ac62ac63](https://blog.palantir.com/tampering-with-windows-event-tracing-background-offense-and-defense-4be7ac62ac63)
* [https://static1.squarespace.com/static/552092d5e4b0661088167e5c/t/59c1814829f18782e24f1fe2/1505853768977/Windows+PowerShell+Logging+Cheat+Sheet+ver+Sept+2017+v2.1.pdf](https://static1.squarespace.com/static/552092d5e4b0661088167e5c/t/59c1814829f18782e24f1fe2/1505853768977/Windows+PowerShell+Logging+Cheat+Sheet+ver+Sept+2017+v2.1.pdf)
* [https://www.crowdstrike.com/blog/investigating-powershell-command-and-script-logging/](https://www.crowdstrike.com/blog/investigating-powershell-command-and-script-logging/)



#### Test Dataset
Replay any dataset to Splunk Enterprise by using our [`replay.py`](https://github.com/splunk/attack_data#using-replaypy) tool or the [UI](https://github.com/splunk/attack_data#using-ui).
Alternatively you can replay a dataset into a [Splunk Attack Range](https://github.com/splunk/attack_range#replay-dumps-into-attack-range-splunk-server)

* [https://media.githubusercontent.com/media/splunk/attack_data/master/datasets/attack_techniques/T1069.001/atomic_red_team/windows-powershell.log](https://media.githubusercontent.com/media/splunk/attack_data/master/datasets/attack_techniques/T1069.001/atomic_red_team/windows-powershell.log)


[*source*](https://github.com/splunk/security_content/tree/develop/detections/endpoint/powershell_get_localgroup_discovery_with_script_block_logging.yml) \| *version*: **1**<|MERGE_RESOLUTION|>--- conflicted
+++ resolved
@@ -35,7 +35,6 @@
 - **ID**: d7c6ad22-155c-11ec-bb64-acde48001122
 
 
-<<<<<<< HEAD
 #### ATT&CK
 
 | ID          | Technique   | Tactic         |
@@ -44,13 +43,6 @@
 
 
 
-=======
-#### [ATT&CK](https://attack.mitre.org/)
-
-| ID          | Technique   | Tactic      |
-| ----------- | ----------- | ----------- |
-| [T1069](https://attack.mitre.org/techniques/T1069/) | Permission Groups Discovery | Discovery |
->>>>>>> 05446f7b
 | [T1069.001](https://attack.mitre.org/techniques/T1069/001/) | Local Groups | Discovery |
 
 #### Search
