---
title: "Sunburst Correlation DLL and Network Event"
excerpt: "Exploitation for Client Execution"
categories:
  - Endpoint
last_modified_at: 2020-12-14
toc: true
toc_label: ""
tags:
  - Exploitation for Client Execution
  - Execution
  - Splunk Enterprise
  - Splunk Enterprise Security
  - Splunk Cloud
---

### ⚠️ WARNING THIS IS A EXPERIMENTAL DETECTION
We have not been able to test, simulate or build datasets for it, use at your own risk!


[Try in Splunk Security Cloud](https://www.splunk.com/en_us/cyber-security.html){: .btn .btn--success}

#### Description

The malware sunburst will load the malicious dll by SolarWinds.BusinessLayerHost.exe. After a period of 12-14 days, the malware will attempt to resolve a subdomain of avsvmcloud.com. This detections will correlate both events.

- **Type**: TTP
- **Product**: Splunk Enterprise, Splunk Enterprise Security, Splunk Cloud
- **Datamodel**: 
- **Last Updated**: 2020-12-14
- **Author**: Patrick Bareiss, Splunk
- **ID**: 701a8740-e8db-40df-9190-5516d3819787


<<<<<<< HEAD
#### ATT&CK

| ID          | Technique   | Tactic         |
| ----------- | ----------- |--------------- |
=======
#### [ATT&CK](https://attack.mitre.org/)

| ID          | Technique   | Tactic      |
| ----------- | ----------- | ----------- |
>>>>>>> 05446f7b
| [T1203](https://attack.mitre.org/techniques/T1203/) | Exploitation for Client Execution | Execution |

#### Search

```
(`sysmon` EventCode=7 ImageLoaded=*SolarWinds.Orion.Core.BusinessLayer.dll) OR (`sysmon` EventCode=22 QueryName=*avsvmcloud.com) 
| eventstats dc(EventCode) AS dc_events 
| where dc_events=2 
| stats min(_time) as firstTime max(_time) as lastTime values(ImageLoaded) AS ImageLoaded values(QueryName) AS QueryName by host 
| rename host as dest 
| `security_content_ctime(firstTime)`
| `security_content_ctime(lastTime)` 
| `sunburst_correlation_dll_and_network_event_filter` 
```

#### Associated Analytic Story
* [NOBELIUM Group](/stories/nobelium_group)


#### How To Implement
This detection relies on sysmon logs with the Event ID 7, Driver loaded. Please tune your sysmon config that you DriverLoad event for SolarWinds.Orion.Core.BusinessLayer.dll is captured by Sysmon. Additionally, you need sysmon logs for Event ID 22, DNS Query. We suggest to run this detection at least once a day over the last 14 days.

#### Required field
* _time
* EventCode
* ImageLoaded
* QueryName


#### Kill Chain Phase
* Actions on Objectives


#### Known False Positives
unknown





#### Reference

* [https://www.fireeye.com/blog/threat-research/2020/12/evasive-attacker-leverages-solarwinds-supply-chain-compromises-with-sunburst-backdoor.html](https://www.fireeye.com/blog/threat-research/2020/12/evasive-attacker-leverages-solarwinds-supply-chain-compromises-with-sunburst-backdoor.html)



#### Test Dataset
Replay any dataset to Splunk Enterprise by using our [`replay.py`](https://github.com/splunk/attack_data#using-replaypy) tool or the [UI](https://github.com/splunk/attack_data#using-ui).
Alternatively you can replay a dataset into a [Splunk Attack Range](https://github.com/splunk/attack_range#replay-dumps-into-attack-range-splunk-server)



[*source*](https://github.com/splunk/security_content/tree/develop/detections/experimental/endpoint/sunburst_correlation_dll_and_network_event.yml) \| *version*: **1**<|MERGE_RESOLUTION|>--- conflicted
+++ resolved
@@ -32,17 +32,10 @@
 - **ID**: 701a8740-e8db-40df-9190-5516d3819787
 
 
-<<<<<<< HEAD
 #### ATT&CK
 
 | ID          | Technique   | Tactic         |
 | ----------- | ----------- |--------------- |
-=======
-#### [ATT&CK](https://attack.mitre.org/)
-
-| ID          | Technique   | Tactic      |
-| ----------- | ----------- | ----------- |
->>>>>>> 05446f7b
 | [T1203](https://attack.mitre.org/techniques/T1203/) | Exploitation for Client Execution | Execution |
 
 #### Search
