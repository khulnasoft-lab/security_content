--- conflicted
+++ resolved
@@ -35,7 +35,6 @@
 - **ID**: 7f5fb3e1-4209-4914-90db-0ec21b556378
 
 
-<<<<<<< HEAD
 #### ATT&CK
 
 | ID          | Technique   | Tactic         |
@@ -44,13 +43,6 @@
 
 
 
-=======
-#### [ATT&CK](https://attack.mitre.org/)
-
-| ID          | Technique   | Tactic      |
-| ----------- | ----------- | ----------- |
-| [T1114](https://attack.mitre.org/techniques/T1114/) | Email Collection | Collection |
->>>>>>> 05446f7b
 | [T1114.002](https://attack.mitre.org/techniques/T1114/002/) | Remote Email Collection | Collection |
 
 #### Search
