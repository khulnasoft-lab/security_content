---
title: "Detect Rogue DHCP Server"
excerpt: "Hardware Additions, Network Denial of Service, Adversary-in-the-Middle"
categories:
  - Network
last_modified_at: 2020-08-11
toc: true
toc_label: ""
tags:
  - Hardware Additions
  - Initial Access
  - Network Denial of Service
  - Impact
<<<<<<< HEAD
  - Man-in-the-Middle
=======
  - T1557
  - Adversary-in-the-Middle
>>>>>>> 05446f7b
  - Credential Access
  - Collection
  - Splunk Enterprise
  - Splunk Enterprise Security
  - Splunk Cloud
---

### ⚠️ WARNING THIS IS A EXPERIMENTAL DETECTION
We have not been able to test, simulate or build datasets for it, use at your own risk!


[Try in Splunk Security Cloud](https://www.splunk.com/en_us/cyber-security.html){: .btn .btn--success}

#### Description

By enabling DHCP Snooping as a Layer 2 Security measure on the organization&#39;s network devices, we will be able to detect unauthorized DHCP servers handing out DHCP leases to devices on the network (Man in the Middle attack).

- **Type**: TTP
- **Product**: Splunk Enterprise, Splunk Enterprise Security, Splunk Cloud
- **Datamodel**: 
- **Last Updated**: 2020-08-11
- **Author**: Mikael Bjerkeland, Splunk
- **ID**: 6e1ada88-7a0d-4ac1-92c6-03d354686079


<<<<<<< HEAD
#### ATT&CK

| ID          | Technique   | Tactic         |
| ----------- | ----------- |--------------- |
=======
#### [ATT&CK](https://attack.mitre.org/)

| ID          | Technique   | Tactic      |
| ----------- | ----------- | ----------- |
>>>>>>> 05446f7b
| [T1200](https://attack.mitre.org/techniques/T1200/) | Hardware Additions | Initial Access |
| [T1498](https://attack.mitre.org/techniques/T1498/) | Network Denial of Service | Impact |
| [T1557](https://attack.mitre.org/techniques/T1557/) | Adversary-in-the-Middle | Credential Access, Collection |

#### Search

```
`cisco_networks` facility="DHCP_SNOOPING" mnemonic="DHCP_SNOOPING_UNTRUSTED_PORT" 
| stats min(_time) AS firstTime max(_time) AS lastTime count values(message_type) AS message_type values(src_mac) AS src_mac BY host 
| `security_content_ctime(firstTime)`
|`security_content_ctime(lastTime)`
| `detect_rogue_dhcp_server_filter`
```

#### Associated Analytic Story
* [Router and Infrastructure Security](/stories/router_and_infrastructure_security)


#### How To Implement
This search uses a standard SPL query on logs from Cisco Network devices. The network devices must be configured with DHCP Snooping enabled (see https://www.cisco.com/c/en/us/td/docs/switches/lan/catalyst2960x/software/15-0_2_EX/security/configuration_guide/b_sec_152ex_2960-x_cg/b_sec_152ex_2960-x_cg_chapter_01101.html) and log with a severity level of minimum &#34;5 - notification&#34;. The search also requires that the Cisco Networks Add-on for Splunk (https://splunkbase.splunk.com/app/1467) is used to parse the logs from the Cisco network devices.

#### Required field
* _time
* facility
* mnemonic
* message_type
* src_mac
* host


#### Kill Chain Phase
* Reconnaissance
* Delivery
* Actions on Objectives


#### Known False Positives
This search might be prone to high false positives if DHCP Snooping has been incorrectly configured or in the unlikely event that the DHCP server has been moved to another network interface.





#### Reference


#### Test Dataset
Replay any dataset to Splunk Enterprise by using our [`replay.py`](https://github.com/splunk/attack_data#using-replaypy) tool or the [UI](https://github.com/splunk/attack_data#using-ui).
Alternatively you can replay a dataset into a [Splunk Attack Range](https://github.com/splunk/attack_range#replay-dumps-into-attack-range-splunk-server)



[*source*](https://github.com/splunk/security_content/tree/develop/detections/experimental/network/detect_rogue_dhcp_server.yml) \| *version*: **1**<|MERGE_RESOLUTION|>--- conflicted
+++ resolved
@@ -11,12 +11,7 @@
   - Initial Access
   - Network Denial of Service
   - Impact
-<<<<<<< HEAD
   - Man-in-the-Middle
-=======
-  - T1557
-  - Adversary-in-the-Middle
->>>>>>> 05446f7b
   - Credential Access
   - Collection
   - Splunk Enterprise
@@ -42,17 +37,10 @@
 - **ID**: 6e1ada88-7a0d-4ac1-92c6-03d354686079
 
 
-<<<<<<< HEAD
 #### ATT&CK
 
 | ID          | Technique   | Tactic         |
 | ----------- | ----------- |--------------- |
-=======
-#### [ATT&CK](https://attack.mitre.org/)
-
-| ID          | Technique   | Tactic      |
-| ----------- | ----------- | ----------- |
->>>>>>> 05446f7b
 | [T1200](https://attack.mitre.org/techniques/T1200/) | Hardware Additions | Initial Access |
 | [T1498](https://attack.mitre.org/techniques/T1498/) | Network Denial of Service | Impact |
 | [T1557](https://attack.mitre.org/techniques/T1557/) | Adversary-in-the-Middle | Credential Access, Collection |
