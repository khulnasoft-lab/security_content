---
title: "Excessive number of taskhost processes"
excerpt: "System Owner/User Discovery"
categories:
  - Endpoint
last_modified_at: 2021-06-07
toc: true
toc_label: ""
tags:
  - System Owner/User Discovery
  - Discovery
  - Splunk Enterprise
  - Splunk Enterprise Security
  - Splunk Cloud
  - Endpoint
---



[Try in Splunk Security Cloud](https://www.splunk.com/en_us/cyber-security.html){: .btn .btn--success}

#### Description

This detection targets behaviors observed in post exploit kits like Meterpreter and Koadic that are run in memory.  We have observed that these tools must invoke an excessive number of taskhost.exe and taskhostex.exe processes to complete various actions (discovery, lateral movement, etc.).  It is extremely uncommon in the course of normal operations to see so many distinct taskhost and taskhostex processes running concurrently in a short time frame.

- **Type**: Anomaly
- **Product**: Splunk Enterprise, Splunk Enterprise Security, Splunk Cloud
- **Datamodel**: [Endpoint](https://docs.splunk.com/Documentation/CIM/latest/User/Endpoint)
- **Last Updated**: 2021-06-07
- **Author**: Michael Hart
- **ID**: f443dac2-c7cf-11eb-ab51-acde48001122


<<<<<<< HEAD
#### ATT&CK

| ID          | Technique   | Tactic         |
| ----------- | ----------- |--------------- |
=======
#### [ATT&CK](https://attack.mitre.org/)

| ID          | Technique   | Tactic      |
| ----------- | ----------- | ----------- |
>>>>>>> 05446f7b
| [T1033](https://attack.mitre.org/techniques/T1033/) | System Owner/User Discovery | Discovery |

#### Search

```

| tstats `security_content_summariesonly` values(Processes.process_id) as process_ids  min(_time) as firstTime max(_time) as lastTime FROM datamodel=Endpoint.Processes WHERE Processes.process_name = "taskhost.exe" OR Processes.process_name = "taskhostex.exe" BY Processes.dest Processes.process_name _time span=1h 
| `drop_dm_object_name(Processes)` 
| eval pid_count=mvcount(process_ids) 
| eval taskhost_count_=if(process_name == "taskhost.exe", pid_count, 0) 
| eval taskhostex_count_=if(process_name == "taskhostex.exe", pid_count, 0) 
| stats sum(taskhost_count_) as taskhost_count, sum(taskhostex_count_) as taskhostex_count by _time, dest, firstTime, lastTime 
| where taskhost_count > 10 and taskhostex_count > 10 
| `security_content_ctime(firstTime)` 
| `security_content_ctime(lastTime)` 
| `excessive_number_of_taskhost_processes_filter`
```

#### Associated Analytic Story
* [Meterpreter](/stories/meterpreter)


#### How To Implement
To successfully implement this search you need to be ingesting events related to processes on the endpoints that include the name of the process and process id into the `Endpoint` datamodel in the `Processes` node.

#### Required field
* _time
* Processes.process_id
* Processes.process_name
* Processes.dest
* Processes.user


#### Kill Chain Phase
* Exploitation


#### Known False Positives
Administrators, administrative actions or certain applications may run many instances of taskhost and taskhostex concurrently.  Filter as needed.


#### RBA

| Risk Score  | Impact      | Confidence   | Message      |
| ----------- | ----------- |--------------|--------------|
| 56.0 | 80 | 70 | An excessive amount of $process_name$ was executed on $dest$ indicative of suspicious behavior. |




#### Reference

* [https://attack.mitre.org/software/S0250/](https://attack.mitre.org/software/S0250/)



#### Test Dataset
Replay any dataset to Splunk Enterprise by using our [`replay.py`](https://github.com/splunk/attack_data#using-replaypy) tool or the [UI](https://github.com/splunk/attack_data#using-ui).
Alternatively you can replay a dataset into a [Splunk Attack Range](https://github.com/splunk/attack_range#replay-dumps-into-attack-range-splunk-server)

* [https://media.githubusercontent.com/media/splunk/attack_data/master/datasets/attack_techniques/T1059/meterpreter/taskhost_processes/logExcessiveTaskHost.log](https://media.githubusercontent.com/media/splunk/attack_data/master/datasets/attack_techniques/T1059/meterpreter/taskhost_processes/logExcessiveTaskHost.log)


[*source*](https://github.com/splunk/security_content/tree/develop/detections/endpoint/excessive_number_of_taskhost_processes.yml) \| *version*: **1**<|MERGE_RESOLUTION|>--- conflicted
+++ resolved
@@ -31,17 +31,10 @@
 - **ID**: f443dac2-c7cf-11eb-ab51-acde48001122
 
 
-<<<<<<< HEAD
 #### ATT&CK
 
 | ID          | Technique   | Tactic         |
 | ----------- | ----------- |--------------- |
-=======
-#### [ATT&CK](https://attack.mitre.org/)
-
-| ID          | Technique   | Tactic      |
-| ----------- | ----------- | ----------- |
->>>>>>> 05446f7b
 | [T1033](https://attack.mitre.org/techniques/T1033/) | System Owner/User Discovery | Discovery |
 
 #### Search
