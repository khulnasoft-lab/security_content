--- conflicted
+++ resolved
@@ -34,7 +34,6 @@
 - **ID**: e451bd16-e4c5-4109-8eb1-c4c6ecf048b4
 
 
-<<<<<<< HEAD
 #### ATT&CK
 
 | ID          | Technique   | Tactic         |
@@ -43,13 +42,6 @@
 
 
 
-=======
-#### [ATT&CK](https://attack.mitre.org/)
-
-| ID          | Technique   | Tactic      |
-| ----------- | ----------- | ----------- |
-| [T1218](https://attack.mitre.org/techniques/T1218/) | Signed Binary Proxy Execution | Defense Evasion |
->>>>>>> 05446f7b
 | [T1218.011](https://attack.mitre.org/techniques/T1218/011/) | Rundll32 | Defense Evasion |
 
 #### Search
