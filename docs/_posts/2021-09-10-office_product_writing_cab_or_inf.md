--- conflicted
+++ resolved
@@ -34,7 +34,6 @@
 - **ID**: f48cd1d4-125a-11ec-a447-acde48001122
 
 
-<<<<<<< HEAD
 #### ATT&CK
 
 | ID          | Technique   | Tactic         |
@@ -43,13 +42,6 @@
 
 
 
-=======
-#### [ATT&CK](https://attack.mitre.org/)
-
-| ID          | Technique   | Tactic      |
-| ----------- | ----------- | ----------- |
-| [T1566](https://attack.mitre.org/techniques/T1566/) | Phishing | Initial Access |
->>>>>>> 05446f7b
 | [T1566.001](https://attack.mitre.org/techniques/T1566/001/) | Spearphishing Attachment | Initial Access |
 
 #### Search
