---
title: "Detect AzureHound Command-Line Arguments"
excerpt: "Domain Account, Local Groups, Domain Trust Discovery, Local Account, Account Discovery, Domain Groups, Permission Groups Discovery"
categories:
  - Endpoint
last_modified_at: 2021-06-01
toc: true
toc_label: ""
tags:
  - TTP
  - T1087.002
  - Domain Account
  - Discovery
  - T1069.001
  - Local Groups
  - Discovery
  - T1482
  - Domain Trust Discovery
  - Discovery
  - T1087.001
  - Local Account
  - Discovery
  - T1087
  - Account Discovery
  - Discovery
  - T1069.002
  - Domain Groups
  - Discovery
  - T1069
  - Permission Groups Discovery
  - Discovery
  - Splunk Enterprise
  - Splunk Enterprise Security
  - Splunk Cloud
  - Endpoint
  - Reconnaissance
---



[Try in Splunk Security Cloud](https://www.splunk.com/en_us/cyber-security.html){: .btn .btn--success}

#### Description

The following analytic identifies the common command-line argument used by AzureHound `Invoke-AzureHound`. Being the script is FOSS, function names may be modified, but these changes are dependent upon the operator. In most instances the defaults are used. This analytic works to identify the common command-line attributes used. It does not cover the entirety of every argument in order to avoid false positives.

- **Type**: TTP
- **Product**: Splunk Enterprise, Splunk Enterprise Security, Splunk Cloud
- **Datamodel**: [Endpoint](https://docs.splunk.com/Documentation/CIM/latest/User/Endpoint)
- **Last Updated**: 2021-06-01
- **Author**: Michael Haag, Splunk
- **ID**: 26f02e96-c300-11eb-b611-acde48001122


#### ATT&CK

| ID          | Technique   | Tactic         |
<<<<<<< HEAD
| ----------- | ----------- | -------------- |
| [T1087.002](https://attack.mitre.org/techniques/T1087/002/) | Domain Account | Discovery || [T1069.001](https://attack.mitre.org/techniques/T1069/001/) | Local Groups | Discovery || [T1482](https://attack.mitre.org/techniques/T1482/) | Domain Trust Discovery | Discovery |
| [T1087.001](https://attack.mitre.org/techniques/T1087/001/) | Local Account | Discovery || [T1087](https://attack.mitre.org/techniques/T1087/) | Account Discovery | Discovery |
| [T1069.002](https://attack.mitre.org/techniques/T1069/002/) | Domain Groups | Discovery || [T1069](https://attack.mitre.org/techniques/T1069/) | Permission Groups Discovery | Discovery |
=======
| ----------- | ----------- |--------------- |
| [T1087.002](https://attack.mitre.org/techniques/T1087/002/) | Domain Account | Discovery |


| [T1069.001](https://attack.mitre.org/techniques/T1069/001/) | Local Groups | Discovery |



| [T1482](https://attack.mitre.org/techniques/T1482/) | Domain Trust Discovery | Discovery |


| [T1087.001](https://attack.mitre.org/techniques/T1087/001/) | Local Account | Discovery |



| [T1087](https://attack.mitre.org/techniques/T1087/) | Account Discovery | Discovery |


| [T1069.002](https://attack.mitre.org/techniques/T1069/002/) | Domain Groups | Discovery |



| [T1069](https://attack.mitre.org/techniques/T1069/) | Permission Groups Discovery | Discovery |


>>>>>>> 241923e2



#### Search

```

| tstats `security_content_summariesonly` count min(_time) as firstTime max(_time) as lastTime from datamodel=Endpoint.Processes where Processes.process IN ("*invoke-azurehound*") by Processes.dest Processes.user Processes.parent_process Processes.process_name Processes.process Processes.process_id Processes.parent_process_id 
| `drop_dm_object_name(Processes)` 
| `security_content_ctime(firstTime)` 
| `security_content_ctime(lastTime)` 
| `detect_azurehound_command_line_arguments_filter`
```

#### Associated Analytic Story
* [Discovery Techniques](/stories/discovery_techniques)


#### How To Implement
To successfully implement this search you need to be ingesting information on process that include the name of the process responsible for the changes from your endpoints into the `Endpoint` datamodel in the `Processes` node.

#### Required field
* _time
* Processes.dest
* Processes.user
* Processes.parent_process_name
* Processes.parent_process
* Processes.original_file_name
* Processes.process_name
* Processes.process
* Processes.process_id
* Processes.parent_process_path
* Processes.process_path
* Processes.parent_process_id


#### Kill Chain Phase
* Reconnaissance


#### Known False Positives
Unknown.


#### RBA

| Risk Score  | Impact      | Confidence   | Message      |
| ----------- | ----------- |--------------|--------------|
| 80.0 | 80 | 100 | An instance of $parent_process_name$ spawning $process_name$ was identified on endpoint $dest$ by user $user$ using AzureHound to enumerate AzureAD. |




#### Reference

* [https://attack.mitre.org/software/S0521/](https://attack.mitre.org/software/S0521/)
* [https://github.com/BloodHoundAD/BloodHound/tree/master/Collectors](https://github.com/BloodHoundAD/BloodHound/tree/master/Collectors)
* [https://posts.specterops.io/introducing-bloodhound-4-0-the-azure-update-9b2b26c5e350](https://posts.specterops.io/introducing-bloodhound-4-0-the-azure-update-9b2b26c5e350)
* [https://github.com/BloodHoundAD/BloodHound/blob/master/Collectors/AzureHound.ps1](https://github.com/BloodHoundAD/BloodHound/blob/master/Collectors/AzureHound.ps1)



#### Test Dataset
Replay any dataset to Splunk Enterprise by using our [`replay.py`](https://github.com/splunk/attack_data#using-replaypy) tool or the [UI](https://github.com/splunk/attack_data#using-ui).
Alternatively you can replay a dataset into a [Splunk Attack Range](https://github.com/splunk/attack_range#replay-dumps-into-attack-range-splunk-server)

* [https://media.githubusercontent.com/media/splunk/attack_data/master/datasets/attack_techniques/T1059.001/sharphound/windows-sysmon.log](https://media.githubusercontent.com/media/splunk/attack_data/master/datasets/attack_techniques/T1059.001/sharphound/windows-sysmon.log)



[*source*](https://github.com/splunk/security_content/tree/develop/detections/endpoint/detect_azurehound_command-line_arguments.yml) \| *version*: **1**<|MERGE_RESOLUTION|>--- conflicted
+++ resolved
@@ -55,12 +55,6 @@
 #### ATT&CK
 
 | ID          | Technique   | Tactic         |
-<<<<<<< HEAD
-| ----------- | ----------- | -------------- |
-| [T1087.002](https://attack.mitre.org/techniques/T1087/002/) | Domain Account | Discovery || [T1069.001](https://attack.mitre.org/techniques/T1069/001/) | Local Groups | Discovery || [T1482](https://attack.mitre.org/techniques/T1482/) | Domain Trust Discovery | Discovery |
-| [T1087.001](https://attack.mitre.org/techniques/T1087/001/) | Local Account | Discovery || [T1087](https://attack.mitre.org/techniques/T1087/) | Account Discovery | Discovery |
-| [T1069.002](https://attack.mitre.org/techniques/T1069/002/) | Domain Groups | Discovery || [T1069](https://attack.mitre.org/techniques/T1069/) | Permission Groups Discovery | Discovery |
-=======
 | ----------- | ----------- |--------------- |
 | [T1087.002](https://attack.mitre.org/techniques/T1087/002/) | Domain Account | Discovery |
 
@@ -86,7 +80,6 @@
 | [T1069](https://attack.mitre.org/techniques/T1069/) | Permission Groups Discovery | Discovery |
 
 
->>>>>>> 241923e2
 
 
 
