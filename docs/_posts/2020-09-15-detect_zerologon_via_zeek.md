--- conflicted
+++ resolved
@@ -33,17 +33,10 @@
 - **ID**: bf7a06ec-f703-11ea-adc1-0242ac120002
 
 
-<<<<<<< HEAD
 #### ATT&CK
 
 | ID          | Technique   | Tactic         |
 | ----------- | ----------- |--------------- |
-=======
-#### [ATT&CK](https://attack.mitre.org/)
-
-| ID          | Technique   | Tactic      |
-| ----------- | ----------- | ----------- |
->>>>>>> 05446f7b
 | [T1190](https://attack.mitre.org/techniques/T1190/) | Exploit Public-Facing Application | Initial Access |
 
 #### Search
