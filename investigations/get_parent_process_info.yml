creation_date: '2017-08-22'
data_metadata:
  data_models:
    - Endpoint
  data_source:
    - Endpoint
  providing_technologies:
    - Carbon Black Response
    - CrowdStrike Falcon
    - Sysmon
    - Tanium
    - Ziften
description: This search queries the Endpoint data model to give you details about
  the parent process of a process running on a host which is under investigation.
  Enter the values of the process name in question and the dest
entities:
  - process_name
  - dest
how_to_implement: You must be ingesting endpoint data that tracks process activity,
  including parent-child relationships from your endpoints to populate the Endpoint
  data model in the Processes node. The command-line arguments are mapped to the "process"
  field in the Endpoint data model.
id: fecf2918-670d-4f1c-872b-3d7317a41bf9
investigate:
  splunk:
    fields_required:
      - process_name
      - dest
    schedule:
<<<<<<< HEAD
      cron_schedule: ''
      earliest_time: '0'
      latest_time: '86400'
    search: '| tstats `security_content_summariesonly` count values(Processes.process) as process min(_time)
=======
      earliest_time: "86400"
      latest_time: "0"
    search: '| tstats `summariesonly` count values(Processes.process) as process min(_time)
>>>>>>> 1acf708b
      as firstTime max(_time) as lastTime FROM datamodel=Endpoint.Processes where
      Processes.process_name = {process_name} Processes.dest = {dest} by Processes.user
      Processes.parent_process_name  Processes.process_name  | `drop_dm_object_name("Processes")`
      | `security_content_ctime(firstTime)`| `security_content_ctime(lastTime)`'
maintainers:
  - company: Splunk
    email: bpatel@splunk.com
    name: Bhavin Patel
modification_date: '2019-02-28'
name: Get Parent Process Info
original_authors:
  - company: Splunk
    email: bpatel@splunk.com
    name: Bhavin Patel
spec_version: 2
type: splunk
version: '2.0'<|MERGE_RESOLUTION|>--- conflicted
+++ resolved
@@ -27,16 +27,9 @@
       - process_name
       - dest
     schedule:
-<<<<<<< HEAD
-      cron_schedule: ''
-      earliest_time: '0'
-      latest_time: '86400'
-    search: '| tstats `security_content_summariesonly` count values(Processes.process) as process min(_time)
-=======
       earliest_time: "86400"
       latest_time: "0"
     search: '| tstats `summariesonly` count values(Processes.process) as process min(_time)
->>>>>>> 1acf708b
       as firstTime max(_time) as lastTime FROM datamodel=Endpoint.Processes where
       Processes.process_name = {process_name} Processes.dest = {dest} by Processes.user
       Processes.parent_process_name  Processes.process_name  | `drop_dm_object_name("Processes")`
