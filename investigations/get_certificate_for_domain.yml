--- conflicted
+++ resolved
@@ -22,16 +22,9 @@
     fields_required:
       - domain
     schedule:
-<<<<<<< HEAD
-      cron_schedule: 0 * * * *
-      earliest_time: -70m@m
-      latest_time: -10m@m
-    search: '| tstats `security_content_summariesonly` count min(_time) as firstTime max(_time) as
-=======
       earliest_time: "36000"
       latest_time: "0"
     search: '| tstats `summariesonly` count min(_time) as firstTime max(_time) as
->>>>>>> 1acf708b
       lastTime FROM datamodel=Certificates.All_Certificates where All_Certificates.SSL.ssl_subject_common_name=*{domain}  by
       All_Certificates.dest All_Certificates.src All_Certificates.SSL.ssl_issuer_common_name
       All_Certificates.SSL.ssl_subject_common_name All_Certificates.SSL.ssl_hash |
