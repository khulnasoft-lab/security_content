--- conflicted
+++ resolved
@@ -87,11 +87,7 @@
 
     try:
         module = __import__('generate')
-<<<<<<< HEAD
-        results = module.main(REPO_PATH = 'security_content' , OUTPUT_PATH = 'security_content/package', VERBOSE = '--verbose' )
-=======
         results = module.main(REPO_PATH = 'security_content' , OUTPUT_PATH = 'security_content/package', VERBOSE = 'True' )
->>>>>>> d40aa601
     except Exception as e:
         print('Error: ' + str(e))
 
