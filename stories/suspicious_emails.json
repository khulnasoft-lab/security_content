--- conflicted
+++ resolved
@@ -1,53 +1,4 @@
 {
-<<<<<<< HEAD
-    "category": [
-        "Adversary Tactics"
-    ],
-    "channel": "E",
-    "creation_date": "2017-03-24",
-    "description": "Email remains one of the primary means for attackers to gain an initial foothold within the modern enterprise. Detect and investigate suspicious emails in your environment with the help of the searches in this Analytic Story.",
-    "detections": [
-        {
-            "detection_id": "473bd65f-06ca-4dfe-a2b8-ba04ab4a0084",
-            "name": "Suspicious Email Attachment Extensions",
-            "type": "splunk"
-        },
-        {
-            "detection_id": "56e877a6-1455-4479-ada6-0550dc1e22f8",
-            "name": "Email Attachments With Lots Of Spaces",
-            "type": "splunk"
-        },
-        {
-            "detection_id": "56e877a6-1455-4479-ad16-0550dc1e33f8",
-            "name": "Suspicious Email - UBA Anomaly",
-            "type": "uba"
-        }
-    ],
-    "id": "2b1800dd-92f9-47ec-a981-fdf1351e5d55",
-    "maintainers": [
-        {
-            "company": "Splunk",
-            "email": "bpatel@splunk.com",
-            "name": "Bhavin Patel"
-        }
-    ],
-    "modification_date": "2017-09-19",
-    "name": "Suspicious Emails",
-    "narrative": "It is a common practice for attackers of all types to leverage targeted spearphishing campaigns and mass mailers to deliver weaponized email messages and attachments. Fortunately, there are a number of ways to monitor email data in Splunk to detect suspicious content.<br></br>Once a phishing message has been detected, the next steps are to answer the following questions: <ul><li>Which users have received this or a similar message in the past?</li><li>When did the targeted campaign begin?</li><li>Have any users interacted with the content of the messages (by downloading an attachment or clicking on a malicious URL)?</li></ul>This Analytic Story provides detection searches to identify suspicious emails, as well as contextual and investigative searches to help answer some of these questions.",
-    "original_authors": [
-        {
-            "company": "Splunk",
-            "email": "bpatel@splunk.com",
-            "name": "Bhavin Patel"
-        }
-    ],
-    "references": [
-        "https://www.splunk.com/blog/2015/06/26/phishing-hits-a-new-level-of-quality/"
-    ],
-    "spec_version": 2,
-    "usecase": "Advanced Threat Detection",
-    "version": "1.0"
-=======
   "category": [
     "Adversary Tactics"
   ],
@@ -95,5 +46,4 @@
   "spec_version": 2,
   "usecase": "Advanced Threat Detection",
   "version": "1.0"
->>>>>>> bf7ed962
 }