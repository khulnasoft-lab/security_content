name: VMware Server Side Injection and Privilege Escalation
id: d6d51cc2-a092-43b7-9f61-1159943afe39
version: 1
date: '2022-05-19'
author: Michael Haag, Splunk
description: Recently disclosed CVE-2022-22954 and CVE-2022-22960 have been identified in the wild abusing VMware products to compromise internet faced devices and escalate privileges. 
<<<<<<< HEAD
narrative: 'On April 6, 2022, VMware published VMSA-2022-0011, which discloses multiple vulnerabilities discovered by Steven Seeley (mr_me) of Qihoo 360 Vulnerability Research Institute. The most critical of the CVEs published in VMSA-2022-0011 is CVE-2022-22954, which is a server-side template injection issue with a CVSSv3 base score of 9.8. 
  The vulnerability allows an unauthenticated user with network access to the web interface to execute an arbitrary shell command as the VMware user. 
  To further exacerbate this issue, VMware also disclosed a local privilege escalation issue, CVE-2022-22960, which permits the attacker to gain root after exploiting CVE-2022-22954. Products affected include - VMware Workspace ONE Access (Access) 20.10.0.0 - 20.10.0.1, 21.08.0.0 - 21.08.0.1 and VMware Identity Manager (vIDM) 3.3.3 - 3.3.6.'
=======
narrative: 'On April 6, 2022, VMware published VMSA-2022-0011, which discloses multiple vulnerabilities discovered by Steven Seeley (mr_me) of Qihoo 360 Vulnerability Research Institute. The most critical of the CVEs published in VMSA-2022-0011 is CVE-2022-22954, which is a server-side template injection issue with a CVSSv3 base score of 9.8. The vulnerability allows an unauthenticated user with network access to the web interface to execute an arbitrary shell command as the VMware user.
  To further exacerbate this issue, VMware also disclosed a local privilege escalation issue, CVE-2022-22960, which permits the attacker to gain root after exploiting CVE-2022-22954.
  Products affected include - VMware Workspace ONE Access (Access) 20.10.0.0 -– 20.10.0.1, 21.08.0.0 -– 21.08.0.1 and VMware Identity Manager (vIDM) 3.3.3 -– 3.3.6'
>>>>>>> bd6c26f8
references:
  - https://attackerkb.com/topics/BDXyTqY1ld/cve-2022-22954/rapid7-analysis
  - https://www.cisa.gov/uscert/sites/default/files/publications/CISA_CSA_Threat_Actors_Chaining_VMware_Unpatched_Vulnerabilities_for_Full_System_Control.pdf 
tags:
  analytic_story: VMware Server Side Injection and Privilege Escalation
  category:
  - Adversary Tactics
  product:
  - Splunk Enterprise
  - Splunk Enterprise Security
  - Splunk Cloud
  usecase: Advanced Threat Detection<|MERGE_RESOLUTION|>--- conflicted
+++ resolved
@@ -4,15 +4,9 @@
 date: '2022-05-19'
 author: Michael Haag, Splunk
 description: Recently disclosed CVE-2022-22954 and CVE-2022-22960 have been identified in the wild abusing VMware products to compromise internet faced devices and escalate privileges. 
-<<<<<<< HEAD
 narrative: 'On April 6, 2022, VMware published VMSA-2022-0011, which discloses multiple vulnerabilities discovered by Steven Seeley (mr_me) of Qihoo 360 Vulnerability Research Institute. The most critical of the CVEs published in VMSA-2022-0011 is CVE-2022-22954, which is a server-side template injection issue with a CVSSv3 base score of 9.8. 
   The vulnerability allows an unauthenticated user with network access to the web interface to execute an arbitrary shell command as the VMware user. 
   To further exacerbate this issue, VMware also disclosed a local privilege escalation issue, CVE-2022-22960, which permits the attacker to gain root after exploiting CVE-2022-22954. Products affected include - VMware Workspace ONE Access (Access) 20.10.0.0 - 20.10.0.1, 21.08.0.0 - 21.08.0.1 and VMware Identity Manager (vIDM) 3.3.3 - 3.3.6.'
-=======
-narrative: 'On April 6, 2022, VMware published VMSA-2022-0011, which discloses multiple vulnerabilities discovered by Steven Seeley (mr_me) of Qihoo 360 Vulnerability Research Institute. The most critical of the CVEs published in VMSA-2022-0011 is CVE-2022-22954, which is a server-side template injection issue with a CVSSv3 base score of 9.8. The vulnerability allows an unauthenticated user with network access to the web interface to execute an arbitrary shell command as the VMware user.
-  To further exacerbate this issue, VMware also disclosed a local privilege escalation issue, CVE-2022-22960, which permits the attacker to gain root after exploiting CVE-2022-22954.
-  Products affected include - VMware Workspace ONE Access (Access) 20.10.0.0 -– 20.10.0.1, 21.08.0.0 -– 21.08.0.1 and VMware Identity Manager (vIDM) 3.3.3 -– 3.3.6'
->>>>>>> bd6c26f8
 references:
   - https://attackerkb.com/topics/BDXyTqY1ld/cve-2022-22954/rapid7-analysis
   - https://www.cisa.gov/uscert/sites/default/files/publications/CISA_CSA_Threat_Actors_Chaining_VMware_Unpatched_Vulnerabilities_for_Full_System_Control.pdf 
