name: Suspicious MSHTA Activity
id: 2b1800dd-92f9-47dd-a981-fdf13w1q5d55
version: 2
date: '2021-01-20'
description: Monitor and detect techniques used by attackers who leverage the mshta.exe
  process to execute malicious code.
<<<<<<< HEAD
narrative: 'One common adversary tactic is to bypass application white-listing solutions
  via the mshta.exe process, which executes Microsoft HTML applications (mshtml.dll) with the .hta
  suffix. In these cases, attackers use the trusted Windows utility to proxy execution
=======
narrative: 'One common adversary tactic is to bypass application allow listing solutions
  via the mshta.exe process, which executes Microsoft HTML applications with the .hta
  suffix. In these cases, attackers use the trusted Windows utility to eproxy execution
>>>>>>> 847ae65d
  of malicious files, whether an .hta application, javascript, or VBScript.\

  The searches in this story help you detect and investigate suspicious activity that
  may indicate that an attacker is leveraging mshta.exe to execute malicious code. \
  
  Triage \
  Validate execution \
  1. Determine if MSHTA.exe executed. Validate the OriginalFileName of MSHTA.exe and further
  PE metadata. If executed outside of c:\windows\system32 or c:\windows\syswow64, it should be highly suspect.
  2. Determine if script code was executed with MSHTA. \
  Situational Awareness \
  The objective of this step is meant to identify suspicious behavioral indicators related to executed of 
  Script code by MSHTA.exe. \
  1. Parent process. Is the parent process a known LOLBin? Is the parent process an Office Application? 
  2. Module loads. Are the known MSHTA.exe modules being loaded by a non-standard application? Is
  MSHTA loading any suspicious .DLLs?
  3. Network connections. Any network connections? Review the reputation of the remote IP or domain. \
  Retrieval of script code \
  The objective of this step is to confirm the executed script code is benign or malicious.'
author: Bhavin Patel, Michael Haag, Splunk
type: ESCU
references:
- https://redcanary.com/blog/introducing-atomictestharnesses/
- https://redcanary.com/blog/windows-registry-attacks-threat-detection/
- https://attack.mitre.org/techniques/T1218/005/
- https://medium.com/@mbromileyDFIR/malware-monday-aebb456356c5
tags:
  analytics_story: Suspicious MSHTA Activity
  usecase: Advanced Threat Detection
  category:
  - Adversary Tactics<|MERGE_RESOLUTION|>--- conflicted
+++ resolved
@@ -4,15 +4,9 @@
 date: '2021-01-20'
 description: Monitor and detect techniques used by attackers who leverage the mshta.exe
   process to execute malicious code.
-<<<<<<< HEAD
 narrative: 'One common adversary tactic is to bypass application white-listing solutions
-  via the mshta.exe process, which executes Microsoft HTML applications (mshtml.dll) with the .hta
+  via the mshta.exe process, which loads Microsoft HTML applications (mshtml.dll) with the .hta
   suffix. In these cases, attackers use the trusted Windows utility to proxy execution
-=======
-narrative: 'One common adversary tactic is to bypass application allow listing solutions
-  via the mshta.exe process, which executes Microsoft HTML applications with the .hta
-  suffix. In these cases, attackers use the trusted Windows utility to eproxy execution
->>>>>>> 847ae65d
   of malicious files, whether an .hta application, javascript, or VBScript.\
 
   The searches in this story help you detect and investigate suspicious activity that
