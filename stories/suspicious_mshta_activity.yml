name: Suspicious MSHTA Activity
id: 2b1800dd-92f9-47dd-a981-fdf13w1q5d55
version: 2
date: '2021-01-20'
author: Bhavin Patel, Michael Haag, Splunk
type: batch
description: Monitor and detect techniques used by attackers who leverage the mshta.exe
  process to execute malicious code.
<<<<<<< HEAD
narrative: 'One common adversary tactic is to bypass application white-listing solutions
  via the mshta.exe process, which loads Microsoft HTML applications (mshtml.dll)
  with the .hta suffix. In these cases, attackers use the trusted Windows utility
  to proxy execution of malicious files, whether an .hta application, javascript,
  or VBScript.\
=======
narrative: 'One common adversary tactic is to bypass application control solutions
  via the mshta.exe process, which loads Microsoft HTML applications (mshtml.dll) with the .hta
  suffix. In these cases, attackers use the trusted Windows utility to proxy execution
  of malicious files, whether an .hta application, javascript, or VBScript.\
>>>>>>> eaafbf70

  The searches in this story help you detect and investigate suspicious activity that
  may indicate that an attacker is leveraging mshta.exe to execute malicious code.\
  
  Triage\
  Validate execution \
  1. Determine if MSHTA.exe executed. Validate the OriginalFileName of MSHTA.exe and further
  PE metadata. If executed outside of c:\windows\system32 or c:\windows\syswow64, it should be highly suspect.\
  
  1. Determine if script code was executed with MSHTA.\
  
  Situational Awareness\
  The objective of this step is meant to identify suspicious behavioral indicators related to executed of 
  Script code by MSHTA.exe.\

  1. Parent process. Is the parent process a known LOLBin? Is the parent process an Office Application?\

  1. Module loads. Are the known MSHTA.exe modules being loaded by a non-standard application? Is
  MSHTA loading any suspicious .DLLs?\

  1. Network connections. Any network connections? Review the reputation of the remote IP or domain.\
  
  Retrieval of script code\
  The objective of this step is to confirm the executed script code is benign or malicious.'
author: Bhavin Patel, Michael Haag, Splunk
type: ESCU
references:
- https://redcanary.com/blog/introducing-atomictestharnesses/
- https://redcanary.com/blog/windows-registry-attacks-threat-detection/
- https://attack.mitre.org/techniques/T1218/005/
- https://medium.com/@mbromileyDFIR/malware-monday-aebb456356c5
tags:
<<<<<<< HEAD
  analytic_story: Suspicious MSHTA Activity
  category:
  - Adversary Tactics
  product:
  - Splunk Enterprise
  - Splunk Enterprise Security
  - Splunk Cloud
  usecase: Advanced Threat Detection
=======
  analytics_story: Suspicious MSHTA Activity
  usecase: Advanced Threat Detection
  category:
  - Adversary Tactics
>>>>>>> eaafbf70
<|MERGE_RESOLUTION|>--- conflicted
+++ resolved
@@ -6,18 +6,10 @@
 type: batch
 description: Monitor and detect techniques used by attackers who leverage the mshta.exe
   process to execute malicious code.
-<<<<<<< HEAD
-narrative: 'One common adversary tactic is to bypass application white-listing solutions
-  via the mshta.exe process, which loads Microsoft HTML applications (mshtml.dll)
-  with the .hta suffix. In these cases, attackers use the trusted Windows utility
-  to proxy execution of malicious files, whether an .hta application, javascript,
-  or VBScript.\
-=======
 narrative: 'One common adversary tactic is to bypass application control solutions
   via the mshta.exe process, which loads Microsoft HTML applications (mshtml.dll) with the .hta
   suffix. In these cases, attackers use the trusted Windows utility to proxy execution
   of malicious files, whether an .hta application, javascript, or VBScript.\
->>>>>>> eaafbf70
 
   The searches in this story help you detect and investigate suspicious activity that
   may indicate that an attacker is leveraging mshta.exe to execute malicious code.\
@@ -50,18 +42,7 @@
 - https://attack.mitre.org/techniques/T1218/005/
 - https://medium.com/@mbromileyDFIR/malware-monday-aebb456356c5
 tags:
-<<<<<<< HEAD
-  analytic_story: Suspicious MSHTA Activity
-  category:
-  - Adversary Tactics
-  product:
-  - Splunk Enterprise
-  - Splunk Enterprise Security
-  - Splunk Cloud
-  usecase: Advanced Threat Detection
-=======
   analytics_story: Suspicious MSHTA Activity
   usecase: Advanced Threat Detection
   category:
-  - Adversary Tactics
->>>>>>> eaafbf70
+  - Adversary Tactics