category:
  - Adversary Tactics
channel: ESCU
creation_date: '2017-10-09'
description: Leveraging the Windows command-line interface (CLI) is one of the most
  common attack techniques--one that is also detailed in the MITRE ATT&CK framework.
  Use this Analytic Story to help you identify unusual or suspicious use of the CLI
  on Windows systems.
detections:
  - detection_id: 9be56c82-b1cc-4318-87eb-q138afaaqa39
    name: First time seen command line argument
    type: splunk
  - detection_id: c77162d3-f93c-45cc-80c8-22f6a4264e7f
    name: Unusually Long Command Line
    type: splunk
  - detection_id: 57edaefa-a73b-45e5-bbae-f39c1473f941
    name: Unusually Long Command Line - MLTK
    type: splunk
  - detection_id: dcfd6b40-42f9-469d-a433-2e53f7486664
    name: Detect Prohibited Applications Spawning cmd.exe
    type: splunk
  - detection_id: b89919ed-fe5f-492c-b139-95dbb162039e
    name: Detect Use of cmd.exe to Launch Script Interpreters
    type: splunk
  - detection_id: a34aae96-ccf8-4aef-952c-3ea21444444d
    name: System Processes Run From Unexpected Locations
    type: splunk
id: f4368ddf-d59f-4192-84f6-778ac5a3ffc7
maintainers:
  - company: Splunk
    email: bpatel@splunk.com
    name: Bhavin Patel
<<<<<<< HEAD
modification_date: '2020-01-22'
=======
modification_date: '2020-02-04'
>>>>>>> 11e67aef
name: Suspicious Command-Line Executions
narrative: The ability to execute arbitrary commands via the Windows CLI is a primary
  goal for the adversary. With access to the shell, an attacker can easily run scripts
  and interact with the target system. Often, attackers may only have limited access
  to the shell or may obtain access in unusual ways. In addition, malware may execute
  and interact with the CLI in ways that would be considered unusual and inconsistent
  with typical user activity. This provides defenders with opportunities to identify
  suspicious use and investigate, as appropriate. This Analytic Story contains various
  searches to help identify this suspicious activity, as well as others to aid you
  in deeper investigation.
original_authors:
  - company: Splunk
    email: bpatel@splunk.com
    name: Bhavin Patel
references:
  - https://attack.mitre.org/wiki/Technique/T1059
  - https://www.microsoft.com/en-us/wdsi/threats/macro-malware
  - https://www.fireeye.com/content/dam/fireeye-www/services/pdfs/mandiant-apt1-report.pdf
spec_version: 2
usecase: Advanced Threat Detection
version: '2.1'<|MERGE_RESOLUTION|>--- conflicted
+++ resolved
@@ -30,11 +30,7 @@
   - company: Splunk
     email: bpatel@splunk.com
     name: Bhavin Patel
-<<<<<<< HEAD
 modification_date: '2020-01-22'
-=======
-modification_date: '2020-02-04'
->>>>>>> 11e67aef
 name: Suspicious Command-Line Executions
 narrative: The ability to execute arbitrary commands via the Windows CLI is a primary
   goal for the adversary. With access to the shell, an attacker can easily run scripts
