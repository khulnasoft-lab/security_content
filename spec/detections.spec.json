{
  "title": "Detection",
  "type": "object",
  "properties": {
    "name": {
      "title": "Name",
      "type": "string"
    },
    "id": {
      "title": "Id",
      "type": "string"
    },
    "version": {
      "title": "Version",
      "type": "integer"
    },
    "date": {
      "title": "Date",
      "type": "string"
    },
    "author": {
      "title": "Author",
      "type": "string"
    },
    "type": {
      "title": "Type",
      "type": "string"
    },
    "datamodel": {
      "title": "Datamodel",
      "type": "array",
      "items": {}
    },
    "description": {
      "title": "Description",
      "type": "string"
    },
    "search": {
      "title": "Search",
      "type": "string"
    },
    "how_to_implement": {
      "title": "How To Implement",
      "type": "string"
    },
    "known_false_positives": {
      "title": "Known False Positives",
      "type": "string"
    },
<<<<<<< HEAD
    "references": {
      "title": "References",
      "type": "array",
      "items": {}
=======
    "datamodel": {
      "$id": "#/properties/datamodel",
      "default": "",
      "description": "datamodel used in the search",
      "examples": [
        "Endpoint"
      ],
      "items": {
        "enum": [
          "Endpoint",
          "Network_Traffic",
          "Authentication",
          "Change",
          "Change_Analysis",
          "Email",
          "Endpoint",
          "Network_Resolution",
          "Network_Sessions",
          "Network_Traffic",
          "UEBA",
          "Updates",
          "Vulnerabilities",
          "Web",
          "Risk"
        ],
        "type": "string"
      },
      "type": "array"
>>>>>>> b9a848f0
    },
    "tags": {
      "$ref": "#/definitions/DetectionTags"
    }
  },
  "required": [
    "name",
    "id",
    "version",
    "date",
    "author",
    "type",
    "datamodel",
    "description",
    "search",
    "how_to_implement",
    "known_false_positives",
    "references",
    "tags"
  ],
  "definitions": {
    "DetectionTags": {
      "title": "DetectionTags",
      "type": "object",
      "properties": {
        "analytic_story": {
          "title": "Analytic Story",
          "type": "array",
          "items": {}
        },
        "asset_type": {
          "title": "Asset Type",
          "type": "string"
        },
        "cis20": {
          "title": "Cis20",
          "type": "array",
          "items": {}
        },
        "confidence": {
          "title": "Confidence",
          "type": "string"
        },
        "context": {
          "title": "Context",
          "type": "array",
          "items": {}
        },
        "dataset": {
          "title": "Dataset",
          "type": "array",
          "items": {}
        },
        "impact": {
          "title": "Impact",
          "type": "integer"
        },
        "kill_chain_phases": {
          "title": "Kill Chain Phases",
          "type": "array",
          "items": {}
        },
        "message": {
          "title": "Message",
          "type": "string"
        },
        "mitre_attack_id": {
          "title": "Mitre Attack Id",
          "type": "array",
          "items": {}
        },
        "nist": {
          "title": "Nist",
          "type": "array",
          "items": {}
        },
        "observable": {
          "title": "Observable",
          "type": "array",
          "items": {}
        },
        "product": {
          "title": "Product",
          "type": "array",
          "items": {}
        },
        "required_fields": {
          "title": "Required Fields",
          "type": "array",
          "items": {}
        },
        "risk_score": {
          "title": "Risk Score",
          "type": "integer"
        },
        "security_domain": {
          "title": "Security Domain",
          "type": "string"
        },
        "risk_severity": {
          "title": "Risk Severity",
          "type": "string"
        },
        "cve": {
          "title": "Cve",
          "type": "array",
          "items": {}
        }
      },
      "required": [
        "name",
        "analytic_story",
        "asset_type",
        "confidence",
        "context",
        "impact",
        "kill_chain_phases",
        "message",
        "observable",
        "product",
        "required_fields",
        "risk_score",
        "security_domain"
      ]
    }
  }
}<|MERGE_RESOLUTION|>--- conflicted
+++ resolved
@@ -47,12 +47,6 @@
       "title": "Known False Positives",
       "type": "string"
     },
-<<<<<<< HEAD
-    "references": {
-      "title": "References",
-      "type": "array",
-      "items": {}
-=======
     "datamodel": {
       "$id": "#/properties/datamodel",
       "default": "",
@@ -81,7 +75,6 @@
         "type": "string"
       },
       "type": "array"
->>>>>>> b9a848f0
     },
     "tags": {
       "$ref": "#/definitions/DetectionTags"
