{
  "$id": "https://api.splunkresearch.com/schemas/detections.json",
  "$schema": "http://json-schema.org/draft-07/schema#",
  "definitions": {
    "phantom": {
      "properties": {
        "correlation_rule": {
          "description": "Various fields to enhance usability in Enterprise Security",
          "properties": {
            "notable": {
              "description": "Various fields associated with creating a notable event",
              "properties": {
                "nes_fields": {
                  "description": "A list of suggested fields to be used for notable-event suppression",
                  "examples": [
                    "src"
                  ],
                  "type": "string"
                },
                "rule_description": {
                  "description": "Description of the notable event that will display in Incident Review",
                  "examples": [
                    "The table represents a list of DNS records and their responses for corporate domains that have recently changed"
                  ],
                  "type": "string"
                },
                "rule_title": {
                  "description": "Title of the notable event that will display in Incident Review. Add tokenized fieldnames",
                  "examples": [
                    "DNS record changed on $src$"
                  ],
                  "type": "string"
                }
              },
              "required": [
                "rule_description",
                "rule_title",
                "nes_fields"
              ],
              "type": "object"
            },
            "risk": {
              "description": "Fields associated with assigning risk to objects",
              "properties": {
                "risk_object": {
                  "description": "TThe field to which you are assigning risk",
                  "examples": [
                    "src"
                  ],
                  "type": "string"
                },
                "risk_object_type": {
                  "description": "The type of object to which you are assigning risk",
                  "examples": [
                    "system"
                  ],
                  "items": {
                    "enum": [
                      "system",
                      "user",
                      "other"
                    ],
                    "type": "string"
                  },
                  "maxItems": 1,
                  "minItems": 0,
                  "type": "array",
                  "uniqueItems": true
                },
                "risk_score": {
                  "description": "Score assigned to risk_object",
                  "examples": [
                    "40"
                  ],
                  "type": "integer"
                }
              },
              "required": [
                "risk_score",
                "risk_object",
                "risk_object_type"
              ],
              "type": "object"
            },
            "schedule": {
              "description": "Various fields to assist in scheduling the search",
              "properties": {
                "cron_schedule": {
                  "description": "Schedule of the search in cron format",
                  "examples": [
                    "0 * * * *"
                  ],
                  "type": "string"
                },
                "earliest_time": {
                  "description": "The earliest time the search should run in Splunk format",
                  "examples": [
                    "-70m@m"
                  ],
                  "type": "string"
                },
                "latest_time": {
                  "description": "The latest time tes search should run against in Splunk format",
                  "examples": [
                    "-10m@m"
                  ],
                  "type": "string"
                }
              },
              "type": "object"
            },
            "search": {
              "description": "The search that will trigger phantom playbook",
              "examples": [
                "| sendalert runphantomplaybook"
              ],
              "type": "string"
            },
            "suppress": {
              "description": "Fields associated with suppressing the creation of multiple alerts",
              "properties": {
                "suppress_fields": {
                  "description": "The fields to base the suppression on",
                  "examples": [
                    "src"
                  ],
                  "type": "string"
                },
                "suppress_period": {
                  "description": "The length of time the suppression should be in effect",
                  "examples": [
                    "28800s"
                  ],
                  "type": "string"
                }
              },
              "required": [
                "suppress_fields",
                "suppress_period"
              ],
              "type": "object"
            }
          },
          "required": [
            "search",
            "schedule"
          ],
          "type": "object"
        },
        "phantom_server": {
          "description": "IP address and username of the phantom server. Currently, we will ship this value as automation (hostname) and we encourage the users to modify those values according to their environment. Eg: automation (hostname)",
          "examples": [
            "automation (hostname)"
          ],
          "type": "string"
        },
        "playbook_name": {
          "description": "Name of the playbook. This name should be the same as the name on phantom community repository on github with underscores and appended with community/<playbook_name>. The playbooks are hosted on https://github.com/phantomcyber/playbooks. Eg: community/simple_network_enrichment",
          "examples": [
            "community/dns_hijack_detect_playbook"
          ],
          "type": "string"
        },
        "playbook_url": {
          "description": "Url of the playbook on Phantom website.",
          "examples": [
            "https://my.phantom.us/4.1/playbook/dns-hijack-investigation/"
          ],
          "type": "string"
        },
        "sensitivity": {
          "description": "TLP colors (white, green, amber or red)",
          "examples": [
            "green"
          ],
          "type": "string"
        },
        "severity": {
          "description": "Severity in phantom (High, Medium, Low)",
          "examples": [
            "high"
          ],
          "type": "string"
        }
      },
      "required": [
        "correlation_rule",
        "playbook_name",
        "phantom_server",
        "playbook_url"
      ],
      "type": "object"
    },
    "splunk": {
      "correlation_rule": {
        "description": "Various fields to enhance usability in Enterprise Security",
        "properties": {
          "notable": {
            "description": "Various fields associated with creating a notable event",
            "properties": {
              "nes_fields": {
                "description": "A list of suggested fields to be used for notable-event suppression",
                "type": "string"
              },
              "rule_description": {
                "description": "Description of the notable event that will display in Incident Review",
                "type": "string"
              },
              "rule_title": {
                "description": "Title of the notable event that will display in Incident Review",
                "type": "string"
              }
            },
            "required": [
              "rule_description",
              "rule_title",
              "nes_fields"
            ],
            "type": "object"
          },
          "risk": {
            "description": "Fields associated with assigning risk to objects",
            "properties": {
              "risk_object": {
                "description": "TThe field to which you are assigning risk",
                "type": "string"
              },
              "risk_object_type": {
                "description": "The type of object to which you are assigning risk",
                "items": {
                  "enum": [
                    "system",
                    "user",
                    "other"
                  ],
                  "type": "string"
                },
                "maxItems": 1,
                "minItems": 0,
                "type": "array",
                "uniqueItems": true
              },
              "risk_score": {
                "description": "Score assigned to risk_object",
                "type": "integer"
              }
            },
            "required": [
              "risk_score",
              "risk_object",
              "risk_object_type"
            ],
            "type": "object"
          },
          "schedule": {
            "description": "Various fields to assist in scheduling the search",
            "properties": {
              "cron_schedule": {
                "description": "Schedule of the search in cron format",
                "type": "string"
              },
              "earliest_time": {
                "description": "The earliest time the search should run in Splunk format",
                "type": "string"
              },
              "latest_time": {
                "description": "The latest time tes search should run against in Splunk format",
                "type": "string"
              }
            },
            "type": "object"
          },
          "search": {
            "description": "The search that will trigger phantom playbook",
            "type": "string"
          },
          "suppress": {
            "description": "Fields associated with suppressing the creation of multiple alerts",
            "properties": {
              "suppress_fields": {
                "description": "The fields to base the suppression on",
                "type": "string"
              },
              "suppress_period": {
                "description": "The length of time the suppression should be in effect",
                "type": "string"
              }
            },
            "required": [
              "suppress_fields",
              "suppress_period"
            ],
            "type": "object"
          }
        },
        "required": [
          "search",
          "schedule"
        ],
        "type": "object"
      },
      "type": "object"
    },
    "uba": {
      "properties": {
        "correlation_rule": {
          "description": "Various fields to enhance usability in Enterprise Security",
          "properties": {
            "notable": {
              "description": "Various fields associated with creating a notable event",
              "properties": {
                "nes_fields": {
                  "description": "A list of suggested fields to be used for notable-event suppression",
                  "type": "string"
                },
                "rule_description": {
                  "description": "Description of the notable event that will display in Incident Review",
                  "type": "string"
                },
                "rule_title": {
                  "description": "Title of the notable event that will display in Incident Review",
                  "type": "string"
                }
              },
              "required": [
                "rule_description",
                "rule_title",
                "nes_fields"
              ],
              "type": "object"
            },
            "risk": {
              "description": "Fields associated with assigning risk to objects",
              "properties": {
                "risk_object": {
                  "description": "TThe field to which you are assigning risk",
                  "type": "string"
                },
                "risk_object_type": {
                  "description": "The type of object to which you are assigning risk",
                  "items": {
                    "enum": [
                      "system",
                      "user",
                      "other"
                    ],
                    "type": "string"
                  },
                  "maxItems": 1,
                  "minItems": 0,
                  "type": "array",
                  "uniqueItems": true
                },
                "risk_score": {
                  "description": "Score assigned to risk_object",
                  "type": "integer"
                }
              },
              "required": [
                "risk_score",
                "risk_object",
                "risk_object_type"
              ],
              "type": "object"
            },
            "schedule": {
              "description": "Various fields to assist in scheduling the search",
              "properties": {
                "cron_schedule": {
                  "description": "Schedule of the search in cron format",
                  "type": "string"
                },
                "earliest_time": {
                  "description": "The earliest time the search should run in Splunk format",
                  "type": "string"
                },
                "latest_time": {
                  "description": "The latest time tes search should run against in Splunk format",
                  "type": "string"
                }
              },
              "type": "object"
            },
            "search": {
              "description": "The search (in SPL) executed within core Splunk",
              "type": "string"
            },
            "suppress": {
              "description": "Fields associated with suppressing the creation of multiple alerts",
              "properties": {
                "suppress_fields": {
                  "description": "The fields to base the suppression on",
                  "type": "string"
                },
                "suppress_period": {
                  "description": "The length of time the suppression should be in effect",
                  "type": "string"
                }
              },
              "required": [
                "suppress_fields",
                "suppress_period"
              ],
              "type": "object"
            }
          },
          "required": [
            "search",
            "schedule"
          ],
          "type": "object"
        },
        "event_type": {
          "description": "An anomaly or threat.",
          "examples": [
            "anomaly"
          ],
          "type": "string"
        },
        "model": {
          "description": "The name of the Splunk UBA model that detected the anomaly.",
          "examples": [
            "UBA Model"
          ],
          "type": "string"
        },
        "model_version": {
          "description": "Url of the playbook on Phantom website.",
          "examples": [
            "2.0"
          ],
          "type": "string"
        },
        "threat_category": {
          "description": "The category of a threat in Splunk UBA.",
          "examples": [
            "Malware"
          ],
          "type": "string"
        }
      },
      "required": [
        "correlation_rule",
        "event_type",
        "model",
        "model_version",
        "threat_category"
      ],
      "type": "object"
    }
  },
  "description": "A object that defines the parameters for detecting things using various Splunk capabilities",
  "properties": {
    "asset_type": {
      "description": "Designates the type of asset being investigated",
      "examples": [
        "Endpoint"
      ],
      "type": "string"
    },
    "baselines": {
      "description": "An array of the baseline objects to exectute before the detection ",
      "items": {
        "properties": {
          "id": {
            "description": "UUID of the baseline object",
            "examples": [
              "c096f721-8842-42ce-bfc7-74bd8c72b7c3"
            ],
            "type": "string"
          },
          "name": {
            "description": "name of baseline object",
            "examples": [
              "Discover DNS records"
            ],
            "type": "string"
          },
          "type": {
            "description": "Type of baseline to execute",
            "enum": [
              "phantom",
              "splunk",
              "uba"
            ],
            "examples": [
              "splunk"
            ],
            "type": "string"
          }
        },
        "required": [
          "type",
          "name",
          "id"
        ],
        "type": "object"
      },
      "type": "array"
    },
    "confidence": {
      "description": "Confidence that detected behavior is malicious",
      "enum": [
        "high",
        "medium",
        "low"
      ],
      "examples": [
        "high"
      ]
    },
    "creation_date": {
      "description": "The date the story manifest was created",
      "examples": [
        "2019-02-14"
      ],
      "type": "string"
    },
    "data_metadata": {
      "description": "Information about the date being ingested",
      "properties": {
        "data_eventtypes": {
          "description": "A list of eventtypes, if any, used by this search",
          "examples": [
            "wineventlog"
          ],
          "items": {
            "type": "string"
          },
          "minItems": 0,
          "type": "array",
          "uniqueItems": true
        },
        "data_models": {
          "description": "A list of data models, if any, used by this search",
          "examples": [
            "Network_Resolution"
          ],
          "items": {
            "enum": [
              "UEBA",
              "Alerts",
              "Application_State",
              "Authentication",
              "Certificates",
              "Change_Analysis",
              "Change",
              "Malware",
              "Email",
              "Identity_Management",
              "Network_Resolution",
              "Network_Traffic",
              "Vulnerabilities",
              "Web",
              "Network_Sessions",
              "Updates",
              "Risk",
              "Endpoint",
              "UEBA"
            ]
          },
          "minItems": 0,
          "type": "array",
          "uniqueItems": true
        },
        "data_source": {
          "description": "A high-level description of the type of data needed for this search to complete",
          "examples": [
            "DNS"
          ],
          "items": {
            "type": "string"
          },
          "minItems": 0,
          "type": "array",
          "uniqueItems": true
        },
        "data_sourcetypes": {
          "description": "The list of sourcetypes, if any, used by this search",
          "examples": [
            "stream:dns"
          ],
          "items": {
            "type": "string"
          },
          "minItems": 0,
          "type": "array",
          "uniqueItems": true
        },
        "providing_technologies": {
          "description": "A list of technologies that provide this data",
          "examples": [
            "Bro"
          ],
          "items": {
            "enum": [
              "Apache",
              "AWS",
              "Bro",
              "Microsoft Windows",
              "Linux",
              "macOS",
              "Netbackup",
              "Splunk Enterprise",
              "Splunk Enterprise Security",
              "Splunk Stream",
              "Active Directory",
              "Bluecoat",
              "Carbon Black Response",
              "Carbon Black Protect",
              "CrowdStrike Falcon",
              "Microsoft Exchange",
              "Nessus",
              "Palo Alto Firewall",
              "Qualys",
              "Sysmon",
              "Tanium",
              "Ziften",
              "OSquery"
            ]
          },
          "minItems": 0,
          "type": "array",
          "uniqueItems": true
        }
      },
      "required": [
        "data_source",
        "providing_technologies"
      ],
      "type": "object"
    },
    "description": {
      "description": "A description of what the detection is designed to find",
      "examples": [
        "The search takes the DNS records and their answers results of the discovered_dns_records lookup and finds if any records have changed by searching DNS response from the Network_Resolution datamodel across the last day."
      ],
      "type": "string"
    },
    "detect": {
      "anyOf": [
        {
          "required": [
            "splunk"
          ]
        },
        {
          "required": [
            "phantom"
          ]
        },
        {
          "required": [
            "uba"
          ]
        }
      ],
      "properties": {
        "phantom": {
          "$ref": "#/definitions/phantom"
        },
        "splunk": {
          "$ref": "#/definitions/splunk"
        },
        "uba": {
          "$ref": "#/definitions/uba"
        }
      },
      "type": "object"
    },
    "eli5": {
      "description": "Explain it like I am 5 - A detail description of the SPL of the search, written in a style that can be understood by a future Splunk expert",
      "examples": [
        "Using a lookup `discover_dns_records` generated by support search \"Discover DNS records\" we check previous network traffic and make sure the responses have not changed."
      ],
      "type": "string"
    },
    "entities": {
      "description": "A list of entities that is outputed by the search...",
      "examples": [
        "dest",
        "user"
      ],
      "items": {
        "enum": [
          "url",
          "accessKeyId",
          "arn",
          "awsRegion",
          "bucketName",
          "City",
          "Country",
          "dest_port",
          "dest",
          "event_id",
          "instanceId",
          "message_id",
          "networkAclId",
          "process_name",
          "process",
          "recipient",
          "Region",
          "resourceId",
          "session_id",
          "src_ip",
          "src_mac",
          "src_user",
          "src",
          "user",
          "query",
<<<<<<< HEAD
          "host",
          "dest_ip",
          "userName",
          "dest_user"
=======
          "url"
>>>>>>> bf7ed962
        ]
      },
      "minItems": 0,
      "type": "array",
      "uniqueItems": true
    },
    "how_to_implement": {
      "description": "A discussion on how to implement this search, from what needs to be ingested, config files modified, and suggested per site modifications",
      "examples": [],
      "type": "string"
    },
    "id": {
      "description": "The unique identifier for the detection",
      "examples": [
        "To successfully implement this search you will need to ensure that DNS data is populating the `Network_Resolution` data model. It also requires that the `discover_dns_record` lookup table be populated by the included support search \"Discover DNS record\"."
      ],
      "type": "string"
    },
    "investigations": {
      "description": "An array of the investigation objects to exectute on the detection results ",
      "items": {
        "properties": {
          "id": {
            "description": "UUID of the investigation object",
            "examples": [
              "bc11a8cf-35e7-4bb2-8140-e756cc06fd72"
            ],
            "type": "string"
          },
          "name": {
            "description": "Name of investigation object ",
            "examples": [
              "Get DNS Server History for a host"
            ],
            "type": "string"
          },
          "type": {
            "description": "Type of investigation object",
            "enum": [
              "phantom",
              "splunk",
              "uba"
            ],
            "examples": [
              "splunk"
            ],
            "type": "string"
          }
        },
        "required": [
          "type",
          "name",
          "id"
        ],
        "type": "object"
      },
      "type": "array"
    },
    "known_false_positives": {
      "description": "Scenarios in which detected behavior is benig, coupled with suggestions on how to verify the behavior",
      "examples": [
        "Legitimate DNS changes can be detected in this search. Investigate, verify and update the list of provided current answers for the domains in question as appropriate."
      ],
      "type": "string"
    },
    "maintainers": {
      "description": "An array of the current maintainers of the Analytic Story.",
      "items": {
        "properties": {
          "company": {
            "description": "Company associated with the person maintaining this search",
            "examples": [
              "Splunk"
            ],
            "type": "string"
          },
          "email": {
            "description": "Email address of the person maintaining this search",
            "examples": [
              "daftpunk@splunk.com"
            ],
            "type": "string"
          },
          "name": {
            "description": "Name of the person maintaining this search",
            "examples": [
              "Daft Punk"
            ],
            "type": "string"
          }
        },
        "required": [
          "name",
          "email",
          "company"
        ],
        "type": "object"
      },
      "type": "array"
    },
    "mappings": {
      "description": "Mappings to various industry standards and frameworks",
      "properties": {
        "cis20": {
          "description": "A list of critical security controls this search helps you implement",
          "examples": [
            "CIS 12"
          ],
          "items": {
            "enum": [
              "CIS 1",
              "CIS 2",
              "CIS 3",
              "CIS 4",
              "CIS 5",
              "CIS 6",
              "CIS 7",
              "CIS 8",
              "CIS 9",
              "CIS 10",
              "CIS 11",
              "CIS 12",
              "CIS 13",
              "CIS 14",
              "CIS 15",
              "CIS 16",
              "CIS 17",
              "CIS 18",
              "CIS 19",
              "CIS 20"
            ]
          },
          "minItems": 0,
          "type": "array",
          "uniqueItems": true
        },
        "emoji": {
          "description": "A list of security emojis that will help UBA understand this alert as an external alarm",
          "examples": [
            "EndPoint"
          ],
          "items": {
            "enum": [
              "EndPoint",
              "AD",
              "Firewall",
              "ApplicationLog",
              "IPS",
              "CloudData",
              "Correlation",
              "Printer",
              "Badge"
            ]
          },
          "minItems": 0,
          "type": "array",
          "uniqueItems": true
        },
        "kill_chain_phases": {
          "description": "A list of kill-chain phases to which the search applies",
          "examples": [
            "Reconnaissance"
          ],
          "items": {
            "enum": [
              "Reconnaissance",
              "Weaponization",
              "Delivery",
              "Exploitation",
              "Installation",
              "Command and Control",
              "Actions on Objectives"
            ]
          },
          "minItems": 0,
          "type": "array",
          "uniqueItems": true
        },
        "mitre_attack": {
          "description": "A list of the techniques and tactics identified by the search",
          "examples": [
            "Defense Evasion",
            "Initial Access"
          ],
          "items": {
            "enum": [
              "Initial Access",
              "Execution",
              "Persistence",
              "Spearphishing Attachment",
              "Spearphishing Link",
              "Privilege Escalation",
              "Defense Evasion",
              "Credential Access",
              "Discovery",
              "Lateral Movement",
              "Collection",
              "Exfiltration",
              "Accessibility Features",
              "Account Discovery",
              "AppInit DLLs",
              "Application Shimming",
              "Authentication Package",
              "Change Default File Association",
              "Command and Control",
              "Command and Control Protocol",
              "Command-Line Interface",
              "Commonly Used Port",
              "Credential Dumping",
              "Custom Cryptographic Protocol",
              "DLL Injection",
              "DLL Search Order Hijacking",
              "DLL Side-Loading",
              "Data Compressed",
              "Data Encrypted",
              "Data Obfuscation",
              "Data Staged",
              "Data Transfer Size Limits",
              "Data from Local System",
              "Data from Network Shared Drive",
              "Data from Removable Media",
              "Disabling Security Tools",
              "Email Collection",
              "Execution through API",
              "Exfiltration Over Alternative Protocol",
              "Exfiltration Over Command and Control Channel",
              "Exfiltration Over Other Network Medium",
              "Exfiltration Over Physical Medium",
              "Exploitation of Vulnerability",
              "Fallback Channels",
              "File Deletion",
              "File System Logical Offsets",
              "File System Permissions Weakness",
              "File and Directory Discovery",
              "Graphical User Interface",
              "Hypervisor",
              "Indicator Blocking",
              "Indicator Removal from Tools",
              "Indicator Removal on Host",
              "Input Capture",
              "InstallUtil",
              "Legitimate Credentials",
              "Local Network Configuration Discovery",
              "Local Network Connections Discovery",
              "Local Port Monitor",
              "Logon Scripts",
              "MSBuild",
              "Masquerading",
              "Modify Existing Service",
              "Modify Registry",
              "Multi-Stage Channels",
              "Multiband Communication",
              "Multilayer Encryption",
              "NTFS Extended Attributes",
              "Network Service Scanning",
              "Network Share Connection Removal",
              "Network Sniffing",
              "New Service",
              "Obfuscated Files or Information",
              "Pass the Hash",
              "Pass the Ticket",
              "Path Interception",
              "Peripheral Device Discovery",
              "Permission Groups Discovery",
              "PowerShell",
              "Process Discovery",
              "Process Hollowing",
              "Query Registry",
              "Redundant Access",
              "Registry Run Keys / Start Folder",
              "Regsvcs/Regasm",
              "Regsvr32",
              "Remote Desktop Protocol",
              "Create Account",
              "Remote File Copy",
              "Remote Services",
              "Remote System Discovery",
              "Replication Through Removable Media",
              "Rootkit",
              "Rundll32",
              "Scheduled Task",
              "Scheduled Transfer",
              "Screen Capture",
              "Scripting",
              "Security Software Discovery",
              "Security Support Provider",
              "Service Execution",
              "Service Registry Permissions Weakness",
              "Shared Webroot",
              "Shortcut Modification",
              "Software Packing",
              "Standard Application Layer Protocol",
              "Standard Cryptographic Protocol",
              "Standard Non-Application Layer Protocol",
              "System Information Discovery",
              "System Owner/User Discovery",
              "System Service Discovery",
              "System Time Discovery",
              "Taint Shared Content",
              "Third-party Software",
              "Timestomp",
              "Two-Factor Authentication Interception",
              "Uncommonly Used Port",
              "Video Capture",
              "Valid Accounts",
              "Web Service",
              "Web Shell",
              "Windows Admin Shares",
              "Windows Management Instrumentation Event Subscription",
              "Windows Management Instrumentation",
              "Windows Remote Management",
              "Winlogon Helper DLL",
              "Exploitation for Privilege Escalation"
            ]
          },
          "minItems": 0,
          "type": "array",
          "uniqueItems": true
        },
        "nist": {
          "description": "A list of the NIST controls the search helps you implement",
          "examples": [
            "ID.AM",
            "PR.PT"
          ],
          "items": {
            "enum": [
              "ID.AM",
              "ID.RA",
              "PR.DS",
              "PR.IP",
              "PR.AC",
              "PR.PT",
              "PR.AT",
              "PR.MA",
              "DE.CM",
              "DE.DP",
              "DE.AE",
              "RS.MI",
              "RS.AN",
              "RS.RP",
              "RS.IM",
              "RS.CO",
              "RC.IM",
              "RC.CO"
            ]
          },
          "minItems": 0,
          "type": "array",
          "uniqueItems": true
        }
      },
      "type": "object"
    },
    "modification_date": {
      "description": "The date of the most recent modification to the search",
      "examples": [
        "2019-02-14"
      ],
      "type": "string"
    },
    "name": {
      "description": "The name of the detection",
      "examples": [
        "DNS record changed"
      ],
      "type": "string"
    },
    "original_authors": {
      "description": "A list of the original authors of the search",
      "items": {
        "properties": {
          "company": {
            "description": "Company associated with the person who originally authored the search",
            "examples": [
              "Splunk"
            ],
            "type": "string"
          },
          "email": {
            "description": "Email address of the person who originally authored the search",
            "examples": [
              "daftpunk@splunk.com"
            ],
            "type": "string"
          },
          "name": {
            "description": "Name of the person who originally authored the search",
            "examples": [
              "Daft Punk"
            ],
            "type": "string"
          }
        },
        "required": [
          "name",
          "email",
          "company"
        ],
        "type": "object"
      },
      "type": "array"
    },
    "references": {
      "description": "A list of URLs that give more information about the search",
      "examples": [
        "https://www.fireeye.com/blog/threat-research/2017/09/apt33-insights-into-iranian-cyber-espionage.html"
      ],
      "items": {
        "type": "string"
      },
      "minItems": 0,
      "type": "array",
      "uniqueItems": true
    },
    "responses": {
      "description": "An array of the response objects to exectute on the detection results",
      "items": {
        "properties": {
          "id": {
            "description": "UUID of the Respose object",
            "examples": [
              "1169w17b-ef78-4b59-aae8-5369073014e1"
            ],
            "type": "string"
          },
          "name": {
            "description": "Name of Response Object",
            "examples": [
              "DNS Hijack Reponse"
            ],
            "type": "string"
          },
          "type": {
            "description": "Type of baseline to execute",
            "enum": [
              "phantom",
              "splunk",
              "uba"
            ],
            "examples": [
              "phantom"
            ],
            "type": "string"
          }
        },
        "required": [
          "type",
          "name",
          "id"
        ],
        "type": "object"
      },
      "type": "array"
    },
    "security_domain": {
      "description": "The high-level security area to which the search belongs",
      "enum": [
        "access",
        "endpoint",
        "network",
        "threat"
      ],
      "examples": [
        "endpoint"
      ]
    },
    "spec_version": {
      "description": "The version of the detection specification this manifest follows",
      "examples": [
        "2.0"
      ],
      "type": "integer"
    },
    "type": {
      "description": "The type of detection",
      "enum": [
        "uba",
        "splunk",
        "phantom"
      ],
      "examples": [
        "phantom"
      ]
    },
    "version": {
      "description": "The version of the detection",
      "examples": [
        "1"
      ],
      "type": "string"
    }
  },
  "required": [
    "confidence",
    "creation_date",
    "data_metadata",
    "eli5",
    "how_to_implement",
    "known_false_positives",
    "maintainers",
    "modification_date",
    "original_authors",
    "description",
    "id",
    "type",
    "security_domain",
    "version",
    "detect"
  ],
  "title": "Detection Manifest",
  "type": "object"
}<|MERGE_RESOLUTION|>--- conflicted
+++ resolved
@@ -538,7 +538,6 @@
           ],
           "items": {
             "enum": [
-              "UEBA",
               "Alerts",
               "Application_State",
               "Authentication",
@@ -708,14 +707,11 @@
           "src",
           "user",
           "query",
-<<<<<<< HEAD
           "host",
           "dest_ip",
           "userName",
-          "dest_user"
-=======
+          "dest_user",
           "url"
->>>>>>> bf7ed962
         ]
       },
       "minItems": 0,
