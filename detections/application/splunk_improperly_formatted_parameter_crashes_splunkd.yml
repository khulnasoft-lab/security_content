name: Splunk Improperly Formatted Parameter Crashes splunkd
id: 08978eca-caff-44c1-84dc-53f17def4e14
version: 1
date: '2023-02-14'
author: Chase Franklin, Rod Soto, Splunk
status: production
type: TTP
<<<<<<< HEAD
description: In Splunk Enterprise versions below 8.1.13, 8.2.10, and 9.0.4, when the
  INGEST\\_EVAL parameter is improperly formatted, it crashes splunkd. This hunting
  search provides the user, timing and number of times the crashing command was executed.
data_source: []
search: '| tstats `security_content_summariesonly` count min(_time) as firstTime max(_time)
  as lastTime from datamodel=Splunk_Audit.Search_Activity where (Search_Activity.search="*makeresults*"
  AND Search_Activity.search="*ingestpreview*transforms*") Search_Activity.search_type=adhoc
  Search_Activity.user!=splunk-system-user by Search_Activity.search Search_Activity.info
  Search_Activity.total_run_time Search_Activity.user Search_Activity.search_type
  | `drop_dm_object_name(Search_Activity)` | `security_content_ctime(firstTime)` |
  `security_content_ctime(lastTime)` | `splunk_improperly_formatted_parameter_crashes_splunkd_filter`'
how_to_implement: Requires access to audittrail and use of Splunk_Audit.Search_Activity
  datamodel.
known_false_positives: This is a hunting search it should be focused on affected products,
  otherwise it is likely to produce false positives.
=======
datamodel:
  - Endpoint
description: In Splunk Enterprise versions below 8.1.13, 8.2.10, and 9.0.4, when the INGEST\\_EVAL parameter is improperly formatted, it crashes splunkd. This hunting search provides the user, timing and number of times the crashing command was executed.
search:
  '| tstats `security_content_summariesonly` count min(_time) as firstTime max(_time) as lastTime 
  from datamodel=Splunk_Audit.Search_Activity 
  where (Search_Activity.search="*makeresults*"AND Search_Activity.search="*ingestpreview*transforms*") Search_Activity.search_type=adhoc Search_Activity.search!="*splunk_improperly_formatted_parameter_crashes_splunkd_filter*" Search_Activity.user!=splunk-system-user 
  by Search_Activity.search, Search_Activity.info, Search_Activity.total_run_time, Search_Activity.user, Search_Activity.search_type
  | `drop_dm_object_name(Search_Activity)` | `security_content_ctime(firstTime)`
  | `security_content_ctime(lastTime)` | `splunk_improperly_formatted_parameter_crashes_splunkd_filter`'
how_to_implement: Requires access to audittrail and use of Splunk_Audit.Search_Activity datamodel.
known_false_positives: This is a hunting search it should be focused on affected products, otherwise it is likely to produce false positives.
>>>>>>> 4d2e635a
references:
- https://www.splunk.com/en_us/product-security.html
tags:
  analytic_story:
  - Splunk Vulnerabilities
  asset_type: Endpoint
  confidence: 100
  cve:
  - CVE-2023-22941
  impact: 100
  message: An attempt to exploit ingest eval parameter was detected from $user$
  mitre_attack_id:
  - T1499
  observable:
  - name: user
    type: User
    role:
    - Attacker
  product:
  - Splunk Enterprise
  required_fields:
  - user
  - count
  - info
  risk_score: 100
  security_domain: threat<|MERGE_RESOLUTION|>--- conflicted
+++ resolved
@@ -3,38 +3,22 @@
 version: 1
 date: '2023-02-14'
 author: Chase Franklin, Rod Soto, Splunk
-status: production
+status: experimental
 type: TTP
-<<<<<<< HEAD
 description: In Splunk Enterprise versions below 8.1.13, 8.2.10, and 9.0.4, when the
   INGEST\\_EVAL parameter is improperly formatted, it crashes splunkd. This hunting
   search provides the user, timing and number of times the crashing command was executed.
 data_source: []
-search: '| tstats `security_content_summariesonly` count min(_time) as firstTime max(_time)
-  as lastTime from datamodel=Splunk_Audit.Search_Activity where (Search_Activity.search="*makeresults*"
-  AND Search_Activity.search="*ingestpreview*transforms*") Search_Activity.search_type=adhoc
-  Search_Activity.user!=splunk-system-user by Search_Activity.search Search_Activity.info
-  Search_Activity.total_run_time Search_Activity.user Search_Activity.search_type
-  | `drop_dm_object_name(Search_Activity)` | `security_content_ctime(firstTime)` |
-  `security_content_ctime(lastTime)` | `splunk_improperly_formatted_parameter_crashes_splunkd_filter`'
-how_to_implement: Requires access to audittrail and use of Splunk_Audit.Search_Activity
-  datamodel.
-known_false_positives: This is a hunting search it should be focused on affected products,
-  otherwise it is likely to produce false positives.
-=======
-datamodel:
-  - Endpoint
-description: In Splunk Enterprise versions below 8.1.13, 8.2.10, and 9.0.4, when the INGEST\\_EVAL parameter is improperly formatted, it crashes splunkd. This hunting search provides the user, timing and number of times the crashing command was executed.
-search:
-  '| tstats `security_content_summariesonly` count min(_time) as firstTime max(_time) as lastTime 
+search: '| tstats `security_content_summariesonly` count min(_time) as firstTime max(_time) as lastTime 
   from datamodel=Splunk_Audit.Search_Activity 
   where (Search_Activity.search="*makeresults*"AND Search_Activity.search="*ingestpreview*transforms*") Search_Activity.search_type=adhoc Search_Activity.search!="*splunk_improperly_formatted_parameter_crashes_splunkd_filter*" Search_Activity.user!=splunk-system-user 
   by Search_Activity.search, Search_Activity.info, Search_Activity.total_run_time, Search_Activity.user, Search_Activity.search_type
   | `drop_dm_object_name(Search_Activity)` | `security_content_ctime(firstTime)`
   | `security_content_ctime(lastTime)` | `splunk_improperly_formatted_parameter_crashes_splunkd_filter`'
-how_to_implement: Requires access to audittrail and use of Splunk_Audit.Search_Activity datamodel.
-known_false_positives: This is a hunting search it should be focused on affected products, otherwise it is likely to produce false positives.
->>>>>>> 4d2e635a
+how_to_implement: Requires access to audittrail and use of Splunk_Audit.Search_Activity
+  datamodel.
+known_false_positives: This is a hunting search it should be focused on affected products,
+  otherwise it is likely to produce false positives.
 references:
 - https://www.splunk.com/en_us/product-security.html
 tags:
