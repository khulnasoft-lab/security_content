author: David Dorsey, Splunk
date: '2019-04-01'
description: This search looks for suspicious processes on all systems labeled as
  web servers.
how_to_implement: You must be ingesting data that records process activity from your
  hosts to populate the Endpoint data model in the Processes node. You must also be
  ingesting logs with both the process name and command line from your endpoints.
  The command-line arguments are mapped to the "process" field in the Endpoint data
  model. In addition, web servers will need to be identified in the Assets and Identity
  Framework of Enterprise Security.
<<<<<<< HEAD
type: batch
=======
id: ec3b7601-689a-4463-94e0-c9f45638efb9
known_false_positives: Some of these processes may be used legitimately on web servers
  during maintenance or other administrative tasks.
name: Web Servers Executing Suspicious Processes
>>>>>>> f22e7a85
references: []
search: '| tstats `security_content_summariesonly` count min(_time) as firstTime max(_time)
  as lastTime from datamodel=Endpoint.Processes where Processes.dest_category="web_server"
  AND (Processes.process="*whoami*" OR Processes.process="*ping*" OR Processes.process="*iptables*"
  OR Processes.process="*wget*" OR Processes.process="*service*" OR Processes.process="*curl*")
  by Processes.process Processes.process_name, Processes.dest Processes.user| `drop_dm_object_name(Processes)`
  | `security_content_ctime(firstTime)` | `security_content_ctime(lastTime)` | `web_servers_executing_suspicious_processes_filter`'
tags:
  analytics_story:
  - Apache Struts Vulnerability
  asset_type: Web Server
  cis20:
  - CIS 3
  kill_chain_phases:
  - Actions on Objectives
  mitre_attack_id:
  - T1082
  nist:
  - PR.IP
  product:
  - Splunk Enterprise
  - Splunk Enterprise Security
  - Splunk Cloud
  security_domain: endpoint
type: ESCU
version: 1<|MERGE_RESOLUTION|>--- conflicted
+++ resolved
@@ -8,14 +8,10 @@
   The command-line arguments are mapped to the "process" field in the Endpoint data
   model. In addition, web servers will need to be identified in the Assets and Identity
   Framework of Enterprise Security.
-<<<<<<< HEAD
-type: batch
-=======
 id: ec3b7601-689a-4463-94e0-c9f45638efb9
 known_false_positives: Some of these processes may be used legitimately on web servers
   during maintenance or other administrative tasks.
 name: Web Servers Executing Suspicious Processes
->>>>>>> f22e7a85
 references: []
 search: '| tstats `security_content_summariesonly` count min(_time) as firstTime max(_time)
   as lastTime from datamodel=Endpoint.Processes where Processes.dest_category="web_server"
