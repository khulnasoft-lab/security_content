--- conflicted
+++ resolved
@@ -3,15 +3,7 @@
 description: Detect failed Okta SSO events
 how_to_implement: This search is specific to Okta and requires Okta logs are being
   ingested in your Splunk deployment.
-<<<<<<< HEAD
-type: batch
-author: Rico Valdez, Splunk
-search: '`okta` displayMessage="User attempted unauthorized access to app" | stats  min(_time)
-  as firstTime max(_time) as lastTime values(app) as Apps count by user, result ,displayMessage,
-  src_ip | `security_content_ctime(firstTime)` | `security_content_ctime(lastTime)` | `okta_failed_sso_attempts_filter` '
-=======
 id: 371a6545-2618-4032-ad84-93386b8698c5
->>>>>>> f22e7a85
 known_false_positives: There may be a faulty config preventing legitmate users from
   accessing apps they should have access to.
 name: Okta Failed SSO Attempts
