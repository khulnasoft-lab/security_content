author: Bhavin Patel, Splunk
date: '2020-07-21'
description: The search looks at the change-analysis data model and detects email
  files created outside the normal Outlook directory.
how_to_implement: To successfully implement this search, you must be ingesting data
  that records the file-system activity from your hosts to populate the Endpoint.Filesystem
  data model node. This is typically populated via endpoint detection-and-response
  products, such as Carbon Black, or by other endpoint data sources, such as Sysmon.
  The data used for this search is typically generated via logs that report file-system
  reads and writes.
<<<<<<< HEAD
type: batch
=======
id: ee18ed37-0802-4268-9435-b3b91aaa18xx
known_false_positives: Administrators and users sometimes prefer backing up their
  email data by moving the email files into a different folder. These attempts will
  be detected by the search.
name: Email files written outside of the Outlook directory
>>>>>>> f22e7a85
references: []
search: '| tstats `security_content_summariesonly` count values(Filesystem.file_path)
  as file_path min(_time) as firstTime max(_time) as lastTime from datamodel=Endpoint.Filesystem
  where (Filesystem.file_name=*.pst OR Filesystem.file_name=*.ost) Filesystem.file_path
  != "C:\\Users\\*\\My Documents\\Outlook Files\\*"  Filesystem.file_path!="C:\\Users\\*\\AppData\\Local\\Microsoft\\Outlook*"
  by Filesystem.action Filesystem.process_id Filesystem.file_name Filesystem.dest
  | `drop_dm_object_name("Filesystem")` | `security_content_ctime(firstTime)` | `security_content_ctime(lastTime)`|
  `email_files_written_outside_of_the_outlook_directory_filter` '
tags:
  analytics_story:
  - Collection and Staging
  asset_type: Endpoint
  cis20:
  - CIS 8
  kill_chain_phases:
  - Actions on Objectives
  mitre_attack_id:
  - T1114.001
  product:
  - Splunk Enterprise
  - Splunk Enterprise Security
  - Splunk Cloud
  security_domain: endpoint
type: ESCU
version: 3<|MERGE_RESOLUTION|>--- conflicted
+++ resolved
@@ -8,15 +8,11 @@
   products, such as Carbon Black, or by other endpoint data sources, such as Sysmon.
   The data used for this search is typically generated via logs that report file-system
   reads and writes.
-<<<<<<< HEAD
-type: batch
-=======
 id: ee18ed37-0802-4268-9435-b3b91aaa18xx
 known_false_positives: Administrators and users sometimes prefer backing up their
   email data by moving the email files into a different folder. These attempts will
   be detected by the search.
 name: Email files written outside of the Outlook directory
->>>>>>> f22e7a85
 references: []
 search: '| tstats `security_content_summariesonly` count values(Filesystem.file_path)
   as file_path min(_time) as firstTime max(_time) as lastTime from datamodel=Endpoint.Filesystem
