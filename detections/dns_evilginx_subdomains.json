--- conflicted
+++ resolved
@@ -1,68 +1,46 @@
 {
-    "asset_type": "Endpoint",
-    "confidence": "high",
-    "creation_date": "2019-04-29",
-    "data_metadata": {
-        "data_models": [
-            "Network_Resolution",
-            "Web"
-        ],
-        "data_source": [
-            "DNS"
-        ],
-        "providing_technologies": [
-            "Splunk Stream",
-            "Bro"
-        ]
-    },
-    "description": "This search looks for DNS requests for phishing domains that are leveraging EvilGinx tools to mimic websites.",
-    "detect": {
-        "splunk": {
-            "correlation_rule": {
-                "notable": {
-                    "nes_fields": "src, query",
-                    "rule_description": "The host $src$ issued a DNS request for a domain that could be a phishing site leverating EvilGinx toolkit.",
-                    "rule_title": "DNS request for EvilGinx subdomain detected on $src$"
-                },
-                "risk": {
-                    "risk_object": "src",
-                    "risk_object_type": [
-                        "system"
-                    ],
-                    "risk_score": 40
-                },
-                "schedule": {
-                    "cron_schedule": "0 * * * *",
-                    "earliest_time": "-70m@m",
-                    "latest_time": "-10m@m"
-                },
-                "search": "| tstats summariesonly=true allow_old_summaries=true count min(_time) as firstTime max(_time) as lastTime values(DNS.answer) as answer from datamodel=Network_Resolution.DNS by DNS.dest DNS.src DNS.query host | `drop_dm_object_name(DNS)`| rex field=query \".*?(?<domain>[^./:]+\\.(\\S{2,3}|\\S{2,3}.\\S{2,3}))$\" | stats count values(query) as query by domain dest src answer| search `evilginx_phishlets_amazon` OR `evilginx_phishlets_facebook` OR `evilginx_phishlets_github` OR `evilginx_phishlets_0365` OR `evilginx_phishlets_outlook` OR `evilginx_phishlets_aws` OR `evilginx_phishlets_google` | search NOT [ inputlookup legit_domains.csv | fields domain]| join domain type=outer [| tstats count summariesonly=true allow_old_summaries=true values(Web.url) as url from datamodel=Web.Web by Web.dest Web.site | rename \"Web.*\" as * | rex field=site \".*?(?<domain>[^./:]+\\.(\\S{2,3}|\\S{2,3}.\\S{2,3}))$\" | table dest domain url] | table count src dest query answer domain url",
-                "suppress": {
-                    "suppress_fields": "src, query",
-                    "suppress_period": "14400s"
-                }
-            }
+  "asset_type": "Endpoint",
+  "confidence": "high",
+  "creation_date": "2019-04-29",
+  "data_metadata": {
+    "data_models": [
+      "Network_Resolution",
+      "Web"
+    ],
+    "data_source": [
+      "DNS"
+    ],
+    "providing_technologies": [
+      "Splunk Stream",
+      "Bro"
+    ]
+  },
+  "description": "This search looks for DNS requests for phishing domains that are leveraging EvilGinx tools to mimic websites.",
+  "detect": {
+    "splunk": {
+      "correlation_rule": {
+        "notable": {
+          "nes_fields": "src, query",
+          "rule_description": "The host $src$ issued a DNS request for a domain that could be a phishing site leverating EvilGinx toolkit.",
+          "rule_title": "DNS request for EvilGinx subdomain detected on $src$"
+        },
+        "risk": {
+          "risk_object": "src",
+          "risk_object_type": [
+            "system"
+          ],
+          "risk_score": 40
+        },
+        "schedule": {
+          "cron_schedule": "0 * * * *",
+          "earliest_time": "-70m@m",
+          "latest_time": "-10m@m"
+        },
+        "search": "| tstats summariesonly=true allow_old_summaries=true count min(_time) as firstTime max(_time) as lastTime values(DNS.answer) as answer from datamodel=Network_Resolution.DNS by DNS.dest DNS.src DNS.query host | `drop_dm_object_name(DNS)`| rex field=query \".*?(?<domain>[^./:]+\\.(\\S{2,3}|\\S{2,3}.\\S{2,3}))$\" | stats count values(query) as query by domain dest src answer| search `evilginx_phishlets_amazon` OR `evilginx_phishlets_facebook` OR `evilginx_phishlets_github` OR `evilginx_phishlets_0365` OR `evilginx_phishlets_outlook` OR `evilginx_phishlets_aws` OR `evilginx_phishlets_google` | search NOT [ inputlookup legit_domains.csv | fields domain]| join domain type=outer [| tstats count summariesonly=true allow_old_summaries=true values(Web.url) as url from datamodel=Web.Web by Web.dest Web.site | rename \"Web.*\" as * | rex field=site \".*?(?<domain>[^./:]+\\.(\\S{2,3}|\\S{2,3}.\\S{2,3}))$\" | table dest domain url] | table count src dest query answer domain url",
+        "suppress": {
+          "suppress_fields": "src, query",
+          "suppress_period": "14400s"
         }
-    },
-    "eli5": "This search gathers all the answers to each system's DNS query, then filters for queries that have subdomains extracted from the EvilGinx toolkit. It will then run a regex to extract `legit_domains` from the query and remove that from the detection if it is listed in the `legit_domains.csv`",
-    "entities": [
-        "src"
-    ],
-    "how_to_implement": "You need to ingest data from your DNS logs in the Network_Resolution datamodel. Specifically you must ingest the domain that is being queried and the IP of the host originating the request. Ideally, you should also be ingesting the answer to the query and the query type. This approach allows you to also create your own localized passive DNS capability which can aid you in future investigations. You will have to add legitimate domain names to the `legit_domains.csv` file shipped with the app. <br></br> <b>Splunk>Phantom Playbook Integration</b><br></br>If Splunk>Phantom is also configured in your environment, a Playbook called `Lets Encrypt Domain Investigate` can be configured to run when any results are found by this detection search. To use this integration, install the Phantom App for Splunk <code>https://splunkbase.splunk.com/app/3411/</code>, add the correct hostname to the \"Phantom Instance\" field in the Adaptive Response Actions when configuring this detection search, and set the corresponding Playbook to active. <br/>(Playbook link:<code>https://my.phantom.us/4.2/playbook/lets-encrypt-domain-investigate/</code>).<br></br>",
-    "id": "24dd17b1-e2fb-4c31-878c-d4f226595bfa",
-    "investigations": [
-        {
-            "id": "bc91a8cf-35e7-4bb2-2240-e756cc06fd73",
-            "name": "Get Certificate logs for a domain",
-            "type": "splunk"
-        },
-        {
-            "id": "c096f721-8842-42ce-2fc7-742d8272b712",
-            "name": "Domain Certificate Investigation",
-            "type": "phantom"
-        }
-<<<<<<< HEAD
-=======
       }
     }
   },
@@ -96,49 +74,35 @@
     "cis20": [
       "CIS 8",
       "CIS 7"
->>>>>>> bf7ed962
     ],
-    "known_false_positives": "If a known good domain is not listed in the legit_domains.csv file, then the search could give you false postives. Please update that lookup file to filter out DNS requests to legitimate domains.",
-    "maintainers": [
-        {
-            "company": "Splunk",
-            "email": "bpatel@splunk.com",
-            "name": "Bhavin Patel"
-        }
+    "kill_chain_phases": [
+      "Delivery",
+      "Command and Control"
     ],
-    "mappings": {
-        "cis20": [
-            "CIS 8",
-            "CIS 7"
-        ],
-        "kill_chain_phases": [
-            "Delivery",
-            "Command and Control"
-        ],
-        "mitre_attack": [
-            "Spearphishing Link",
-            "Command and Control"
-        ],
-        "nist": [
-            "ID.AM",
-            "PR.DS",
-            "PR.IP",
-            "DE.AE",
-            "DE.CM"
-        ]
-    },
-    "modification_date": "2019-04-29",
-    "name": "Detect DNS requests to Phishing Sites leveraging EvilGinx2",
-    "original_authors": [
-        {
-            "company": "Splunk",
-            "email": "bpatel@splunk.com",
-            "name": "Bhavin Patel"
-        }
+    "mitre_attack": [
+      "Spearphishing Link",
+      "Command and Control"
     ],
-    "responses": [],
-    "security_domain": "network",
-    "spec_version": 2,
-    "type": "splunk",
-    "version": "1.0"
+    "nist": [
+      "ID.AM",
+      "PR.DS",
+      "PR.IP",
+      "DE.AE",
+      "DE.CM"
+    ]
+  },
+  "modification_date": "2019-04-29",
+  "name": "Detect DNS requests to Phishing Sites leveraging EvilGinx2",
+  "original_authors": [
+    {
+      "company": "Splunk",
+      "email": "bpatel@splunk.com",
+      "name": "Bhavin Patel"
+    }
+  ],
+  "responses": [],
+  "security_domain": "network",
+  "spec_version": 2,
+  "type": "splunk",
+  "version": "1.0"
 }