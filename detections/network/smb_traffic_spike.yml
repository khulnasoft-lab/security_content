author: David Dorsey, Splunk
date: '2020-07-22'
description: This search looks for spikes in the number of Server Message Block (SMB)
  traffic connections.
how_to_implement: This search requires you to be ingesting your network traffic logs
  and populating the `Network_Traffic` data model.
<<<<<<< HEAD
type: batch
references: []
author: David Dorsey, Splunk
search: '| tstats `security_content_summariesonly` count from datamodel=Network_Traffic 
where All_Traffic.dest_port=139 OR All_Traffic.dest_port=445 OR All_Traffic.app=smb 
by _time span=1h, All_Traffic.src 
| `drop_dm_object_name("All_Traffic")` 
| eventstats max(_time) as maxtime 
| stats count as num_data_samples max(eval(if(_time >= relative_time(maxtime, "-70m@m"), count, null))) as count 
avg(eval(if(_time<relative_time(maxtime, "-70m@m"), count, null))) as avg 
stdev(eval(if(_time<relative_time(maxtime, "-70m@m"), count, null))) as stdev by src 
| eval upperBound=(avg+stdev*2), isOutlier=if(count > upperBound AND num_data_samples >=50, 1, 0) 
| where isOutlier=1 
| table src count 
| `smb_traffic_spike_filter` '
=======
id: 7f5fb3e1-4209-4914-90db-0ec21b936378
>>>>>>> f22e7a85
known_false_positives: A file server may experience high-demand loads that could cause
  this analytic to trigger.
name: SMB Traffic Spike
references: []
search: '| tstats `security_content_summariesonly` count from datamodel=Network_Traffic
  where All_Traffic.dest_port=139 OR All_Traffic.dest_port=445 OR All_Traffic.app=smb
  by _time span=1h, All_Traffic.src | `drop_dm_object_name("All_Traffic")` | eventstats
  max(_time) as maxtime | stats count as num_data_samples max(eval(if(_time >= relative_time(maxtime,
  "-70m@m"), count, null))) as count avg(eval(if(_time<relative_time(maxtime, "-70m@m"),
  count, null))) as avg stdev(eval(if(_time<relative_time(maxtime, "-70m@m"), count,
  null))) as stdev by src | eval upperBound=(avg+stdev*2), isOutlier=if(count > upperBound
  AND num_data_samples >=50, 1, 0) | where isOutlier=1 | table src count | `smb_traffic_spike_filter` '
tags:
  analytics_story:
  - 'Emotet Malware  DHS Report TA18-201A '
  - Hidden Cobra Malware
  - Ransomware
  - DHS Report TA18-074A
  asset_type: Endpoint
  cis20:
  - CIS 8
  kill_chain_phases:
  - Actions on Objectives
  mitre_attack_id:
  - T1021.002
  nist:
  - DE.CM
  product:
  - Splunk Enterprise
  - Splunk Enterprise Security
  - Splunk Cloud
  security_domain: network
type: ESCU
version: 3<|MERGE_RESOLUTION|>--- conflicted
+++ resolved
@@ -4,25 +4,7 @@
   traffic connections.
 how_to_implement: This search requires you to be ingesting your network traffic logs
   and populating the `Network_Traffic` data model.
-<<<<<<< HEAD
-type: batch
-references: []
-author: David Dorsey, Splunk
-search: '| tstats `security_content_summariesonly` count from datamodel=Network_Traffic 
-where All_Traffic.dest_port=139 OR All_Traffic.dest_port=445 OR All_Traffic.app=smb 
-by _time span=1h, All_Traffic.src 
-| `drop_dm_object_name("All_Traffic")` 
-| eventstats max(_time) as maxtime 
-| stats count as num_data_samples max(eval(if(_time >= relative_time(maxtime, "-70m@m"), count, null))) as count 
-avg(eval(if(_time<relative_time(maxtime, "-70m@m"), count, null))) as avg 
-stdev(eval(if(_time<relative_time(maxtime, "-70m@m"), count, null))) as stdev by src 
-| eval upperBound=(avg+stdev*2), isOutlier=if(count > upperBound AND num_data_samples >=50, 1, 0) 
-| where isOutlier=1 
-| table src count 
-| `smb_traffic_spike_filter` '
-=======
 id: 7f5fb3e1-4209-4914-90db-0ec21b936378
->>>>>>> f22e7a85
 known_false_positives: A file server may experience high-demand loads that could cause
   this analytic to trigger.
 name: SMB Traffic Spike
