--- conflicted
+++ resolved
@@ -1,13 +1,6 @@
 author: Shannon Davis, Splunk
 date: '2020-07-28'
 description: This search detects SIGRed via Splunk Stream.
-<<<<<<< HEAD
-how_to_implement: You must be ingesting Splunk Stream DNS and Splunk Stream TCP.
-  We are detecting SIG and KEY records via stream:dns and TCP payload over 65KB
-  in size via stream:tcp.  Replace the macro definitions ('stream:dns' and 'stream:tcp')
-  with configurations for your Splunk environment.
-type: batch
-=======
 how_to_implement: You must be ingesting Splunk Stream DNS and Splunk Stream TCP. We
   are detecting SIG and KEY records via stream:dns and TCP payload over 65KB in size
   via stream:tcp.  Replace the macro definitions ('stream:dns' and 'stream:tcp') with
@@ -15,7 +8,6 @@
 id: babd8d10-d073-11ea-87d0-0242ac130003
 known_false_positives: unknown
 name: Detect Windows DNS SIGRed via Splunk Stream
->>>>>>> f22e7a85
 references:
 - https://research.checkpoint.com/2020/resolving-your-way-into-domain-admin-exploiting-a-17-year-old-bug-in-windows-dns-servers/
 search: '`stream_dns` | spath "query_type{}" | search "query_type{}" IN (SIG,KEY)
