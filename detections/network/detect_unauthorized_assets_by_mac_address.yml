--- conflicted
+++ resolved
@@ -11,9 +11,6 @@
   file located in SA-IdentityManagement, which will contain a list of known authorized
   organizational assets including their MAC addresses. Ensure that all inventoried
   systems have their MAC address populated.
-<<<<<<< HEAD
-type: batch
-=======
 id: dcfd6b40-42f9-469d-a433-2e53f7489ff4
 known_false_positives: This search might be prone to high false positives. Please
   consider this when conducting analysis or investigations. Authorized devices may
@@ -21,7 +18,6 @@
   system responsible for the false positive and add it to the Assets and Identity
   framework with the proper information.
 name: Detect Unauthorized Assets by MAC address
->>>>>>> f22e7a85
 references: []
 search: '| tstats `security_content_summariesonly` count from datamodel=Network_Sessions
   where nodename=All_Sessions.DHCP All_Sessions.signature=DHCPREQUEST by All_Sessions.src_ip
