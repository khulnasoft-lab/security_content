--- conflicted
+++ resolved
@@ -30,15 +30,11 @@
 
   Detailed documentation on how to create a new field within Incident Review may be
   found here: `https://docs.splunk.com/Documentation/ES/5.3.0/Admin/Customizenotables#Add_a_field_to_the_notable_event_details`'
-<<<<<<< HEAD
-type: batch
-=======
 id: 85fbcfe8-9718-4911-adf6-7000d077a3a9
 known_false_positives: If you are seeing more results than desired, you may consider
   reducing the value for threshold in the search. You should also periodically re-run
   the support search to re-build the ML model on the latest data.
 name: DNS Query Length Outliers - MLTK
->>>>>>> f22e7a85
 references: []
 search: '| tstats `security_content_summariesonly` count min(_time) as start_time
   max(_time) as end_time values(DNS.src) as src values(DNS.dest) as dest from datamodel=Network_Resolution
