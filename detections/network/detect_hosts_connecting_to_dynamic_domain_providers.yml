--- conflicted
+++ resolved
@@ -81,14 +81,6 @@
   - name: host
     role:
     - Victim
-<<<<<<< HEAD
-    type: Hostname
-  - name: query
-    role:
-    - Attacker
-    type: dnsquery
-=======
->>>>>>> 1247e886
   product:
   - Splunk Enterprise
   - Splunk Enterprise Security
