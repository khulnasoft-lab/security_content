--- conflicted
+++ resolved
@@ -7,13 +7,6 @@
   analyzer or other monitoring device.
 how_to_implement: This search uses a standard SPL query on logs from Cisco Network
   devices. The network devices must log with a severity level of minimum "5 - notification".
-<<<<<<< HEAD
-  The search also requires that the Cisco Networks Add-on for Splunk 
-  (https://splunkbase.splunk.com/app/1467) is used to
-  parse the logs from the Cisco network devices and that the devices have been configured according to the documentation of the Cisco Networks Add-on.
-  Also note that an attacker may disable logging from the device prior to enabling traffic mirroring.
-type: batch
-=======
   The search also requires that the Cisco Networks Add-on for Splunk (https://splunkbase.splunk.com/app/1467)
   is used to parse the logs from the Cisco network devices and that the devices have
   been configured according to the documentation of the Cisco Networks Add-on. Also
@@ -23,7 +16,6 @@
 known_false_positives: This search will return false positives for any legitimate
   traffic captures by network administrators.
 name: Detect Traffic Mirroring
->>>>>>> f22e7a85
 references: []
 search: '`cisco_networks` (facility="MIRROR" mnemonic="ETH_SPAN_SESSION_UP") OR (facility="SPAN"
   mnemonic="SESSION_UP") OR (facility="SPAN" mnemonic="PKTCAP_START") OR (mnemonic="CFGLOG_LOGGEDCMD"
