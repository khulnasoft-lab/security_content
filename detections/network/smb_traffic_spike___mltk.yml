--- conflicted
+++ resolved
@@ -24,16 +24,12 @@
 
   Detailed documentation on how to create a new field within Incident Review is found
   here: `https://docs.splunk.com/Documentation/ES/5.3.0/Admin/Customizenotables#Add_a_field_to_the_notable_event_details`'
-<<<<<<< HEAD
-type: batch
-=======
 id: d25773ba-9ad8-48d1-858e-07ad0bbeb828
 known_false_positives: If you are seeing more results than desired, you may consider
   reducing the value of the threshold in the search. You should also periodically
   re-run the support search to re-build the ML model on the latest data. Please update
   the `smb_traffic_spike_mltk_filter` macro to filter out false positive results
 name: SMB Traffic Spike - MLTK
->>>>>>> f22e7a85
 references: []
 search: '| tstats `security_content_summariesonly` count values(All_Traffic.dest_ip)
   as dest values(All_Traffic.dest_port) as port from datamodel=Network_Traffic where
