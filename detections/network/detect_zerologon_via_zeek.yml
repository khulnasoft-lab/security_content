--- conflicted
+++ resolved
@@ -6,14 +6,9 @@
   also be getting ingested in JSON format.  We are detecting when all three RPC operations
   (NetrServerReqChallenge, NetrServerAuthenticate3, NetrServerPasswordSet2) are splunk_security_essentials_app
   via bro:rpc:json.  These three operations are then correlated on the Zeek UID field.
-<<<<<<< HEAD
-description: This search detects attempts to run exploits for the Zerologon CVE-2020-1472 vulnerability via Zeek RPC
-type: batch
-=======
 id: bf7a06ec-f703-11ea-adc1-0242ac120002
 known_false_positives: unknown
 name: Detect Zerologon via Zeek
->>>>>>> f22e7a85
 references:
 - https://www.secura.com/blog/zero-logon
 - https://github.com/SecuraBV/CVE-2020-1472
