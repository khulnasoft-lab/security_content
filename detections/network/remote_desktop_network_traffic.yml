--- conflicted
+++ resolved
@@ -14,13 +14,9 @@
   to add the "common_rdp_source" or "common_rdp_destination" category to that system
   depending on the usage, using the Enterprise Security Assets and Identities framework.  This
   can be done by adding an entry in the assets.csv file located in SA-IdentityManagement/lookups.
-<<<<<<< HEAD
-type: batch
-=======
 id: 272b8407-842d-4b3d-bead-a704584003d3
 known_false_positives: Remote Desktop may be used legitimately by users on the network.
 name: Remote Desktop Network Traffic
->>>>>>> f22e7a85
 references: []
 search: '| tstats `security_content_summariesonly` count min(_time) as firstTime max(_time)
   as lastTime from datamodel=Network_Traffic where All_Traffic.dest_port=3389 AND
