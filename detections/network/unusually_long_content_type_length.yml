--- conflicted
+++ resolved
@@ -5,14 +5,10 @@
 how_to_implement: This particular search leverages data extracted from Stream:HTTP.
   You must configure the http stream using the Splunk Stream App on your Splunk Stream
   deployment server to extract the cs_content_type field.
-<<<<<<< HEAD
-type: batch
-=======
 id: 57a0a2bf-353f-40c1-84dc-29293f3c35b7
 known_false_positives: Very few legitimate Content-Type fields will have a length
   greater than 100 characters.
 name: Unusually Long Content-Type Length
->>>>>>> f22e7a85
 references: []
 search: '`stream_http` | eval cs_content_type_length = len(cs_content_type) | where
   cs_content_type_length > 100 | table endtime src_ip dest_ip cs_content_type_length
