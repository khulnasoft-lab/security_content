--- conflicted
+++ resolved
@@ -5,14 +5,10 @@
   average traffic.
 how_to_implement: You must ensure that your network traffic data is populating the
   Network_Traffic data model.
-<<<<<<< HEAD
-type: batch
-=======
 id: a98727cc-286b-4ff2-b898-41df64695923
 known_false_positives: RDP gateways may have unusually high amounts of traffic from
   all other hosts' RDP applications in the network.
 name: Remote Desktop Network Bruteforce
->>>>>>> f22e7a85
 references: []
 search: '| tstats `security_content_summariesonly` count min(_time) as firstTime max(_time)
   as lastTime from datamodel=Network_Traffic where All_Traffic.app=rdp by All_Traffic.src
