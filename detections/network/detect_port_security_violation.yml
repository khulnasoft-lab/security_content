author: Mikael Bjerkeland, Splunk
date: '2020-10-28'
description: By enabling Port Security on a Cisco switch you can restrict input to
  an interface by limiting and identifying MAC addresses of the workstations that
  are allowed to access the port. When you assign secure MAC addresses to a secure
  port, the port does not forward packets with source addresses outside the group
  of defined addresses. If you limit the number of secure MAC addresses to one and
  assign a single secure MAC address, the workstation attached to that port is assured
  the full bandwidth of the port. If a port is configured as a secure port and the
  maximum number of secure MAC addresses is reached, when the MAC address of a workstation
  attempting to access the port is different from any of the identified secure MAC
  addresses, a security violation occurs.
how_to_implement: This search uses a standard SPL query on logs from Cisco Network
<<<<<<< HEAD
  devices. The network devices must be configured with Port Security and Error Disable for this to work
  (see https://www.cisco.com/c/en/us/td/docs/switches/lan/catalyst4500/12-2/25ew/configuration/guide/conf/port_sec.html)
  and log with a severity level of minimum "5 - notification".
  The search also requires that the Cisco Networks Add-on for Splunk 
  (https://splunkbase.splunk.com/app/1467) is used to
  parse the logs from the Cisco network devices.
type: batch
=======
  devices. The network devices must be configured with Port Security and Error Disable
  for this to work (see https://www.cisco.com/c/en/us/td/docs/switches/lan/catalyst4500/12-2/25ew/configuration/guide/conf/port_sec.html)
  and log with a severity level of minimum "5 - notification". The search also requires
  that the Cisco Networks Add-on for Splunk (https://splunkbase.splunk.com/app/1467)
  is used to parse the logs from the Cisco network devices.
id: 2de3d5b8-a4fa-45c5-8540-6d071c194d24
known_false_positives: This search might be prone to high false positives if you have
  malfunctioning devices connected to your ethernet ports or if end users periodically
  connect physical devices to the network.
name: Detect Port Security Violation
>>>>>>> f22e7a85
references: []
search: '`cisco_networks` (facility="PM" mnemonic="ERR_DISABLE" disable_cause="psecure-violation")
  OR (facility="PORT_SECURITY" mnemonic="PSECURE_VIOLATION" OR mnemonic="PSECURE_VIOLATION_VLAN")
  | eval src_interface=src_int_prefix_long+src_int_suffix | stats min(_time) AS firstTime
  max(_time) AS lastTime values(disable_cause) AS disable_cause values(src_mac) AS
  src_mac values(src_vlan) AS src_vlan values(action) AS action count by host src_interface
  | `security_content_ctime(firstTime)` | `security_content_ctime(lastTime)` | `detect_port_security_violation_filter`'
tags:
  analytics_story:
  - Router and Infrastructure Security
  asset_type: Infrastructure
  cis20:
  - CIS 1
  - CIS 11
  detection_name: Detect Port Security Violation
  kill_chain_phases:
  - Reconnaissance
  - Delivery
  - Exploitation
  - Actions on Objectives
  mitre_attack_id:
  - T1200
  - T1498
  - T1557.002
  nist:
  - ID.AM
  - PR.DS
  product:
  - Splunk Enterprise
  - Splunk Enterprise Security
  - Splunk Cloud
  security_domain: network
type: ESCU
version: 1<|MERGE_RESOLUTION|>--- conflicted
+++ resolved
@@ -11,15 +11,6 @@
   attempting to access the port is different from any of the identified secure MAC
   addresses, a security violation occurs.
 how_to_implement: This search uses a standard SPL query on logs from Cisco Network
-<<<<<<< HEAD
-  devices. The network devices must be configured with Port Security and Error Disable for this to work
-  (see https://www.cisco.com/c/en/us/td/docs/switches/lan/catalyst4500/12-2/25ew/configuration/guide/conf/port_sec.html)
-  and log with a severity level of minimum "5 - notification".
-  The search also requires that the Cisco Networks Add-on for Splunk 
-  (https://splunkbase.splunk.com/app/1467) is used to
-  parse the logs from the Cisco network devices.
-type: batch
-=======
   devices. The network devices must be configured with Port Security and Error Disable
   for this to work (see https://www.cisco.com/c/en/us/td/docs/switches/lan/catalyst4500/12-2/25ew/configuration/guide/conf/port_sec.html)
   and log with a severity level of minimum "5 - notification". The search also requires
@@ -30,7 +21,6 @@
   malfunctioning devices connected to your ethernet ports or if end users periodically
   connect physical devices to the network.
 name: Detect Port Security Violation
->>>>>>> f22e7a85
 references: []
 search: '`cisco_networks` (facility="PM" mnemonic="ERR_DISABLE" disable_cause="psecure-violation")
   OR (facility="PORT_SECURITY" mnemonic="PSECURE_VIOLATION" OR mnemonic="PSECURE_VIOLATION_VLAN")
