{
  "asset_type": "AWS Instance",
  "baselines": [
    {
      "id": "fc0edc95-ff2b-48b0-9f6f-63da3789fd03",
      "name": "Previously seen users in CloudTrail",
      "product_type": "splunk"
    },
    {
      "id": "06c036e6-d6d7-4daa-bd76-411c3d356031",
      "name": "Update previously seen users in CloudTrail",
      "product_type": "splunk"
    }
  ],
  "confidence": "medium",
  "creation_date": "2018-02-26",
  "data_metadata": {
    "data_source": [
      "AWS CloudTrail logs"
    ],
    "data_sourcetypes": [
      "aws:cloudtrail"
    ],
    "providing_technologies": [
      "AWS"
    ]
  },
  "description": "This search looks for CloudTrail events wherein a console login event by a user was recorded within the last hour, then compares the event to a lookup file of previously seen users (by ARN values) who have logged into the console. The alert is fired if the user has logged into the console for the first time within the last hour",
  "detect": {
    "splunk": {
      "correlation_rule": {
        "notable": {
          "nes_fields": "user",
          "rule_description": "A new user has logged into the AWS console",
          "rule_title": "AWS Console Login by New User"
        },
        "risk": {
          "risk_object": "user",
          "risk_object_type": [
            "user"
          ],
          "risk_score": 30
        },
        "schedule": {
          "cron_schedule": "5 * * * *",
          "earliest_time": "-70m@m",
          "latest_time": "-10m@m"
        },
        "search": "sourcetype=aws:cloudtrail eventName=ConsoleLogin | rename userIdentity.arn as user  |stats earliest(_time) as earliest latest(_time) as latest by user | inputlookup append=t previously_seen_users_console_logins.csv  | stats min(earliest) as earliest max(latest) as latest by user | eval userStatus=if(earliest >= relative_time(now(), \"-70m@m\"), \"First Time Logging into AWS Console\",\"Previously Seen User\") | convert ctime(earliest) ctime(latest) | where userStatus =\"First Time Logging into AWS Console\" ",
        "suppress": {
          "suppress_fields": "user",
          "suppress_period": "86400s"
        }
      }
    }
  },
    "eli5": "In this search, we query CloudTrail logs to look for events that indicate that a user has attempted to log in to the AWS console and group the events using ARN value. Using the <code>previously_seen_users_console_logins.csv</code> lookup file created using the support search, we compare the ARN to all the previously seen users logging into the AWS console. The <code>eval</code> and <code>if</code> functions determine whether the earliest time we see this user ARN was seen within the last hour. The alert will be fired only when a user is seen for first time in the last hour.",
    "entities": [
      "user"
    ],
<<<<<<< HEAD
    "how_to_implement": "You must install the AWS App for Splunk (version 5.1.0 or later) and Splunk Add-on for AWS (version 4.4.0 or later), then configure your CloudTrail inputs. Run the \"Previously seen users in CloudTrail\" support search only once to create a baseline of previously seen IAM users within the last 30 days",
=======
    "how_to_implement": "You must install the AWS App for Splunk (version 5.1.0 or later) and Splunk Add-on for AWS (version 4.4.0 or later), then configure your CloudTrail inputs. Run the \"Previously seen users in CloudTrail\" support search only once to create a baseline of previously seen IAM users within the last 30 days. Run \"Update previously seen users in CloudTrail\" hourly (or more frequently depending on how often you run the detection searches) to refresh the baselines.",
>>>>>>> 5f1c5429
    "id": "ada0f478-84a8-4641-a3f3-d82362dffd75",
    "investigations": [
      {
        "id": "bc91a8cd-35e7-4bb2-6140-e756cc46fd71",
        "name": "AWS Investigate User Activities By ARN",
        "product_type": "splunk"
      }
    ],
    "known_false_positives": "When a legitimate new user logins for the first time, this activity will be detected. Check how old the account is and verify that the user activity is legitimate.",
  "maintainers": [
    {
      "company": "Splunk",
      "email": "bpatel@splunk.com",
      "name": "Bhavin Patel"
    },
    {
      "company": "Splunk",
      "email": "jbrewer@splunk.com",
      "name": "Jason Brewer"
    }
  ],
  "mappings": {
    "cis20": [
      "CIS 16"
    ],
    "kill_chain_phases": [
      "Actions on Objectives"
    ],
    "mitre_attack": [
      "Credential Access"
    ],
    "nist": [
      "DE.DP",
      "DE.AE"
    ]
  },
  "modification_date": "2018-04-30",
  "name": "Detect new user AWS Console Login",
  "original_authors": [
    {
      "company": "Splunk",
      "email": "bpatel@splunk.com",
      "name": "Bhavin Patel"
    }
  ],  
  "product_type": "splunk",
  "security_domain": "network",
  "spec_version": 2,
  "version": "1.0"
}<|MERGE_RESOLUTION|>--- conflicted
+++ resolved
@@ -58,11 +58,7 @@
     "entities": [
       "user"
     ],
-<<<<<<< HEAD
-    "how_to_implement": "You must install the AWS App for Splunk (version 5.1.0 or later) and Splunk Add-on for AWS (version 4.4.0 or later), then configure your CloudTrail inputs. Run the \"Previously seen users in CloudTrail\" support search only once to create a baseline of previously seen IAM users within the last 30 days",
-=======
     "how_to_implement": "You must install the AWS App for Splunk (version 5.1.0 or later) and Splunk Add-on for AWS (version 4.4.0 or later), then configure your CloudTrail inputs. Run the \"Previously seen users in CloudTrail\" support search only once to create a baseline of previously seen IAM users within the last 30 days. Run \"Update previously seen users in CloudTrail\" hourly (or more frequently depending on how often you run the detection searches) to refresh the baselines.",
->>>>>>> 5f1c5429
     "id": "ada0f478-84a8-4641-a3f3-d82362dffd75",
     "investigations": [
       {
