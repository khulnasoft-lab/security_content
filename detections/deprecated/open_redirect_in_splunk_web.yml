author: Bhavin Patel, Splunk
date: '2017-09-19'
description: This search allows you to look for evidence of exploitation for CVE-2016-4859,
  the Splunk Open Redirect Vulnerability.
how_to_implement: No extra steps needed to implement this search.
<<<<<<< HEAD
type: batch
=======
id: d199fb99-2312-451a-9daa-e5efa6ed76a7
known_false_positives: None identified
name: Open Redirect in Splunk Web
>>>>>>> f22e7a85
references: []
search: index=_internal sourcetype=splunk_web_access return_to="/%09/*" | `open_redirect_in_splunk_web_filter`
tags:
  analytics_story:
  - Splunk Enterprise Vulnerability
  asset_type: Splunk Server
  cis20:
  - CIS 3
  - CIS 4
  - CIS 18
  kill_chain_phases:
  - Delivery
  nist:
  - ID.RA
  - RS.MI
  - PR.PT
  - PR.AC
  - PR.IP
  - DE.CM
  product:
  - Splunk Enterprise
  - Splunk Enterprise Security
  - Splunk Cloud
  security_domain: network
type: ESCU
version: 1<|MERGE_RESOLUTION|>--- conflicted
+++ resolved
@@ -3,13 +3,9 @@
 description: This search allows you to look for evidence of exploitation for CVE-2016-4859,
   the Splunk Open Redirect Vulnerability.
 how_to_implement: No extra steps needed to implement this search.
-<<<<<<< HEAD
-type: batch
-=======
 id: d199fb99-2312-451a-9daa-e5efa6ed76a7
 known_false_positives: None identified
 name: Open Redirect in Splunk Web
->>>>>>> f22e7a85
 references: []
 search: index=_internal sourcetype=splunk_web_access return_to="/%09/*" | `open_redirect_in_splunk_web_filter`
 tags:
