--- conflicted
+++ resolved
@@ -7,15 +7,11 @@
   and Splunk Add-on for AWS (version 4.4.0 or later), then configure your CloudTrail
   inputs. This search works best when you run the "Previously Seen EC2 Launches By
   User" support search once to create a history of previously seen ARNs.
-<<<<<<< HEAD
-type: batch
-=======
 id: 22773e84-bac0-4595-b086-20d3f735b4f1
 known_false_positives: It's possible that a user will start to create EC2 instances
   when they haven't before for any number of reasons. Verify with the user that is
   launching instances that this is the intended behavior.
 name: EC2 Instance Started With Previously Unseen User
->>>>>>> f22e7a85
 references: []
 search: '`cloudtrail` eventName=RunInstances [search `cloudtrail` eventName=RunInstances
   errorCode=success | stats earliest(_time) as firstTime latest(_time) as lastTime
