--- conflicted
+++ resolved
@@ -30,13 +30,9 @@
 
   Detailed documentation on how to create a new field within Incident Review may be
   found here: `https://docs.splunk.com/Documentation/ES/5.3.0/Admin/Customizenotables#Add_a_field_to_the_notable_event_details`'
-<<<<<<< HEAD
-type: batch
-=======
 id: ada0f478-84a8-4641-a3f1-d32362d4bd55
 known_false_positives: ''
 name: Detect Spike in AWS API Activity
->>>>>>> f22e7a85
 references: []
 search: '`cloudtrail` eventType=AwsApiCall [search `cloudtrail` eventType=AwsApiCall
   | spath output=arn path=userIdentity.arn | stats count as apiCalls by arn | inputlookup
