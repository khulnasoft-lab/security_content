--- conflicted
+++ resolved
@@ -14,14 +14,10 @@
   when you run the "Baseline of Security Group Activity by ARN" support search once
   to create a history of previously seen Security Group Activity. To add or remove
   API event names for security groups, edit the macro `security_group_api_calls`.
-<<<<<<< HEAD
-type: batch
-=======
 id: ada0f478-84a8-4641-a3f1-e32372d4bd53
 known_false_positives: Based on the values of`dataPointThreshold` and `deviationThreshold`,
   the false positive rate may vary. Please modify this according the your environment.
 name: Detect Spike in Security Group Activity
->>>>>>> f22e7a85
 references: []
 search: '`cloudtrail` `security_group_api_calls` [search `cloudtrail` `security_group_api_calls`
   | spath output=arn path=userIdentity.arn | stats count as apiCalls by arn | inputlookup
