--- conflicted
+++ resolved
@@ -10,20 +10,8 @@
   inputs. Run the "Previously seen users in CloudTrail" support search only once to
   create a baseline of previously seen IAM users within the last 30 days. Run "Update
   previously seen users in CloudTrail" hourly (or more frequently depending on how
-<<<<<<< HEAD
-  often you run the detection searches) to refresh the baselines. 
-type: batch
-author: Bhavin Patel, Splunk
-search: '`cloudtrail` eventName=ConsoleLogin | rename userIdentity.arn as user | stats
-  earliest(_time) as firstTime latest(_time) as lastTime by user | inputlookup append=t
-  previously_seen_users_console_logins_cloudtrail  | stats min(firstTime) as firstTime max(lastTime)
-  as lastTime by user | eval userStatus=if(firstTime >= relative_time(now(), "-70m@m"),
-  "First Time Logging into AWS Console","Previously Seen User") | `security_content_ctime(firstTime)`|`security_content_ctime(lastTime)`|
-  where userStatus ="First Time Logging into AWS Console"  | `detect_new_user_aws_console_login_filter`'
-=======
   often you run the detection searches) to refresh the baselines.
 id: ada0f478-84a8-4641-a3f3-d82362dffd75
->>>>>>> f22e7a85
 known_false_positives: When a legitimate new user logins for the first time, this
   activity will be detected. Check how old the account is and verify that the user
   activity is legitimate.
