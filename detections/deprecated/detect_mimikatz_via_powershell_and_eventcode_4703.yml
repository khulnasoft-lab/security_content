author: Rico Valdez, Splunk
date: '2019-02-27'
description: This search looks for PowerShell requesting privileges consistent with
  credential dumping. Deprecated, looks like things changed from a logging perspective.
how_to_implement: 'You must be ingesting Windows Security logs. You must also enable
  the account change auditing here: http://docs.splunk.com/Documentation/Splunk/7.0.2/Data/MonitorWindowseventlogdata.
  Additionally, this search requires you to enable your Group Management Audit Logs
  in your Local Windows Security Policy and to be ingesting those logs.  More information
  on how to enable them can be found here: http://whatevernetworks.com/auditing-group-membership-changes-in-active-directory/.
  Finally, please make sure that the local administrator group name is "Administrators"
  to be able to look for the right group membership changes.'
<<<<<<< HEAD
type: batch
=======
id: 98917be2-bfc8-475a-8618-a9bb06575188
known_false_positives: The activity may be legitimate. PowerShell is often used by
  administrators to perform various tasks, and it's possible this event could be generated
  in those cases. In these cases, false positives should be fairly obvious and you
  may need to tweak the search to eliminate noise.
name: Detect Mimikatz Via PowerShell And EventCode 4703
>>>>>>> f22e7a85
references: []
search: '`wineventlog_security` signature_id=4703 Process_Name=*powershell.exe | rex
  field=Message "Enabled Privileges:\s+(?<privs>\w+)\s+Disabled Privileges:" | where
  privs="SeDebugPrivilege" | stats count min(_time) as firstTime max(_time) as lastTime
  by dest, Process_Name, privs, Process_ID, Message | rename privs as "Enabled Privilege"
  | rename Process_Name as process |  `security_content_ctime(firstTime)`| `security_content_ctime(lastTime)`
  | `detect_mimikatz_via_powershell_and_eventcode_4703_filter`'
tags:
  asset_type: Windows
  cis20:
  - CIS 3
  - CIS 5
  - CIS 16
  kill_chain_phases:
  - Actions on Objectives
  mitre_attack_id:
  - T1003.001
  nist:
  - PR.IP
  - PR.AC
  - DE.CM
  product:
  - Splunk Enterprise
  - Splunk Enterprise Security
  - Splunk Cloud
  security_domain: access
type: ESCU
version: 2<|MERGE_RESOLUTION|>--- conflicted
+++ resolved
@@ -9,16 +9,12 @@
   on how to enable them can be found here: http://whatevernetworks.com/auditing-group-membership-changes-in-active-directory/.
   Finally, please make sure that the local administrator group name is "Administrators"
   to be able to look for the right group membership changes.'
-<<<<<<< HEAD
-type: batch
-=======
 id: 98917be2-bfc8-475a-8618-a9bb06575188
 known_false_positives: The activity may be legitimate. PowerShell is often used by
   administrators to perform various tasks, and it's possible this event could be generated
   in those cases. In these cases, false positives should be fairly obvious and you
   may need to tweak the search to eliminate noise.
 name: Detect Mimikatz Via PowerShell And EventCode 4703
->>>>>>> f22e7a85
 references: []
 search: '`wineventlog_security` signature_id=4703 Process_Name=*powershell.exe | rex
   field=Message "Enabled Privileges:\s+(?<privs>\w+)\s+Disabled Privileges:" | where
