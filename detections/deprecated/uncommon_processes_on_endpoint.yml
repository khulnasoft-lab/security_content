--- conflicted
+++ resolved
@@ -22,15 +22,7 @@
   analytics_story:
   - Windows Privilege Escalation
   - Unusual Processes
-<<<<<<< HEAD
   - Cloud Federated Credential Abuse
-  mitre_attack_id:
-  - T1204.002
-  kill_chain_phases:
-  - Actions on Objectives
-=======
-  asset_type: Endpoint
->>>>>>> f22e7a85
   cis20:
   - CIS 2
   kill_chain_phases:
