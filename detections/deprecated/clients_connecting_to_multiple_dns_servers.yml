author: David Dorsey, Splunk
date: '2020-07-21'
description: This search allows you to identify the endpoints that have connected
  to more than five DNS servers and made DNS Queries over the time frame of the search.
how_to_implement: 'This search requires that DNS data is being ingested and populating
  the `Network_Resolution` data model. This data can come from DNS logs or from solutions
  that parse network traffic for this data, such as Splunk Stream or Bro.\

  This search produces fields (`dest_count`) that are not yet supported by ES Incident
  Review and therefore cannot be viewed when a notable event is raised. These fields
  contribute additional context to the notable. To see the additional metadata, add
  the following fields, if not already present, to Incident Review - Event Attributes
  (Configure > Incident Management > Incident Review Settings > Add New Entry):\\n1.
  **Label:** Distinct DNS Connections, **Field:** dest_count\

  Detailed documentation on how to create a new field within Incident Review may be
  found here: `https://docs.splunk.com/Documentation/ES/5.3.0/Admin/Customizenotables#Add_a_field_to_the_notable_event_details`'
<<<<<<< HEAD
type: batch
author: David Dorsey, Splunk
=======
id: 74ec6f18-604b-4202-a567-86b2066be3ce
known_false_positives: It's possible that an enterprise has more than five DNS servers
  that are configured in a round-robin rotation. Please customize the search, as appropriate.
name: Clients Connecting to Multiple DNS Servers
>>>>>>> f22e7a85
search: '| tstats `security_content_summariesonly` count, values(DNS.dest) AS dest
  dc(DNS.dest) as dest_count from datamodel=Network_Resolution where DNS.message_type=QUERY
  by DNS.src | `drop_dm_object_name("Network_Resolution")` |where dest_count > 5 |
  `clients_connecting_to_multiple_dns_servers_filter` '
tags:
  analytics_story:
  - DNS Hijacking
  - Command and Control
  - Suspicious DNS Traffic
  - Host Redirection
  asset_type: Endpoint
  cis20:
  - CIS 9
  - CIS 12
  - CIS 13
  kill_chain_phases:
  - Command and Control
  mitre_attack_id:
  - T1048.003
  nist:
  - PR.PT
  - DE.AE
  - PR.DS
  product:
  - Splunk Enterprise
  - Splunk Enterprise Security
  - Splunk Cloud
  security_domain: network
type: ESCU
version: 3<|MERGE_RESOLUTION|>--- conflicted
+++ resolved
@@ -15,15 +15,10 @@
 
   Detailed documentation on how to create a new field within Incident Review may be
   found here: `https://docs.splunk.com/Documentation/ES/5.3.0/Admin/Customizenotables#Add_a_field_to_the_notable_event_details`'
-<<<<<<< HEAD
-type: batch
-author: David Dorsey, Splunk
-=======
 id: 74ec6f18-604b-4202-a567-86b2066be3ce
 known_false_positives: It's possible that an enterprise has more than five DNS servers
   that are configured in a round-robin rotation. Please customize the search, as appropriate.
 name: Clients Connecting to Multiple DNS Servers
->>>>>>> f22e7a85
 search: '| tstats `security_content_summariesonly` count, values(DNS.dest) AS dest
   dc(DNS.dest) as dest_count from datamodel=Network_Resolution where DNS.message_type=QUERY
   by DNS.src | `drop_dm_object_name("Network_Resolution")` |where dest_count > 5 |
