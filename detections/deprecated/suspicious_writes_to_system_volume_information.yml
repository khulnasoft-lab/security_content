--- conflicted
+++ resolved
@@ -5,15 +5,11 @@
 how_to_implement: You need to be ingesting logs with both the process name and command-line
   from your endpoints. If you are using Sysmon, you must have at least version 6.0.4
   of the Sysmon TA.
-<<<<<<< HEAD
-type: batch
-=======
 id: cd6297cd-2bdd-4aa1-84aa-5d2f84228fac
 known_false_positives: It is possible that other utilities or system processes may
   legitimately write to this folder. Investigate and modify the search to include
   exceptions as appropriate.
 name: Suspicious writes to System Volume Information
->>>>>>> f22e7a85
 references: []
 search: (`sysmon` OR tag=process) EventCode=11 process_id!=4 file_path=*System\ Volume\
   Information* | stats count min(_time) as firstTime max(_time) as lastTime by dest,
