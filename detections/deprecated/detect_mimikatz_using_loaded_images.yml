author: Patrick Bareiss, Splunk
date: '2019-12-03'
description: This search looks for reading loaded Images unique to credential dumping
  with Mimikatz. Deprecated because mimikatz libraries changed and very noisy sysmon
  Event Code.
how_to_implement: This search needs Sysmon Logs and a sysmon configuration, which
  includes EventCode 7 with powershell.exe. This search uses an input macro named
  `sysmon`. We strongly recommend that you specify your environment-specific configurations
  (index, source, sourcetype, etc.) for Windows Sysmon logs. Replace the macro definition
  with configurations for your Splunk environment. The search also uses a post-filter
  macro designed to filter out known false positives.
id: 29e307ba-40af-4ab2-91b2-3c6b392bbba0
known_false_positives: Other tools can import the same DLLs. These tools should be
  part of a whtelist.
name: Detect Mimikatz Using Loaded Images
references:
- https://cyberwardog.blogspot.com/2017/03/chronicles-of-threat-hunter-hunting-for.html
search: '`sysmon` EventCode=7 | stats values(ImageLoaded) as ImageLoaded values(ProcessId)
  as ProcessId by Computer, Image | search ImageLoaded=*WinSCard.dll ImageLoaded=*cryptdll.dll
  ImageLoaded=*hid.dll ImageLoaded=*samlib.dll ImageLoaded=*vaultcli.dll | rename
  Computer as dest | `security_content_ctime(firstTime)`| `security_content_ctime(lastTime)`
  | `detect_mimikatz_using_loaded_images_filter`'
<<<<<<< HEAD
known_false_positives: Other tools can import the same DLLs. These tools should be
  part of a whitelist.
=======
>>>>>>> f22e7a85
tags:
  analytics_story:
  - Credential Dumping
  - Detect Zerologon Attack
<<<<<<< HEAD
  - Cloud Federated Credential Abuse
  mitre_attack_id:
  - T1003.001
  kill_chain_phases:
  - Actions on Objectives
=======
  asset_type: Windows
>>>>>>> f22e7a85
  cis20:
  - CIS 6
  - CIS 8
  kill_chain_phases:
  - Actions on Objectives
  mitre_attack_id:
  - T1003.001
  nist:
  - DE.AE
  - DE.CM
  product:
  - Splunk Enterprise
  - Splunk Enterprise Security
  - Splunk Cloud
  security_domain: endpoint
type: ESCU
version: 1<|MERGE_RESOLUTION|>--- conflicted
+++ resolved
@@ -20,31 +20,22 @@
   ImageLoaded=*hid.dll ImageLoaded=*samlib.dll ImageLoaded=*vaultcli.dll | rename
   Computer as dest | `security_content_ctime(firstTime)`| `security_content_ctime(lastTime)`
   | `detect_mimikatz_using_loaded_images_filter`'
-<<<<<<< HEAD
+
 known_false_positives: Other tools can import the same DLLs. These tools should be
   part of a whitelist.
-=======
->>>>>>> f22e7a85
 tags:
   analytics_story:
   - Credential Dumping
   - Detect Zerologon Attack
-<<<<<<< HEAD
   - Cloud Federated Credential Abuse
   mitre_attack_id:
   - T1003.001
   kill_chain_phases:
   - Actions on Objectives
-=======
   asset_type: Windows
->>>>>>> f22e7a85
   cis20:
   - CIS 6
   - CIS 8
-  kill_chain_phases:
-  - Actions on Objectives
-  mitre_attack_id:
-  - T1003.001
   nist:
   - DE.AE
   - DE.CM
