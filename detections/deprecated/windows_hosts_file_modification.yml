author: Rico Valdez, Splunk
date: '2018-11-02'
description: The search looks for modifications to the hosts file on all Windows endpoints
  across your environment.
how_to_implement: To successfully implement this search, you must be ingesting data
  that records the file-system activity from your hosts to populate the Endpoint.Filesystem
  data model node. This is typically populated via endpoint detection-and-response
  products, such as Carbon Black, or by other endpoint data sources, such as Sysmon.
  The data used for this search is typically generated via logs that report file-system
  reads and writes.
<<<<<<< HEAD
type: batch
=======
id: 06a6fc63-a72d-41dc-8736-7e3dd9612116
known_false_positives: There may be legitimate reasons for system administrators to
  add entries to this file.
name: Windows hosts file modification
>>>>>>> f22e7a85
references: []
search: '| tstats `security_content_summariesonly` count min(_time) as firstTime max(_time)
  as lastTime FROM datamodel=Endpoint.Filesystem  by Filesystem.file_name Filesystem.file_path
  Filesystem.dest | `security_content_ctime(lastTime)` | `security_content_ctime(firstTime)`
  | search Filesystem.file_name=hosts AND Filesystem.file_path=*Windows\\System32\\*
  | `drop_dm_object_name(Filesystem)` | `windows_hosts_file_modification_filter`'
tags:
  analytics_story:
  - Host Redirection
  asset_type: Endpoint
  cis20:
  - CIS 3
  - CIS 8
  - CIS 12
  kill_chain_phases:
  - Command and Control
  nist:
  - PR.IP
  - PR.PT
  - PR.AC
  - DE.AE
  - DE.CM
  product:
  - Splunk Enterprise
  - Splunk Enterprise Security
  - Splunk Cloud
  security_domain: endpoint
type: ESCU
version: 1<|MERGE_RESOLUTION|>--- conflicted
+++ resolved
@@ -8,14 +8,10 @@
   products, such as Carbon Black, or by other endpoint data sources, such as Sysmon.
   The data used for this search is typically generated via logs that report file-system
   reads and writes.
-<<<<<<< HEAD
-type: batch
-=======
 id: 06a6fc63-a72d-41dc-8736-7e3dd9612116
 known_false_positives: There may be legitimate reasons for system administrators to
   add entries to this file.
 name: Windows hosts file modification
->>>>>>> f22e7a85
 references: []
 search: '| tstats `security_content_summariesonly` count min(_time) as firstTime max(_time)
   as lastTime FROM datamodel=Endpoint.Filesystem  by Filesystem.file_name Filesystem.file_path
