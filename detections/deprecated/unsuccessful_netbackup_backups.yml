--- conflicted
+++ resolved
@@ -6,13 +6,9 @@
   your backup solution, either from the backup logs on your endpoints or from a central
   server responsible for performing the backups. If you do not use Netbackup, you
   can modify this search for your specific backup solution.
-<<<<<<< HEAD
-type: batch
-=======
 id: a34aae96-ccf8-4aaa-952c-3ea21444444f
 known_false_positives: None identified
 name: Unsuccessful Netbackup backups
->>>>>>> f22e7a85
 references: []
 search: '`netbackup` | stats latest(_time) as latestTime by COMPUTERNAME, MESSAGE
   | search MESSAGE="An error occurred, failed to backup." | `security_content_ctime(latestTime)`
