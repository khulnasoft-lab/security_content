--- conflicted
+++ resolved
@@ -10,17 +10,7 @@
 how_to_implement: To successfully implement this search, you must be ingesting logs
   with the process name, command-line arguments, and parent processes from your endpoints.
   If you are using Sysmon, you must have at least version 6.0.4 of the Sysmon TA.
-<<<<<<< HEAD
-type: batch
-references: []
-author: Bhavin Patel, Splunk
-search: '| tstats `security_content_summariesonly` count values(Processes.process) as process min(_time) as firstTime max(_time) as lastTime from datamodel=Endpoint.Processes
-  where Processes.process_name=netsh.exe by Processes.user Processes.dest Processes.parent_process Processes.parent_process_name Processes.process_name
-  | `drop_dm_object_name(Processes)` | `security_content_ctime(firstTime)` | `security_content_ctime(lastTime)`
-  | `processes_created_by_netsh_filter`'
-=======
 id: b89919ed-fe5f-492c-b139-95dbb162041e
->>>>>>> f22e7a85
 known_false_positives: It is unusual for netsh.exe to have any child processes in
   most environments. It makes sense to investigate the child process and verify whether
   the process spawned is legitimate. We explicitely exclude "C:\Program Files\rempl\sedlauncher.exe"
