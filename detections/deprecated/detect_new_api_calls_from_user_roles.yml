author: Bhavin Patel, Splunk
date: '2018-04-16'
description: This search detects new API calls that have either never been seen before
  or that have not been seen in the previous hour, where the identity type is `AssumedRole`.
how_to_implement: You must install the AWS App for Splunk (version 5.1.0 or later)
  and Splunk Add-on for AWS (version 4.4.0 or later), then configure your CloudTrail
  inputs. This search works best when you run the "Previously seen API call per user
  roles in CloudTrail" support search once to create a history of previously seen
  user roles.
<<<<<<< HEAD
type: batch
=======
id: 22773e84-bac0-4595-b086-20d3f335b4f1
known_false_positives: It is possible that there are legitimate user roles making
  new or infrequently used API calls in your infrastructure, causing the search to
  trigger.
name: Detect new API calls from user roles
>>>>>>> f22e7a85
references: []
search: '`cloudtrail` eventType=AwsApiCall errorCode=success userIdentity.type=AssumedRole
  [search `cloudtrail` eventType=AwsApiCall errorCode=success  userIdentity.type=AssumedRole
  | stats earliest(_time) as earliest latest(_time) as latest by userName eventName
  |  inputlookup append=t previously_seen_api_calls_from_user_roles | stats min(earliest)
  as earliest, max(latest) as latest by userName eventName | outputlookup previously_seen_api_calls_from_user_roles|
  eval newApiCallfromUserRole=if(earliest>=relative_time(now(), "-70m@m"), 1, 0) |
  where newApiCallfromUserRole=1 | `security_content_ctime(earliest)` | `security_content_ctime(latest)`
  | table eventName userName]  |rename userName as user| stats values(eventName) earliest(_time)
  as earliest latest(_time) as latest by user | `security_content_ctime(earliest)`
  | `security_content_ctime(latest)` | `detect_new_api_calls_from_user_roles_filter`'
tags:
  analytics_story:
  - AWS User Monitoring
  asset_type: AWS Instance
  cis20:
  - CIS 1
  mitre_attack_id:
  - T1078.004
  nist:
  - ID.AM
  product:
  - Splunk Enterprise
  - Splunk Enterprise Security
  - Splunk Cloud
  risk_object: user
  risk_object_type: user
  risk_score: 5
  security_domain: endpoint
type: ESCU
version: 1<|MERGE_RESOLUTION|>--- conflicted
+++ resolved
@@ -7,15 +7,11 @@
   inputs. This search works best when you run the "Previously seen API call per user
   roles in CloudTrail" support search once to create a history of previously seen
   user roles.
-<<<<<<< HEAD
-type: batch
-=======
 id: 22773e84-bac0-4595-b086-20d3f335b4f1
 known_false_positives: It is possible that there are legitimate user roles making
   new or infrequently used API calls in your infrastructure, causing the search to
   trigger.
 name: Detect new API calls from user roles
->>>>>>> f22e7a85
 references: []
 search: '`cloudtrail` eventType=AwsApiCall errorCode=success userIdentity.type=AssumedRole
   [search `cloudtrail` eventType=AwsApiCall errorCode=success  userIdentity.type=AssumedRole
