--- conflicted
+++ resolved
@@ -2,16 +2,6 @@
 date: '2020-09-08'
 description: Enforcing network-access controls is one of the defensive mechanisms
   used by cloud administrators to restrict access to a cloud instance. After the attacker
-<<<<<<< HEAD
-  has gained control of the console by compromising an admin account, they can
-  delete a network ACL and gain access to the instance from anywhere. This search
-  will query the Change datamodel to detect users deleting network ACLs.
-  Deprecated because it's a duplicate
-how_to_implement: You must be ingesting your cloud infrastructure logs from your
-  cloud provider. You can also provide additional filtering for this search by
-  customizing the `cloud_network_access_control_list_deleted_filter` macro.
-type: batch
-=======
   has gained control of the console by compromising an admin account, they can delete
   a network ACL and gain access to the instance from anywhere. This search will query
   the Change datamodel to detect users deleting network ACLs. Deprecated because it's
@@ -23,7 +13,6 @@
 known_false_positives: It's possible that a user has legitimately deleted a network
   ACL.
 name: Cloud Network Access Control List Deleted
->>>>>>> f22e7a85
 references: []
 search: '`cloudtrail` eventName=DeleteNetworkAcl|rename userIdentity.arn as arn  |
   stats count min(_time) as firstTime max(_time) as lastTime values(errorMessage)
