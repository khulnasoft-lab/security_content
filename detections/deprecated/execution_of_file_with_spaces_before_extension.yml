--- conflicted
+++ resolved
@@ -7,13 +7,9 @@
   that records process activity from your hosts to populate the endpoint data model
   in the processes node. If you are using Sysmon, you must have at least version 6.0.4
   of the Sysmon TA.
-<<<<<<< HEAD
-type: batch
-=======
 id: ab0353e6-a956-420b-b724-a8b4846d5d5a
 known_false_positives: None identified.
 name: Execution of File With Spaces Before Extension
->>>>>>> f22e7a85
 references: []
 search: '| tstats `security_content_summariesonly` count values(Processes.process_path)
   as process_path min(_time) as firstTime max(_time) as lastTime from datamodel=Endpoint.Processes
