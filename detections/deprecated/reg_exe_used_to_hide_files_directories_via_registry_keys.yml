author: Bhavin Patel, Splunk
date: '2019-02-27'
description: The search looks for command-line arguments used to hide a file or directory
  using the reg add command.
how_to_implement: You must be ingesting data that records process activity from your
  hosts to populate the Endpoint data model in the Processes node. You must also be
  ingesting logs with both the process name and command line from your endpoints.
  The command-line arguments are mapped to the "process" field in the Endpoint data
  model.
<<<<<<< HEAD
type: batch
=======
id: c77162d3-f93c-45cc-80c8-22f6b5264x9f
known_false_positives: None at the moment
name: Reg exe used to hide files directories via registry keys
>>>>>>> f22e7a85
references: []
search: '| tstats `security_content_summariesonly` values(Processes.process) as process
  min(_time) as firstTime max(_time) as lastTime from datamodel=Endpoint.Processes
  where Processes.process_name = reg.exe Processes.process="*add*" Processes.process="*Hidden*"
  Processes.process="*REG_DWORD*" by Processes.process_name Processes.parent_process_name
  Processes.dest Processes.user| `drop_dm_object_name(Processes)` | `security_content_ctime(firstTime)`
  |`security_content_ctime(lastTime)`| regex process = "(/d\s+2)" | `reg_exe_used_to_hide_files_directories_via_registry_keys_filter`'
tags:
  analytics_story:
  - Windows Defense Evasion Tactics
  - Suspicious Windows Registry Activities
  - Windows Persistence Techniques
  asset_type: ''
  cis20:
  - CIS 8
  kill_chain_phases:
  - Actions on Objectives
  mitre_attack_id:
  - T1564.001
  nist:
  - DE.CM
  product:
  - Splunk Enterprise
  - Splunk Enterprise Security
  - Splunk Cloud
  security_domain: endpoint
type: ESCU
version: 2<|MERGE_RESOLUTION|>--- conflicted
+++ resolved
@@ -7,13 +7,9 @@
   ingesting logs with both the process name and command line from your endpoints.
   The command-line arguments are mapped to the "process" field in the Endpoint data
   model.
-<<<<<<< HEAD
-type: batch
-=======
 id: c77162d3-f93c-45cc-80c8-22f6b5264x9f
 known_false_positives: None at the moment
 name: Reg exe used to hide files directories via registry keys
->>>>>>> f22e7a85
 references: []
 search: '| tstats `security_content_summariesonly` values(Processes.process) as process
   min(_time) as firstTime max(_time) as lastTime from datamodel=Endpoint.Processes
