--- conflicted
+++ resolved
@@ -8,15 +8,11 @@
   inputs. This search works best when you run the "Previously Seen EC2 Launches By
   User" support search once to create a history of previously seen ARNs. To add or
   remove APIs that modify an EC2 instance, edit the macro `ec2_modification_api_calls`.
-<<<<<<< HEAD
-type: batch
-=======
 id: 56f91724-cf3f-4666-84e1-e3712fb41e76
 known_false_positives: It's possible that a new user will start to modify EC2 instances
   when they haven't before for any number of reasons. Verify with the user that is
   modifying instances that this is the intended behavior.
 name: EC2 Instance Modified With Previously Unseen User
->>>>>>> f22e7a85
 references: []
 search: '`cloudtrail` `ec2_modification_api_calls` [search `cloudtrail` `ec2_modification_api_calls`
   errorCode=success | stats earliest(_time) as firstTime latest(_time) as lastTime
