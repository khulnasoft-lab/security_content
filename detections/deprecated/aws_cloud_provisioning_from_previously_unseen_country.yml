--- conflicted
+++ resolved
@@ -9,9 +9,6 @@
   inputs. This search works best when you run the "Previously Seen AWS Provisioning
   Activity Sources" support search once to create a history of previously seen locations
   that have provisioned AWS resources.
-<<<<<<< HEAD
-type: batch
-=======
 id: ceb8d3d8-06cb-49eb-beaf-829526e33ff0
 known_false_positives: "This is a strictly behavioral search, so we define \"false\
   \ positive\" slightly differently. Every time this fires, it will accurately reflect\
@@ -25,7 +22,6 @@
   \ (particularly small countries in less economically powerful regions), this may\
   \ be much less valuable to you."
 name: AWS Cloud Provisioning From Previously Unseen Country
->>>>>>> f22e7a85
 references: []
 search: '`cloudtrail` (eventName=Run* OR eventName=Create*) | iplocation sourceIPAddress
   | search Country=* [search `cloudtrail` (eventName=Run* OR eventName=Create*) |
