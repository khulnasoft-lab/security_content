--- conflicted
+++ resolved
@@ -14,16 +14,11 @@
 type: ESCU
 references: []
 author: Rod Soto, Jose Hernandez, Splunk
-<<<<<<< HEAD
-search: '| `sysmon` CommandLine="*C:\\Windows\\system32\\conhost.exe 0xffffffff -ForceV1*" EventCode=4688
-  | table CommandLine, Computer, EventCode, SubjectUserSid
-=======
 search: '| tstats `security_content_summariesonly` count min(_time) as firstTime max(_time)
   as lastTime FROM datamodel=Endpoint.Processes WHERE Processes.process="*C:\\Windows\\system32\\conhost.exe* 0xffffffff *-ForceV1*"
   by Processes.user Processes.process_name Processes.process Processes.dest
   | `drop_dm_object_name(Processes)`
   | `security_content_ctime(firstTime)`| `security_content_ctime(lastTime)`
->>>>>>> 0c73cd77
   | `windows_connhost_exe_started_forcefully_filter`'
 known_false_positives: This process should not be ran forcefully, we have not see any false positives for this detection
 tags:
