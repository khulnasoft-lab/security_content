author: Bhavin Patel, Splunk
date: '2020-07-21'
description: This search looks for CloudTrail events where a user successfully launches
  an abnormally high number of instances. This search is deprecated and have been
  translated to use the latest Change Datamodel
how_to_implement: You must install the AWS App for Splunk (version 5.1.0 or later)
  and Splunk Add-on for AWS (version 4.4.0 or later), then configure your CloudTrail
  inputs. The threshold value should be tuned to your environment.
<<<<<<< HEAD
type: batch
=======
id: 2a9b80d3-6340-4345-b5ad-290bf5d0dac4
known_false_positives: Many service accounts configured within an AWS infrastructure
  are known to exhibit this behavior. Please adjust the threshold values and filter
  out service accounts from the output. Always verify if this search alerted on a
  human user.
name: Abnormally High AWS Instances Launched by User
>>>>>>> f22e7a85
references: []
search: '`cloudtrail` eventName=RunInstances errorCode=success | bucket span=10m _time
  | stats count AS instances_launched by _time userName | eventstats avg(instances_launched)
  as total_launched_avg, stdev(instances_launched) as total_launched_stdev | eval
  threshold_value = 4 | eval isOutlier=if(instances_launched > total_launched_avg+(total_launched_stdev
  * threshold_value), 1, 0) | search isOutlier=1 AND _time >= relative_time(now(),
  "-10m@m") | eval num_standard_deviations_away = round(abs(instances_launched - total_launched_avg)
  / total_launched_stdev, 2) | table _time, userName, instances_launched, num_standard_deviations_away,
  total_launched_avg, total_launched_stdev | `abnormally_high_aws_instances_launched_by_user_filter`'
tags:
  analytics_story:
  - AWS Cryptomining
  - Suspicious AWS EC2 Activities
  asset_type: AWS Instance
  cis20:
  - CIS 13
  kill_chain_phases:
  - Actions on Objectives
  mitre_attack_id:
  - T1078.004
  nist:
  - DE.DP
  - DE.AE
  product:
  - Splunk Enterprise
  - Splunk Enterprise Security
  - Splunk Cloud
  risk_object: userName
  risk_object_type: user
  risk_score: 40
  security_domain: network
type: ESCU
version: 2<|MERGE_RESOLUTION|>--- conflicted
+++ resolved
@@ -6,16 +6,12 @@
 how_to_implement: You must install the AWS App for Splunk (version 5.1.0 or later)
   and Splunk Add-on for AWS (version 4.4.0 or later), then configure your CloudTrail
   inputs. The threshold value should be tuned to your environment.
-<<<<<<< HEAD
-type: batch
-=======
 id: 2a9b80d3-6340-4345-b5ad-290bf5d0dac4
 known_false_positives: Many service accounts configured within an AWS infrastructure
   are known to exhibit this behavior. Please adjust the threshold values and filter
   out service accounts from the output. Always verify if this search alerted on a
   human user.
 name: Abnormally High AWS Instances Launched by User
->>>>>>> f22e7a85
 references: []
 search: '`cloudtrail` eventName=RunInstances errorCode=success | bucket span=10m _time
   | stats count AS instances_launched by _time userName | eventstats avg(instances_launched)
