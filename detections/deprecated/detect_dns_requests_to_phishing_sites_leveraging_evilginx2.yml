author: Bhavin Patel, Splunk
date: '2020-07-21'
description: This search looks for DNS requests for phishing domains that are leveraging
  EvilGinx tools to mimic websites.
how_to_implement: "You need to ingest data from your DNS logs in the Network_Resolution\
  \ datamodel. Specifically you must ingest the domain that is being queried and the\
  \ IP of the host originating the request. Ideally, you should also be ingesting\
  \ the answer to the query and the query type. This approach allows you to also create\
  \ your own localized passive DNS capability which can aid you in future investigations.\
  \ You will have to add legitimate domain names to the `legit_domains.csv` file shipped\
  \ with the app. \\\n **Splunk>Phantom Playbook Integration**\\\nIf Splunk>Phantom\
  \ is also configured in your environment, a Playbook called `Lets Encrypt Domain\
  \ Investigate` can be configured to run when any results are found by this detection\
  \ search. To use this integration, install the Phantom App for Splunk `https://splunkbase.splunk.com/app/3411/`,\
  \ add the correct hostname to the \"Phantom Instance\" field in the Adaptive Response\
  \ Actions when configuring this detection search, and set the corresponding Playbook\
  \ to active. \\\n(Playbook link:`https://my.phantom.us/4.2/playbook/lets-encrypt-domain-investigate/`).\\\
  \n"
<<<<<<< HEAD
type: batch
author: Bhavin Patel, Splunk
=======
id: 24dd17b1-e2fb-4c31-878c-d4f226595bfa
known_false_positives: If a known good domain is not listed in the legit_domains.csv
  file, then the search could give you false postives. Please update that lookup file
  to filter out DNS requests to legitimate domains.
name: Detect DNS requests to Phishing Sites leveraging EvilGinx2
>>>>>>> f22e7a85
search: '| tstats `security_content_summariesonly` count min(_time) as firstTime max(_time)
  as lastTime values(DNS.answer) as answer from datamodel=Network_Resolution.DNS by
  DNS.dest DNS.src DNS.query host | `drop_dm_object_name(DNS)`| rex field=query ".*?(?<domain>[^./:]+\.(\S{2,3}|\S{2,3}.\S{2,3}))$"
  | stats count values(query) as query by domain dest src answer| search `evilginx_phishlets_amazon`
  OR `evilginx_phishlets_facebook` OR `evilginx_phishlets_github` OR `evilginx_phishlets_0365`
  OR `evilginx_phishlets_outlook` OR `evilginx_phishlets_aws` OR `evilginx_phishlets_google`
  | search NOT [ inputlookup legit_domains.csv | fields domain]| join domain type=outer
  [| tstats count `security_content_summariesonly` values(Web.url) as url from datamodel=Web.Web
  by Web.dest Web.site | rename "Web.*" as * | rex field=site ".*?(?<domain>[^./:]+\.(\S{2,3}|\S{2,3}.\S{2,3}))$"
  | table dest domain url] | table count src dest query answer domain url | `detect_dns_requests_to_phishing_sites_leveraging_evilginx2_filter`'
tags:
  analytics_story:
  - Common Phishing Frameworks
  asset_type: Endpoint
  cis20:
  - CIS 8
  - CIS 7
  kill_chain_phases:
  - Delivery
  - Command and Control
  mitre_attack_id:
  - T1566.003
  nist:
  - ID.AM
  - PR.DS
  - PR.IP
  - DE.AE
  - DE.CM
  product:
  - Splunk Enterprise
  - Splunk Enterprise Security
  - Splunk Cloud
  security_domain: network
type: ESCU
version: 2<|MERGE_RESOLUTION|>--- conflicted
+++ resolved
@@ -16,16 +16,11 @@
   \ Actions when configuring this detection search, and set the corresponding Playbook\
   \ to active. \\\n(Playbook link:`https://my.phantom.us/4.2/playbook/lets-encrypt-domain-investigate/`).\\\
   \n"
-<<<<<<< HEAD
-type: batch
-author: Bhavin Patel, Splunk
-=======
 id: 24dd17b1-e2fb-4c31-878c-d4f226595bfa
 known_false_positives: If a known good domain is not listed in the legit_domains.csv
   file, then the search could give you false postives. Please update that lookup file
   to filter out DNS requests to legitimate domains.
 name: Detect DNS requests to Phishing Sites leveraging EvilGinx2
->>>>>>> f22e7a85
 search: '| tstats `security_content_summariesonly` count min(_time) as firstTime max(_time)
   as lastTime values(DNS.answer) as answer from datamodel=Network_Resolution.DNS by
   DNS.dest DNS.src DNS.query host | `drop_dm_object_name(DNS)`| rex field=query ".*?(?<domain>[^./:]+\.(\S{2,3}|\S{2,3}.\S{2,3}))$"
