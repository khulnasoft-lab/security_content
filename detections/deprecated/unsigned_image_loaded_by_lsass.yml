--- conflicted
+++ resolved
@@ -8,14 +8,10 @@
   (index, source, sourcetype, etc.) for Windows Sysmon logs. Replace the macro definition
   with configurations for your Splunk environment. The search also uses a post-filter
   macro designed to filter out known false positives.
-<<<<<<< HEAD
-type: batch
-=======
 id: 56ef054c-76ef-45f9-af4a-a634695dcd65
 known_false_positives: Other tools could load images into LSASS for legitimate reason.
   But enterprise tools should always use signed DLLs.
 name: Unsigned Image Loaded by LSASS
->>>>>>> f22e7a85
 references:
 - https://2017.zeronights.org/wp-content/uploads/materials/ZN17_Kheirkhabarov_Hunting_for_Credentials_Dumping_in_Windows_Environment.pdf
 search: '`sysmon` EventID=7 Image=*lsass.exe Signed=false | stats count min(_time)
