asset_type: Endpoint
confidence: medium
creation_date: '2017-12-13'
data_metadata:
  data_models:
    - Endpoint
  data_source:
    - Endpoint Intel
  providing_technologies:
    - Carbon Black Response
    - CrowdStrike Falcon
    - Sysmon
    - Tanium
    - Ziften
description: The search looks at the change-analysis data model and detects email
  files created outside the normal Outlook directory.
detect:
  splunk:
    correlation_rule:
      notable:
        nes_fields: dest, file_path, action, file_name
        rule_description: 'The system $dest$ has email files outside of the normal
          Outlook directory '
        rule_title: Email files created or modified on $dest$ that are not in the
          normal Outlook directory
      risk:
        risk_object: dest
        risk_object_type:
          - system
        risk_score: 50
      schedule:
        cron_schedule: 0 * * * *
        earliest_time: -70m@m
        latest_time: -10m@m
      search: '| tstats `security_content_summariesonly` count values(Filesystem.file_path) as file_path
        min(_time) as firstTime max(_time) as lastTime from datamodel=Endpoint.Filesystem
<<<<<<< HEAD
        where (Filesystem.file_name=*.dll OR Filesystem.file_name=*.ost) Filesystem.file_path
        != "C:\\Users\\*\\My Documents\\Outlook Files\\*"  Filesystem.file_path!="C:\\Users\\*\\AppData\\Local\\Microsoft\\Outlook*" by Filesystem.action Filesystem.process_id
=======
        where (Filesystem.file_name=*.pst OR Filesystem.file_name=*.ost) Filesystem.file_path
        != "C:\\Users\\*\\My Documents\\Outlook Files\\*" by Filesystem.action Filesystem.process_id
>>>>>>> 69f6ca61
        Filesystem.file_name Filesystem.dest | `drop_dm_object_name("Filesystem")`
        | `security_content_ctime(firstTime)` | `security_content_ctime(lastTime)`'
      suppress:
        suppress_fields: dest, file_path
        suppress_period: 86400s
eli5: In this search, we are looking for activities consistent with an adversary collecting
  email data from local machines. The search will detect email files (files with .pst
  or .ost extensions) created in directories other than the standard Outlook directory
  (c:\users\username\My Documents\Outlook Files\.
entities:
  - dest
how_to_implement: To successfully implement this search, you must be ingesting data
  that records the file-system activity from your hosts to populate the Endpoint.Filesystem
  data model node. This is typically populated via endpoint detection-and-response
  products, such as Carbon Black, or by other endpoint data sources, such as Sysmon.
  The data used for this search is typically generated via logs that report file-system
  reads and writes.
id: ee18ed37-0802-4268-9435-b3b91aaa18xx
investigations:
  - id: bc91a8cf-35e7-4bb2-8140-e756cc06fd76
    name: Get Authentication Logs For Endpoint
    type: splunk
  - id: fecf2918-670d-4f1c-872b-3d7317a41bf9
    name: Get Parent Process Info
    type: splunk
  - id: fdcfb369-1725-4c24-824a-22972d7f0d55
    name: Get Risk Modifiers For User
    type: splunk
  - id: bc91a8cf-35e7-4bb2-8140-e756cc06fd71
    name: Get Process Info
    type: splunk
  - id: 3d6c3213-5fff-4a1e-b57d-b24c262171e7
    name: Get Notable History
    type: splunk
  - id: f3fb4d1b-5f33-4b01-b541-c7af9534c242
    name: Get Notable Info
    type: splunk
  - id: fdcfb369-1725-4c24-824a-22972d7f0d65
    name: Get Risk Modifiers For Endpoint
    type: splunk
  - id: bc91a8cf-35e7-4bb2-8140-e756cc06fd74
    name: Get User Information from Identity Table
    type: splunk
known_false_positives: Administrators and users sometimes prefer backing up their
  email data by moving the email files into a different folder. These attempts will
  be detected by the search.
maintainers:
  - company: Splunk
    email: bpatel@splunk.com
    name: Bhavin Patel
mappings:
  cis20:
    - CIS 8
  kill_chain_phases:
    - Actions on Objectives
  mitre_attack:
    - Collection
    - Email Collection
modification_date: '2018-11-02'
name: Email files written outside of the Outlook directory
original_authors:
  - company: Splunk
    email: bpatel@splunk.com
    name: Bhavin Patel
references: []
security_domain: endpoint
spec_version: 2
type: splunk
version: '1.0'<|MERGE_RESOLUTION|>--- conflicted
+++ resolved
@@ -34,13 +34,8 @@
         latest_time: -10m@m
       search: '| tstats `security_content_summariesonly` count values(Filesystem.file_path) as file_path
         min(_time) as firstTime max(_time) as lastTime from datamodel=Endpoint.Filesystem
-<<<<<<< HEAD
         where (Filesystem.file_name=*.dll OR Filesystem.file_name=*.ost) Filesystem.file_path
         != "C:\\Users\\*\\My Documents\\Outlook Files\\*"  Filesystem.file_path!="C:\\Users\\*\\AppData\\Local\\Microsoft\\Outlook*" by Filesystem.action Filesystem.process_id
-=======
-        where (Filesystem.file_name=*.pst OR Filesystem.file_name=*.ost) Filesystem.file_path
-        != "C:\\Users\\*\\My Documents\\Outlook Files\\*" by Filesystem.action Filesystem.process_id
->>>>>>> 69f6ca61
         Filesystem.file_name Filesystem.dest | `drop_dm_object_name("Filesystem")`
         | `security_content_ctime(firstTime)` | `security_content_ctime(lastTime)`'
       suppress:
@@ -99,7 +94,7 @@
   mitre_attack:
     - Collection
     - Email Collection
-modification_date: '2018-11-02'
+modification_date: '2020-03-02'
 name: Email files written outside of the Outlook directory
 original_authors:
   - company: Splunk
