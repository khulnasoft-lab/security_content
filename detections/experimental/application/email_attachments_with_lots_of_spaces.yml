--- conflicted
+++ resolved
@@ -16,14 +16,9 @@
   \ will gather further information about the file attachment and its network behaviors.\
   \ If Phantom finds malicious behavior and an analyst approves of the results, the\
   \ email will be deleted from the user's inbox."
-<<<<<<< HEAD
-type: batch
-author: David Dorsey, Splunk
-=======
 id: 56e877a6-1455-4479-ada6-0550dc1e22f8
 known_false_positives: None at this time
 name: Email Attachments With Lots Of Spaces
->>>>>>> f22e7a85
 search: '| tstats `security_content_summariesonly` count values(All_Email.recipient)
   as recipient_address min(_time) as firstTime max(_time) as lastTime from datamodel=Email
   where All_Email.file_name="*" by All_Email.src_user, All_Email.file_name All_Email.message_id
