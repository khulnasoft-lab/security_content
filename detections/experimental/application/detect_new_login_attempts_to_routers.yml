--- conflicted
+++ resolved
@@ -7,13 +7,9 @@
   router devices are categorized as "router" in the Assets and identity table. You
   must also populate the Authentication data model with logs related to users authenticating
   to routing infrastructure.
-<<<<<<< HEAD
-type: batch
-=======
 id: 104658f4-afdc-499e-9719-17243rr826f1
 known_false_positives: Legitimate router connections may appear as new connections
 name: Detect New Login Attempts to Routers
->>>>>>> f22e7a85
 references: []
 search: '| tstats `security_content_summariesonly` count earliest(_time) as earliest
   latest(_time) as latest from datamodel=Authentication where Authentication.dest_category=router
