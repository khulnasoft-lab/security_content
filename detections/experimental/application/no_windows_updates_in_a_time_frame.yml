--- conflicted
+++ resolved
@@ -11,13 +11,9 @@
   wish to monitor. The Windows add-on should be also be installed and configured to
   properly parse Windows events in Splunk. There may be other data sources which can
   populate this data model, including vulnerability management systems.
-<<<<<<< HEAD
-type: batch
-=======
 id: 1a77c08c-2f56-409c-a2d3-7d64617edd4f
 known_false_positives: None identified
 name: No Windows Updates in a time frame
->>>>>>> f22e7a85
 references: []
 search: '| tstats `security_content_summariesonly` max(_time) as lastTime from datamodel=Updates
   where Updates.status=Installed Updates.vendor_product="Microsoft Windows" by Updates.dest
