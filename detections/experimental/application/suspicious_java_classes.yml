--- conflicted
+++ resolved
@@ -6,13 +6,9 @@
   from your web-traffic appliances that serve or sit in the path of your Struts application
   servers. This can be accomplished by indexing data from a web proxy, or by using
   network traffic-analysis tools, such as Splunk Stream or Bro.
-<<<<<<< HEAD
-type: batch
-=======
 id: if1fea6da-3c86-4c1d-b255-fc3b2781a491
 known_false_positives: There are no known false positives.
 name: Suspicious Java Classes
->>>>>>> f22e7a85
 references: []
 search: '`stream_http` http_method=POST http_content_length>1 | regex form_data="(?i)java\.lang\.(?:runtime|processbuilder)"
   | rename src_ip as src | stats count earliest(_time) as firstTime, latest(_time)
