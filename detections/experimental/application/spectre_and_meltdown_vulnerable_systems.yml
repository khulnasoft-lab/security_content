--- conflicted
+++ resolved
@@ -4,14 +4,10 @@
   Spectre and Meltdown vulnerabilities.
 how_to_implement: The search requires that you are ingesting your vulnerability-scanner
   data and that it reports the CVE of the vulnerability identified.
-<<<<<<< HEAD
-type: batch
-=======
 id: 354be8e0-32cd-4da0-8c47-796de13b60ea
 known_false_positives: It is possible that your vulnerability scanner is not detecting
   that the patches have been applied.
 name: Spectre and Meltdown Vulnerable Systems
->>>>>>> f22e7a85
 references: []
 search: '| tstats `security_content_summariesonly` min(_time) as firstTime max(_time)
   as lastTime from datamodel=Vulnerabilities where Vulnerabilities.cve ="CVE-2017-5753"
