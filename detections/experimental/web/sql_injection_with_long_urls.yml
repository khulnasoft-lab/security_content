--- conflicted
+++ resolved
@@ -6,15 +6,11 @@
   network communications to your web servers or ingesting your HTTP logs and populating
   the Web data model. You must also identify your web servers in the Enterprise Security
   assets table.
-<<<<<<< HEAD
-type: batch
-=======
 id: e0aad4cf-0790-423b-8328-7564d0d938f9
 known_false_positives: It's possible that legitimate traffic will have long URLs or
   long user agent strings and that common SQL commands may be found within the URL.
   Please investigate as appropriate.
 name: SQL Injection with Long URLs
->>>>>>> f22e7a85
 references: []
 search: '| tstats `security_content_summariesonly` count from datamodel=Web where
   Web.dest_category=web_server AND (Web.url_length > 1024 OR Web.http_user_agent_length
