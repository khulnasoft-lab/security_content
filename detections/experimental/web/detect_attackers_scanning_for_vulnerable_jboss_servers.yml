author: Bhavin Patel, Splunk
date: '2017-09-23'
description: This search looks for specific GET or HEAD requests to web servers that
  are indicative of reconnaissance attempts to identify vulnerable JBoss servers.
  JexBoss is described as the exploit tool of choice for this malicious activity.
how_to_implement: You must be ingesting data from the web server or network traffic
  that contains web specific information, and populating the Web data model.
<<<<<<< HEAD
type: batch
=======
id: 104658f4-afdc-499e-9719-17243f982681
known_false_positives: It's possible for legitimate HTTP requests to be made to URLs
  containing the suspicious paths.
name: Detect attackers scanning for vulnerable JBoss servers
>>>>>>> f22e7a85
references: []
search: '| tstats `security_content_summariesonly` count min(_time) as firstTime max(_time)
  as lastTime from datamodel=Web where (Web.http_method="GET" OR Web.http_method="HEAD")
  AND (Web.url="*/web-console/ServerInfo.jsp*" OR Web.url="*web-console*" OR Web.url="*jmx-console*"
  OR Web.url = "*invoker*") by Web.http_method, Web.url, Web.src, Web.dest | `drop_dm_object_name("Web")`
  | `security_content_ctime(firstTime)` | `security_content_ctime(lastTime)` | `detect_attackers_scanning_for_vulnerable_jboss_servers_filter`'
tags:
  analytics_story:
  - JBoss Vulnerability
  - SamSam Ransomware
  asset_type: Web Server
  kill_chain_phases:
  - Reconnaissance
  mitre_attack_id:
  - T1082
  product:
  - Splunk Enterprise
  - Splunk Enterprise Security
  - Splunk Cloud
  security_domain: network
type: ESCU
version: 1<|MERGE_RESOLUTION|>--- conflicted
+++ resolved
@@ -5,14 +5,10 @@
   JexBoss is described as the exploit tool of choice for this malicious activity.
 how_to_implement: You must be ingesting data from the web server or network traffic
   that contains web specific information, and populating the Web data model.
-<<<<<<< HEAD
-type: batch
-=======
 id: 104658f4-afdc-499e-9719-17243f982681
 known_false_positives: It's possible for legitimate HTTP requests to be made to URLs
   containing the suspicious paths.
 name: Detect attackers scanning for vulnerable JBoss servers
->>>>>>> f22e7a85
 references: []
 search: '| tstats `security_content_summariesonly` count min(_time) as firstTime max(_time)
   as lastTime from datamodel=Web where (Web.http_method="GET" OR Web.http_method="HEAD")
