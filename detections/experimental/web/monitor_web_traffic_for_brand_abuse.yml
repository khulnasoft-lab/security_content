--- conflicted
+++ resolved
@@ -6,13 +6,9 @@
   by indexing data from a web proxy, or using a network traffic analysis tool, such
   as Bro or Splunk Stream. You also need to have run the search "ESCU - DNSTwist Domain
   Names", which creates the permutations of the domain that will be checked for.
-<<<<<<< HEAD
-type: batch
-=======
 id: 134da869-e264-4a8f-8d7e-fcd0ec88f301
 known_false_positives: None at this time
 name: Monitor Web Traffic For Brand Abuse
->>>>>>> f22e7a85
 references: []
 search: '| tstats `security_content_summariesonly` values(Web.url) as urls min(_time)
   as firstTime from datamodel=Web by Web.src | `drop_dm_object_name("Web")` | `security_content_ctime(firstTime)`
