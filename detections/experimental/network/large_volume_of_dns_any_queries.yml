--- conflicted
+++ resolved
@@ -4,15 +4,11 @@
   for DDoS purposes via a DNS amplification attack leveraging ANY queries.
 how_to_implement: To successfully implement this search you must ensure that DNS data
   is populating the Network_Resolution data model.
-<<<<<<< HEAD
-type: batch
-=======
 id: 8fa891f7-a533-4b3c-af85-5aa2e7c1f1eb
 known_false_positives: Legitimate ANY requests may trigger this search, however it
   is unusual to see a large volume of them under typical circumstances. You may modify
   the threshold in the search to better suit your environment.
 name: Large Volume of DNS ANY Queries
->>>>>>> f22e7a85
 references: []
 search: '| tstats `security_content_summariesonly` count from datamodel=Network_Resolution
   where nodename=DNS "DNS.message_type"="QUERY" "DNS.record_type"="ANY" by "DNS.dest"
