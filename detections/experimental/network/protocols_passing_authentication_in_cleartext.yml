--- conflicted
+++ resolved
@@ -6,14 +6,10 @@
   run on different assigned ports in those cases.
 how_to_implement: This search requires you to be ingesting your network traffic, and
   populating the Network_Traffic data model.
-<<<<<<< HEAD
-type: batch
-=======
 id: 6923cd64-17a0-453c-b945-81ac2d8c6db9
 known_false_positives: Some networks may use kerberized FTP or telnet servers, however,
   this is rare.
 name: Protocols passing authentication in cleartext
->>>>>>> f22e7a85
 references: []
 search: '| tstats `security_content_summariesonly` count min(_time) as firstTime max(_time)
   as lastTime from datamodel=Network_Traffic where All_Traffic.transport="tcp" AND
