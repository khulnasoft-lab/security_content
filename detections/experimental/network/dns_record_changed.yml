--- conflicted
+++ resolved
@@ -16,16 +16,11 @@
   \ when configuring this detection search, and set the corresponding Playbook to\
   \ active. \\\n(Playbook Link:`https://my.phantom.us/4.2/playbook/dns-hijack-enrichment/`).\\\
   \n"
-<<<<<<< HEAD
-type: batch
-author: Jose Hernandez, Splunk
-=======
 id: 44d3a43e-dcd5-49f7-8356-5209bb369065
 known_false_positives: Legitimate DNS changes can be detected in this search. Investigate,
   verify and update the list of provided current answers for the domains in question
   as appropriate.
 name: DNS record changed
->>>>>>> f22e7a85
 search: '| inputlookup discovered_dns_records | rename answer as discovered_answer
   | join domain[|tstats `security_content_summariesonly` count values(DNS.record_type)
   as type, values(DNS.answer) as current_answer values(DNS.src) as src from datamodel=Network_Resolution
