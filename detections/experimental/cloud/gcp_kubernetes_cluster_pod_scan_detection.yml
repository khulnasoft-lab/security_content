author: Rod Soto, Splunk
date: '2020-07-17'
description: This search provides information of unauthenticated requests via user
  agent, and authentication data against Kubernetes cluster's pods
how_to_implement: You must install the GCP App for Splunk (version 2.0.0 or later),
  then configure stackdriver and set a Pub/Sub subscription to be imported to Splunk.
<<<<<<< HEAD
type: batch
=======
id: 19b53215-4a16-405b-8087-9e6acf619842
known_false_positives: Not all unauthenticated requests are malicious, but frequency,
  User Agent, source IPs and pods  will provide context.
name: GCP Kubernetes cluster pod scan detection
>>>>>>> f22e7a85
references: []
search: '`google_gcp_pubsub_message` category=kube-audit |spath input=properties.log
  |search responseStatus.code=401 |table sourceIPs{} userAgent verb requestURI responseStatus.reason
  properties.pod | `gcp_kubernetes_cluster_pod_scan_detection_filter`'
tags:
  analytics_story:
  - Kubernetes Scanning Activity
  asset_type: GCP Kubernetes cluster
  kill_chain_phases:
  - Reconnaissance
  mitre_attack_id:
  - T1526
  product:
  - Splunk Enterprise
  - Splunk Enterprise Security
  - Splunk Cloud
  security_domain: threat
type: ESCU
version: 1<|MERGE_RESOLUTION|>--- conflicted
+++ resolved
@@ -4,14 +4,10 @@
   agent, and authentication data against Kubernetes cluster's pods
 how_to_implement: You must install the GCP App for Splunk (version 2.0.0 or later),
   then configure stackdriver and set a Pub/Sub subscription to be imported to Splunk.
-<<<<<<< HEAD
-type: batch
-=======
 id: 19b53215-4a16-405b-8087-9e6acf619842
 known_false_positives: Not all unauthenticated requests are malicious, but frequency,
   User Agent, source IPs and pods  will provide context.
 name: GCP Kubernetes cluster pod scan detection
->>>>>>> f22e7a85
 references: []
 search: '`google_gcp_pubsub_message` category=kube-audit |spath input=properties.log
   |search responseStatus.code=401 |table sourceIPs{} userAgent verb requestURI responseStatus.reason
