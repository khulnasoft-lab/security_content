author: Rico Valdez, Splunk
date: '2018-10-23'
description: This search looks for the creation of WMI permanent event subscriptions.
how_to_implement: To successfully implement this search, you must be ingesting the
  Windows WMI activity logs. This can be done by adding a stanza to inputs.conf on
  the system generating logs with a title of [WinEventLog://Microsoft-Windows-WMI-Activity/Operational].
<<<<<<< HEAD
type: batch
=======
id: 71bfdb13-f200-4c6c-b2c9-a2e07adf437d
known_false_positives: Although unlikely, administrators may use event subscriptions
  for legitimate purposes.
name: WMI Permanent Event Subscription
>>>>>>> f22e7a85
references: []
search: '`wmi` EventCode=5861 Binding | rex field=Message "Consumer =\s+(?<consumer>[^;|^$]+)"
  | search consumer!="NTEventLogEventConsumer=\"SCM Event Log Consumer\"" | stats
  count min(_time) as firstTime max(_time) as lastTime by ComputerName, consumer,
  Message | `security_content_ctime(firstTime)`| `security_content_ctime(lastTime)`
  | rename ComputerName as dest | `wmi_permanent_event_subscription_filter`'
tags:
  analytics_story:
  - Suspicious WMI Use
  asset_type: Endpoint
  cis20:
  - CIS 3
  - CIS 5
  kill_chain_phases:
  - Actions on Objectives
  mitre_attack_id:
  - T1047
  nist:
  - PR.PT
  - PR.AT
  - PR.AC
  - PR.IP
  product:
  - Splunk Enterprise
  - Splunk Enterprise Security
  - Splunk Cloud
  security_domain: endpoint
type: ESCU
version: 1<|MERGE_RESOLUTION|>--- conflicted
+++ resolved
@@ -4,14 +4,10 @@
 how_to_implement: To successfully implement this search, you must be ingesting the
   Windows WMI activity logs. This can be done by adding a stanza to inputs.conf on
   the system generating logs with a title of [WinEventLog://Microsoft-Windows-WMI-Activity/Operational].
-<<<<<<< HEAD
-type: batch
-=======
 id: 71bfdb13-f200-4c6c-b2c9-a2e07adf437d
 known_false_positives: Although unlikely, administrators may use event subscriptions
   for legitimate purposes.
 name: WMI Permanent Event Subscription
->>>>>>> f22e7a85
 references: []
 search: '`wmi` EventCode=5861 Binding | rex field=Message "Consumer =\s+(?<consumer>[^;|^$]+)"
   | search consumer!="NTEventLogEventConsumer=\"SCM Event Log Consumer\"" | stats
