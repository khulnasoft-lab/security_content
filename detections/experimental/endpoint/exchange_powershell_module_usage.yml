--- conflicted
+++ resolved
@@ -1,7 +1,7 @@
 name: Exchange PowerShell Module Usage
 id: 2d10095e-05ae-11ec-8fdf-acde48001122
-version: 2
-date: '2022-02-25'
+version: 1
+date: '2021-08-27'
 author: Michael Haag
 type: TTP
 datamodel: []
@@ -19,9 +19,9 @@
   Module - New-managementroleassignment can assign a management role to a management
   role group, management role assignment policy, user, or universal security group
   (USG).'
-search: '`powershell` EventCode=4104 ScriptBlockText IN ("*New-MailboxExportRequest*", "*New-ManagementRoleAssignment*")
-  | stats count min(_time) as firstTime max(_time) as lastTime by Path ScriptBlockText Opcode
-  Computer UserID EventCode| `security_content_ctime(firstTime)` | `security_content_ctime(lastTime)`
+search: '`powershell` EventCode=4104 Message IN ("*New-MailboxExportRequest*", "*New-ManagementRoleAssignment*")
+  | stats count min(_time) as firstTime max(_time) as lastTime by Path Message OpCode
+  ComputerName User EventCode| `security_content_ctime(firstTime)` | `security_content_ctime(lastTime)`
   | `exchange_powershell_module_usage_filter`'
 how_to_implement: To successfully implement this analytic, you will need to enable
   PowerShell Script Block Logging on some or all endpoints. Additional setup here
@@ -34,15 +34,10 @@
 - https://blog.orange.tw/2021/08/proxyshell-a-new-attack-surface-on-ms-exchange-part-3.html
 - https://www.zerodayinitiative.com/blog/2021/8/17/from-pwn2own-2021-a-new-attack-surface-on-microsoft-exchange-proxyshell
 - https://thedfirreport.com/2021/11/15/exchange-exploit-leads-to-domain-wide-ransomware/
-- https://www.splunk.com/en_us/blog/security/hunting-for-malicious-powershell-using-script-block-logging.html
 tags:
   analytic_story:
   - ProxyShell
-<<<<<<< HEAD
-  - Malicious PowerShell
-=======
   asset_type: Endpoint
->>>>>>> a229f866
   confidence: 50
   context:
   - Source:Endpoint
@@ -53,12 +48,12 @@
   kill_chain_phases:
   - Reconnaissance
   - Exploitation
-  message: Local user discovery enumeration using PowerShell on $Computer$ by $user$
+  message: Local user discovery enumeration using PowerShell on $dest$ by $user$
   mitre_attack_id:
   - T1059
   - T1059.001
   observable:
-  - name: Computer
+  - name: dest
     type: Endpoint
     role:
     - Victim
@@ -69,10 +64,10 @@
   required_fields:
   - _time
   - Path
-  - ScriptBlockText
-  - Opcode
-  - Computer
-  - UserID
+  - Message
+  - OpCode
+  - ComputerName
+  - User
   - EventCode
   risk_score: 15
   security_domain: endpoint