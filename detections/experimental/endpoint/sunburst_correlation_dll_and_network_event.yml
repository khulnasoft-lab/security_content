--- conflicted
+++ resolved
@@ -1,14 +1,5 @@
 author: Patrick Bareiss, Splunk
 date: '2020-12-14'
-<<<<<<< HEAD
-description: 'The malware sunburst will load the malicious dll by SolarWinds.BusinessLayerHost.exe. After a
-  period of 12-14 days, the malware will attempt to resolve a subdomain of avsvmcloud.com. This detections
-  will correlate both events.'
-how_to_implement: This detection relies on sysmon logs with the Event ID 7, Driver loaded. Please tune your sysmon
-  config that you DriverLoad event for SolarWinds.Orion.Core.BusinessLayer.dll is captured by Sysmon. Additionally,
-  you need sysmon logs for Event ID 22, DNS Query. We suggest to run this detection at least once a day over the last 14 days.
-type: batch
-=======
 description: The malware sunburst will load the malicious dll by SolarWinds.BusinessLayerHost.exe.
   After a period of 12-14 days, the malware will attempt to resolve a subdomain of
   avsvmcloud.com. This detections will correlate both events.
@@ -19,7 +10,6 @@
 id: 701a8740-e8db-40df-9190-5516d3819787
 known_false_positives: unknown
 name: Sunburst Correlation DLL and Network Event
->>>>>>> f22e7a85
 references:
 - https://www.fireeye.com/blog/threat-research/2020/12/evasive-attacker-leverages-solarwinds-supply-chain-compromises-with-sunburst-backdoor.html
 search: '(`sysmon` EventCode=7 ImageLoaded=*SolarWinds.Orion.Core.BusinessLayer.dll)
