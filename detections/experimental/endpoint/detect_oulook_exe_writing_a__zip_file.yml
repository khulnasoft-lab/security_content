author: Bhavin Patel, Splunk
date: '2020-07-21'
description: This search looks for execution of process `outlook.exe` where the process
  is writing a `.zip` file to the disk.
how_to_implement: You must be ingesting data that records filesystem and process activity
  from your hosts to populate the Endpoint data model. This is typically populated
  via endpoint detection-and-response products, such as Carbon Black, or endpoint
  data sources, such as Sysmon.
<<<<<<< HEAD
type: batch
author: Bhavin Patel, Splunk
=======
id: a51bfe1a-94f0-4822-b1e4-16ae10145893
known_false_positives: It is not uncommon for outlook to write legitimate zip files
  to the disk.
name: Detect Oulook exe writing a  zip file
>>>>>>> f22e7a85
search: '| tstats `security_content_summariesonly`  min(_time) as firstTime max(_time)
  as lastTime FROM datamodel=Endpoint.Processes where Processes.process_name=outlook.exe
  OR Processes.process_name=explorer.exe by _time span=5m Processes.parent_process_id
  Processes.process_id Processes.dest Processes.process_name Processes.parent_process_name
  Processes.user | `drop_dm_object_name(Processes)` | `security_content_ctime(firstTime)`
  | `security_content_ctime(lastTime)` | rename process_id as malicious_id| rename
  parent_process_id as outlook_id| join malicious_id type=inner[| tstats `security_content_summariesonly`
  count values(Filesystem.file_path) as file_path values(Filesystem.file_name) as
  file_name  FROM datamodel=Endpoint.Filesystem where (Filesystem.file_path=*zip*   OR
  Filesystem.file_name=*.lnk ) AND (Filesystem.file_path=C:\\Users* OR Filesystem.file_path=*Local\\Temp*)
  by  _time span=5m Filesystem.process_id Filesystem.file_hash Filesystem.dest  |
  `drop_dm_object_name(Filesystem)` | `security_content_ctime(firstTime)` | `security_content_ctime(lastTime)`
  | rename process_id as malicious_id| fields malicious_id outlook_id dest file_path
  file_name file_hash count file_id] | table firstTime lastTime user malicious_id
  outlook_id process_name parent_process_name file_name  file_path | where file_name
  != "" | `detect_oulook_exe_writing_a__zip_file_filter` '
tags:
  analytics_story:
  - Phishing Payloads
  asset_type: Endpoint
  cis20:
  - CIS 7
  - CIS 8
  kill_chain_phases:
  - Installation
  - Actions on Objectives
  mitre_attack_id:
  - T1566.001
  nist:
  - ID.AM
  - PR.DS
  product:
  - Splunk Enterprise
  - Splunk Enterprise Security
  - Splunk Cloud
  security_domain: network
type: ESCU
version: 3<|MERGE_RESOLUTION|>--- conflicted
+++ resolved
@@ -6,15 +6,10 @@
   from your hosts to populate the Endpoint data model. This is typically populated
   via endpoint detection-and-response products, such as Carbon Black, or endpoint
   data sources, such as Sysmon.
-<<<<<<< HEAD
-type: batch
-author: Bhavin Patel, Splunk
-=======
 id: a51bfe1a-94f0-4822-b1e4-16ae10145893
 known_false_positives: It is not uncommon for outlook to write legitimate zip files
   to the disk.
 name: Detect Oulook exe writing a  zip file
->>>>>>> f22e7a85
 search: '| tstats `security_content_summariesonly`  min(_time) as firstTime max(_time)
   as lastTime FROM datamodel=Endpoint.Processes where Processes.process_name=outlook.exe
   OR Processes.process_name=explorer.exe by _time span=5m Processes.parent_process_id
