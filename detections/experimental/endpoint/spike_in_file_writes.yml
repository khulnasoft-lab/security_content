author: David Dorsey, Splunk
date: '2020-03-16'
description: The search looks for a sharp increase in the number of files written
  to a particular host
how_to_implement: In order to implement this search, you must populate the Endpoint
  file-system data model node. This is typically populated via endpoint detection
  and response products, such as Carbon Black or endpoint data sources such as Sysmon.
  The data used for this search is typically generated via logs that report reads
  and writes to the file system.
<<<<<<< HEAD
type: batch
=======
id: fdb0f805-74e4-4539-8c00-618927333aae
known_false_positives: It is important to understand that if you happen to install
  any new applications on your hosts or are copying a large number of files, you can
  expect to see a large increase of file modifications.
name: Spike in File Writes
>>>>>>> f22e7a85
references: []
search: '| tstats `security_content_summariesonly` count FROM datamodel=Endpoint.Filesystem
  where Filesystem.action=created by _time span=1h, Filesystem.dest | `drop_dm_object_name(Filesystem)`
  | eventstats max(_time) as maxtime | stats count as num_data_samples max(eval(if(_time
  >= relative_time(maxtime, "-1d@d"), count, null))) as "count" avg(eval(if(_time<relative_time(maxtime,
  "-1d@d"), count,null))) as avg stdev(eval(if(_time<relative_time(maxtime, "-1d@d"),
  count, null))) as stdev by "dest" | eval upperBound=(avg+stdev*4), isOutlier=if((count
  > upperBound) AND num_data_samples >=20, 1, 0) | search isOutlier=1 | `spike_in_file_writes_filter` '
tags:
  analytics_story:
  - SamSam Ransomware
  - Ryuk Ransomware
  - Ransomware
  asset_type: Endpoint
  cis20:
  - CIS 8
  kill_chain_phases:
  - Actions on Objectives
  nist:
  - DE.CM
  product:
  - Splunk Enterprise
  - Splunk Enterprise Security
  - Splunk Cloud
  security_domain: endpoint
type: ESCU
version: 3<|MERGE_RESOLUTION|>--- conflicted
+++ resolved
@@ -7,15 +7,11 @@
   and response products, such as Carbon Black or endpoint data sources such as Sysmon.
   The data used for this search is typically generated via logs that report reads
   and writes to the file system.
-<<<<<<< HEAD
-type: batch
-=======
 id: fdb0f805-74e4-4539-8c00-618927333aae
 known_false_positives: It is important to understand that if you happen to install
   any new applications on your hosts or are copying a large number of files, you can
   expect to see a large increase of file modifications.
 name: Spike in File Writes
->>>>>>> f22e7a85
 references: []
 search: '| tstats `security_content_summariesonly` count FROM datamodel=Endpoint.Filesystem
   where Filesystem.action=created by _time span=1h, Filesystem.dest | `drop_dm_object_name(Filesystem)`
