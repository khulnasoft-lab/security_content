--- conflicted
+++ resolved
@@ -7,9 +7,6 @@
   pack enabled. Also the [TA-OSquery](https://github.com/splunk/TA-osquery) must be
   deployed across your indexers and universal forwarders in order to have the data
   populate the Endpoint data model.
-<<<<<<< HEAD
-type: batch
-=======
 id: 40bb64f9-f619-4e3d-8732-328d40377c4b
 known_false_positives: At this stage, there are no known false positives. During testing,
   no process events refering the com.apple.loginwindow.plist files were observed during
@@ -19,7 +16,6 @@
   fact logged to the process log, then the process_name of that process can be added
   to an allow list.
 name: MacOS - Re-opened Applications
->>>>>>> f22e7a85
 references: []
 search: '| tstats `security_content_summariesonly` count values(Processes.process)
   as process values(Processes.parent_process) as parent_process min(_time) as firstTime
