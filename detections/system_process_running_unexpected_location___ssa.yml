name: System Process Running from Unexpected Location - SSA
id: 28179107-099a-464a-94d3-08301e6c055f
version: 1
date: '2020-08-25'
description: An attacker tries might try to use different version of a system command without overriding original,
  or they might try to avoid some detection running the process from a different folder.
  This detection checks that a list of system processes run inside C:\\Windows\System32 or C:\\Windows\SysWOW64
  The list of system processes has been extracted from https://github.com/splunk/security-content/blob/develop/lookups/is_windows_system_file.csv
  and the original detection https://github.com/splunk/security-content/blob/develop/detections/system_processes_run_from_unexpected_locations.yml
how_to_implement: Collect endpoint data such as sysmon or 4688 events.
references: []
type: SSA
author: Ignacio Bermudez Corrales, Splunk
search: ' | from read_ssa_enriched_events()
<<<<<<< HEAD
          | eval device=ucast(map_get(input_event, "dest_device_id"), "string", null),
=======
          | eval start_time=time()
            , end_time=time()
            , body=""
            , timestamp=parse_long(ucast(map_get(input_event, "_time"), "string", null))
          | eval dest_user_id=ucast(map_get(input_event, "dest_user_id"), "string", null),
          dest_device_id=ucast(map_get(input_event, "dest_device_id"), "string", null),
>>>>>>> ab9df3e5
          process_name=lower(ucast(map_get(input_event, "process_name"), "string", null)),
          process_path=lower(ucast(map_get(input_event, "process_path"), "string", null)),
| where process_name="arp.exe" OR
        process_name="adaptertroubleshooter.exe" OR
        process_name="applicationframehost.exe" OR
        process_name="atbroker.exe" OR
        process_name="authhost.exe" OR
        process_name="autoworkplace.exe" OR
        process_name="axinstui.exe" OR
        process_name="backgroundtransferhost.exe" OR
        process_name="bdehdcfg.exe" OR
        process_name="bdeuisrv.exe" OR
        process_name="bdeunlockwizard.exe" OR
        process_name="bitlockerdeviceencryption.exe" OR
        process_name="bitlockerwizard.exe" OR
        process_name="bitlockerwizardelev.exe" OR
        process_name="bytecodegenerator.exe" OR
        process_name="camerasettingsuihost.exe" OR
        process_name="castsrv.exe" OR
        process_name="certenrollctrl.exe" OR
        process_name="checknetisolation.exe" OR
        process_name="clipup.exe" OR
        process_name="cloudexperiencehostbroker.exe" OR
        process_name="cloudnotifications.exe" OR
        process_name="cloudstoragewizard.exe" OR
        process_name="compmgmtlauncher.exe" OR
        process_name="compattelrunner.exe" OR
        process_name="computerdefaults.exe" OR
        process_name="credentialuibroker.exe" OR
        process_name="dfdwiz.exe" OR
        process_name="dwwin.exe" OR
        process_name="dataexchangehost.exe" OR
        process_name="defrag.exe" OR
        process_name="devicedisplayobjectprovider.exe" OR
        process_name="deviceeject.exe" OR
        process_name="deviceenroller.exe" OR
        process_name="devicepairingwizard.exe" OR
        process_name="deviceproperties.exe" OR
        process_name="disksnapshot.exe" OR
        process_name="dism.exe" OR
        process_name="displayswitch.exe" OR
        process_name="dmnotificationbroker.exe" OR
        process_name="dmomacpmo.exe" OR
        process_name="dpiscaling.exe" OR
        process_name="dsmusertask.exe" OR
        process_name="dxpserver.exe" OR
        process_name="edpcleanup.exe" OR
        process_name="eosnotify.exe" OR
        process_name="eap3host.exe" OR
        process_name="easpoliciesbrokerhost.exe" OR
        process_name="easeofaccessdialog.exe" OR
        process_name="ehstorauthn.exe" OR
        process_name="fxscover.exe" OR
        process_name="fxssvc.exe" OR
        process_name="fxsunatd.exe" OR
        process_name="filehistory.exe" OR
        process_name="fondue.exe" OR
        process_name="gamepanel.exe" OR
        process_name="genvalobj.exe" OR
        process_name="gettingstarted.exe" OR
        process_name="hostname.exe" OR
        process_name="icsentitlementhost.exe" OR
        process_name="infdefaultinstall.exe" OR
        process_name="installagent.exe" OR
        process_name="languagecomponentsinstallercomhandler.exe" OR
        process_name="launchtm.exe" OR
        process_name="launchwinapp.exe" OR
        process_name="legacynetuxhost.exe" OR
        process_name="licensemanagershellext.exe" OR
        process_name="licensingui.exe" OR
        process_name="locationnotificationwindows.exe" OR
        process_name="locationnotifications.exe" OR
        process_name="locator.exe" OR
        process_name="lockapphost.exe" OR
        process_name="lockscreencontentserver.exe" OR
        process_name="logonui.exe" OR
        process_name="lsaiso.exe" OR
        process_name="mdeserver.exe" OR
        process_name="mdmagent.exe" OR
        process_name="mdmappinstaller.exe" OR
        process_name="mrinfo.exe" OR
        process_name="mrt.exe" OR
        process_name="mschedexe.exe" OR
        process_name="magnify.exe" OR
        process_name="mbaeparsertask.exe" OR
        process_name="mdres.exe" OR
        process_name="mdsched.exe" OR
        process_name="migautoplay.exe" OR
        process_name="mpsigstub.exe" OR
        process_name="msspellcheckinghost.exe" OR
        process_name="muiunattend.exe" OR
        process_name="multidigimon.exe" OR
        process_name="musnotification.exe" OR
        process_name="musnotificationux.exe" OR
        process_name="napstat.exe" OR
        process_name="netstat.exe" OR
        process_name="narrator.exe" OR
        process_name="netcfgnotifyobjecthost.exe" OR
        process_name="netevtfwdr.exe" OR
        process_name="netproj.exe" OR
        process_name="netplwiz.exe" OR
        process_name="networkuxbroker.exe" OR
        process_name="openwith.exe" OR
        process_name="optionalfeatures.exe" OR
        process_name="pathping.exe" OR
        process_name="ping.exe" OR
        process_name="passwordonwakesettingflyout.exe" OR
        process_name="pickerhost.exe" OR
        process_name="pkgmgr.exe" OR
        process_name="pnpunattend.exe" OR
        process_name="pnputil.exe" OR
        process_name="presentationhost.exe" OR
        process_name="presentationsettings.exe" OR
        process_name="printbrmui.exe" OR
        process_name="printdialoghost.exe" OR
        process_name="printdialoghost3d.exe" OR
        process_name="printisolationhost.exe" OR
        process_name="proximityuxhost.exe" OR
        process_name="rdspnf.exe" OR
        process_name="rmactivate.exe" OR
        process_name="rmactivate_isv.exe" OR
        process_name="rmactivate_ssp.exe" OR
        process_name="rmactivate_ssp_isv.exe" OR
        process_name="route.exe" OR
        process_name="rdpsa.exe" OR
        process_name="rdpsaproxy.exe" OR
        process_name="rdpsauachelper.exe" OR
        process_name="reagentc.exe" OR
        process_name="recoverydrive.exe" OR
        process_name="register-cimprovider.exe" OR
        process_name="registeriepkeys.exe" OR
        process_name="relpost.exe" OR
        process_name="remoteposworker.exe" OR
        process_name="rmclient.exe" OR
        process_name="robocopy.exe" OR
        process_name="rpcping.exe" OR
        process_name="runlegacycplelevated.exe" OR
        process_name="runtimebroker.exe" OR
        process_name="sihclient.exe" OR
        process_name="searchfilterhost.exe" OR
        process_name="searchindexer.exe" OR
        process_name="searchprotocolhost.exe" OR
        process_name="secedit.exe" OR
        process_name="sensordataservice.exe" OR
        process_name="setieinstalleddate.exe" OR
        process_name="settingsynchost.exe" OR
        process_name="slidetoshutdown.exe" OR
        process_name="smartscreensettings.exe" OR
        process_name="sndvol.exe" OR
        process_name="snippingtool.exe" OR
        process_name="soundrecorder.exe" OR
        process_name="spaceagent.exe" OR
        process_name="sppextcomobj.exe" OR
        process_name="srtasks.exe" OR
        process_name="stikynot.exe" OR
        process_name="synchost.exe" OR
        process_name="sysreseterr.exe" OR
        process_name="systempropertiesadvanced.exe" OR
        process_name="systempropertiescomputername.exe" OR
        process_name="systempropertiesdataexecutionprevention.exe" OR
        process_name="systempropertieshardware.exe" OR
        process_name="systempropertiesperformance.exe" OR
        process_name="systempropertiesprotection.exe" OR
        process_name="systempropertiesremote.exe" OR
        process_name="systemsettingsadminflows.exe" OR
        process_name="systemsettingsbroker.exe" OR
        process_name="systemsettingsremovedevice.exe" OR
        process_name="tcpsvcs.exe" OR
        process_name="tracert.exe" OR
        process_name="tstheme.exe" OR
        process_name="tswbprxy.exe" OR
        process_name="tapiunattend.exe" OR
        process_name="taskmgr.exe" OR
        process_name="thumbnailextractionhost.exe" OR
        process_name="tokenbrokercookies.exe" OR
        process_name="tpminit.exe" OR
        process_name="tswpfwrp.exe" OR
        process_name="ui0detect.exe" OR
        process_name="upgraderesultsui.exe" OR
        process_name="useraccountbroker.exe" OR
        process_name="useraccountcontrolsettings.exe" OR
        process_name="usoclient.exe" OR
        process_name="utilman.exe" OR
        process_name="vssvc.exe" OR
        process_name="vaultcmd.exe" OR
        process_name="vaultsysui.exe" OR
        process_name="wfs.exe" OR
        process_name="wmpdmc.exe" OR
        process_name="wpdshextautoplay.exe" OR
        process_name="wscollect.exe" OR
        process_name="wsmanhttpconfig.exe" OR
        process_name="wsreset.exe" OR
        process_name="wudfhost.exe" OR
        process_name="wwahost.exe" OR
        process_name="wallpaperhost.exe" OR
        process_name="webcache.exe" OR
        process_name="werfault.exe" OR
        process_name="werfaultsecure.exe" OR
        process_name="winsat.exe" OR
        process_name="windows.media.backgroundplayback.exe" OR
        process_name="windowsactiondialog.exe" OR
        process_name="windowsanytimeupgrade.exe" OR
        process_name="windowsanytimeupgraderesults.exe" OR
        process_name="windowsanytimeupgradeui.exe" OR
        process_name="windowsupdateelevatedinstaller.exe" OR
        process_name="workfolders.exe" OR
        process_name="wpcmon.exe" OR
        process_name="acu.exe" OR
        process_name="aitagent.exe" OR
        process_name="aitstatic.exe" OR
        process_name="alg.exe" OR
        process_name="appidcertstorecheck.exe" OR
        process_name="appidpolicyconverter.exe" OR
        process_name="at.exe" OR
        process_name="attrib.exe" OR
        process_name="audiodg.exe" OR
        process_name="auditpol.exe" OR
        process_name="autochk.exe" OR
        process_name="autoconv.exe" OR
        process_name="autofmt.exe" OR
        process_name="baaupdate.exe" OR
        process_name="backgroundtaskhost.exe" OR
        process_name="bcastdvr.exe" OR
        process_name="bcdboot.exe" OR
        process_name="bcdedit.exe" OR
        process_name="bdechangepin.exe" OR
        process_name="bdeunlock.exe" OR
        process_name="bitsadmin.exe" OR
        process_name="bootcfg.exe" OR
        process_name="bootim.exe" OR
        process_name="bootsect.exe" OR
        process_name="bridgeunattend.exe" OR
        process_name="browser_broker.exe" OR
        process_name="bthudtask.exe" OR
        process_name="cacls.exe" OR
        process_name="calc.exe" OR
        process_name="cdpreference.exe" OR
        process_name="certreq.exe" OR
        process_name="certutil.exe" OR
        process_name="change.exe" OR
        process_name="changepk.exe" OR
        process_name="charmap.exe" OR
        process_name="chglogon.exe" OR
        process_name="chgport.exe" OR
        process_name="chgusr.exe" OR
        process_name="chkdsk.exe" OR
        process_name="chkntfs.exe" OR
        process_name="choice.exe" OR
        process_name="cipher.exe" OR
        process_name="cleanmgr.exe" OR
        process_name="cliconfg.exe" OR
        process_name="clip.exe" OR
        process_name="cmd.exe" OR
        process_name="cmdkey.exe" OR
        process_name="cmdl32.exe" OR
        process_name="cmmon32.exe" OR
        process_name="cmstp.exe" OR
        process_name="cofire.exe" OR
        process_name="colorcpl.exe" OR
        process_name="comp.exe" OR
        process_name="compact.exe" OR
        process_name="conhost.exe" OR
        process_name="consent.exe" OR
        process_name="control.exe" OR
        process_name="convert.exe" OR
        process_name="credwiz.exe" OR
        process_name="cscript.exe" OR
        process_name="csrss.exe" OR
        process_name="ctfmon.exe" OR
        process_name="cttune.exe" OR
        process_name="cttunesvr.exe" OR
        process_name="dashost.exe" OR
        process_name="dccw.exe" OR
        process_name="dcomcnfg.exe" OR
        process_name="ddodiag.exe" OR
        process_name="dfrgui.exe" OR
        process_name="dialer.exe" OR
        process_name="diantz.exe" OR
        process_name="dinotify.exe" OR
        process_name="diskpart.exe" OR
        process_name="diskperf.exe" OR
        process_name="diskraid.exe" OR
        process_name="dispdiag.exe" OR
        process_name="djoin.exe" OR
        process_name="dllhost.exe" OR
        process_name="dllhst3g.exe" OR
        process_name="dmcertinst.exe" OR
        process_name="dmcfghost.exe" OR
        process_name="dmclient.exe" OR
        process_name="dnscacheugc.exe" OR
        process_name="doskey.exe" OR
        process_name="dpapimig.exe" OR
        process_name="dpnsvr.exe" OR
        process_name="driverquery.exe" OR
        process_name="drvcfg.exe" OR
        process_name="drvinst.exe" OR
        process_name="dsregcmd.exe" OR
        process_name="dstokenclean.exe" OR
        process_name="dvdplay.exe" OR
        process_name="dvdupgrd.exe" OR
        process_name="dwm.exe" OR
        process_name="dxdiag.exe" OR
        process_name="easinvoker.exe" OR
        process_name="efsui.exe" OR
        process_name="embeddedapplauncher.exe" OR
        process_name="esentutl.exe" OR
        process_name="eudcedit.exe" OR
        process_name="eventcreate.exe" OR
        process_name="eventvwr.exe" OR
        process_name="expand.exe" OR
        process_name="extrac32.exe" OR
        process_name="fc.exe" OR
        process_name="fhmanagew.exe" OR
        process_name="find.exe" OR
        process_name="findstr.exe" OR
        process_name="finger.exe" OR
        process_name="fixmapi.exe" OR
        process_name="fltmc.exe" OR
        process_name="fodhelper.exe" OR
        process_name="fontdrvhost.exe" OR
        process_name="fontview.exe" OR
        process_name="forfiles.exe" OR
        process_name="fsavailux.exe" OR
        process_name="fsquirt.exe" OR
        process_name="fsutil.exe" OR
        process_name="ftp.exe" OR
        process_name="fvenotify.exe" OR
        process_name="fveprompt.exe" OR
        process_name="getmac.exe" OR
        process_name="gpresult.exe" OR
        process_name="gpscript.exe" OR
        process_name="gpupdate.exe" OR
        process_name="grpconv.exe" OR
        process_name="hdwwiz.exe" OR
        process_name="help.exe" OR
        process_name="hwrcomp.exe" OR
        process_name="hwrreg.exe" OR
        process_name="icacls.exe" OR
        process_name="icardagt.exe" OR
        process_name="icsunattend.exe" OR
        process_name="ie4uinit.exe" OR
        process_name="ieunatt.exe" OR
        process_name="ieetwcollector.exe" OR
        process_name="iexpress.exe" OR
        process_name="immersivetpmvscmgrsvr.exe" OR
        process_name="ipconfig.exe" OR
        process_name="irftp.exe" OR
        process_name="iscsicli.exe" OR
        process_name="iscsicpl.exe" OR
        process_name="isoburn.exe" OR
        process_name="klist.exe" OR
        process_name="ksetup.exe" OR
        process_name="ktmutil.exe" OR
        process_name="label.exe" OR
        process_name="licensingdiag.exe" OR
        process_name="lodctr.exe" OR
        process_name="logagent.exe" OR
        process_name="logman.exe" OR
        process_name="logoff.exe" OR
        process_name="lpkinstall.exe" OR
        process_name="lpksetup.exe" OR
        process_name="lpremove.exe" OR
        process_name="lsass.exe" OR
        process_name="lsm.exe" OR
        process_name="makecab.exe" OR
        process_name="manage-bde.exe" OR
        process_name="mblctr.exe" OR
        process_name="mcbuilder.exe" OR
        process_name="mctadmin.exe" OR
        process_name="mfpmp.exe" OR
        process_name="mmc.exe" OR
        process_name="mobsync.exe" OR
        process_name="mountvol.exe" OR
        process_name="mpnotify.exe" OR
        process_name="msconfig.exe" OR
        process_name="msdt.exe" OR
        process_name="msdtc.exe" OR
        process_name="msfeedssync.exe" OR
        process_name="msg.exe" OR
        process_name="mshta.exe" OR
        process_name="msiexec.exe" OR
        process_name="msinfo32.exe" OR
        process_name="mspaint.exe" OR
        process_name="msra.exe" OR
        process_name="mstsc.exe" OR
        process_name="mtstocom.exe" OR
        process_name="nbtstat.exe" OR
        process_name="ndadmin.exe" OR
        process_name="net.exe" OR
        process_name="net1.exe" OR
        process_name="netbtugc.exe" OR
        process_name="netcfg.exe" OR
        process_name="netiougc.exe" OR
        process_name="netsh.exe" OR
        process_name="newdev.exe" OR
        process_name="nltest.exe" OR
        process_name="notepad.exe" OR
        process_name="nslookup.exe" OR
        process_name="ntoskrnl.exe" OR
        process_name="ntprint.exe" OR
        process_name="ocsetup.exe" OR
        process_name="odbcad32.exe" OR
        process_name="odbcconf.exe" OR
        process_name="omadmclient.exe" OR
        process_name="omadmprc.exe" OR
        process_name="openfiles.exe" OR
        process_name="osk.exe" OR
        process_name="p2phost.exe" OR
        process_name="pcalua.exe" OR
        process_name="pcaui.exe" OR
        process_name="pcawrk.exe" OR
        process_name="pcwrun.exe" OR
        process_name="perfmon.exe" OR
        process_name="phoneactivate.exe" OR
        process_name="plasrv.exe" OR
        process_name="poqexec.exe" OR
        process_name="powercfg.exe" OR
        process_name="prevhost.exe" OR
        process_name="print.exe" OR
        process_name="printfilterpipelinesvc.exe" OR
        process_name="printui.exe" OR
        process_name="proquota.exe" OR
        process_name="provtool.exe" OR
        process_name="psr.exe" OR
        process_name="pwlauncher.exe" OR
        process_name="qappsrv.exe" OR
        process_name="qprocess.exe" OR
        process_name="query.exe" OR
        process_name="quser.exe" OR
        process_name="qwinsta.exe" OR
        process_name="rasautou.exe" OR
        process_name="rasdial.exe" OR
        process_name="raserver.exe" OR
        process_name="rasphone.exe" OR
        process_name="rdpclip.exe" OR
        process_name="rdpinput.exe" OR
        process_name="rdrleakdiag.exe" OR
        process_name="recdisc.exe" OR
        process_name="recover.exe" OR
        process_name="reg.exe" OR
        process_name="regedt32.exe" OR
        process_name="regini.exe" OR
        process_name="regsvr32.exe" OR
        process_name="rekeywiz.exe" OR
        process_name="relog.exe" OR
        process_name="repair-bde.exe" OR
        process_name="replace.exe" OR
        process_name="reset.exe" OR
        process_name="resmon.exe" OR
        process_name="rmttpmvscmgrsvr.exe" OR
        process_name="rrinstaller.exe" OR
        process_name="rstrui.exe" OR
        process_name="runas.exe" OR
        process_name="rundll32.exe" OR
        process_name="runonce.exe" OR
        process_name="rwinsta.exe" OR
        process_name="sbunattend.exe" OR
        process_name="sc.exe" OR
        process_name="schtasks.exe" OR
        process_name="sdbinst.exe" OR
        process_name="sdchange.exe" OR
        process_name="sdclt.exe" OR
        process_name="sdiagnhost.exe" OR
        process_name="secinit.exe" OR
        process_name="services.exe" OR
        process_name="sessionmsg.exe" OR
        process_name="sethc.exe" OR
        process_name="setspn.exe" OR
        process_name="setupcl.exe" OR
        process_name="setupugc.exe" OR
        process_name="setx.exe" OR
        process_name="sfc.exe" OR
        process_name="shadow.exe" OR
        process_name="shrpubw.exe" OR
        process_name="shutdown.exe" OR
        process_name="sigverif.exe" OR
        process_name="sihost.exe" OR
        process_name="slui.exe" OR
        process_name="smss.exe" OR
        process_name="snmptrap.exe" OR
        process_name="sort.exe" OR
        process_name="spinstall.exe" OR
        process_name="spoolsv.exe" OR
        process_name="sppsvc.exe" OR
        process_name="spreview.exe" OR
        process_name="srdelayed.exe" OR
        process_name="subst.exe" OR
        process_name="svchost.exe" OR
        process_name="sxstrace.exe" OR
        process_name="syskey.exe" OR
        process_name="systeminfo.exe" OR
        process_name="systemreset.exe" OR
        process_name="systray.exe" OR
        process_name="tabcal.exe" OR
        process_name="takeown.exe" OR
        process_name="taskeng.exe" OR
        process_name="taskhost.exe" OR
        process_name="taskhostw.exe" OR
        process_name="taskkill.exe" OR
        process_name="tasklist.exe" OR
        process_name="taskmgr.exe" OR
        process_name="tcmsetup.exe" OR
        process_name="timeout.exe" OR
        process_name="tpmvscmgr.exe" OR
        process_name="tpmvscmgrsvr.exe" OR
        process_name="tracerpt.exe" OR
        process_name="tscon.exe" OR
        process_name="tsdiscon.exe" OR
        process_name="tskill.exe" OR
        process_name="typeperf.exe" OR
        process_name="tzsync.exe" OR
        process_name="tzutil.exe" OR
        process_name="ucsvc.exe" OR
        process_name="unlodctr.exe" OR
        process_name="unregmp2.exe" OR
        process_name="upnpcont.exe" OR
        process_name="userinit.exe" OR
        process_name="vds.exe" OR
        process_name="vdsldr.exe" OR
        process_name="verclsid.exe" OR
        process_name="verifier.exe" OR
        process_name="verifiergui.exe" OR
        process_name="vmicsvc.exe" OR
        process_name="vssadmin.exe" OR
        process_name="w32tm.exe" OR
        process_name="waitfor.exe" OR
        process_name="wbadmin.exe" OR
        process_name="wbengine.exe" OR
        process_name="wecutil.exe" OR
        process_name="wermgr.exe" OR
        process_name="wevtutil.exe" OR
        process_name="wextract.exe" OR
        process_name="where.exe" OR
        process_name="whoami.exe" OR
        process_name="wiaacmgr.exe" OR
        process_name="wiawow64.exe" OR
        process_name="wifitask.exe" OR
        process_name="wimserv.exe" OR
        process_name="wininit.exe" OR
        process_name="winload.exe" OR
        process_name="winlogon.exe" OR
        process_name="winresume.exe" OR
        process_name="winrs.exe" OR
        process_name="winrshost.exe" OR
        process_name="winver.exe" OR
        process_name="wisptis.exe" OR
        process_name="wkspbroker.exe" OR
        process_name="wksprt.exe" OR
        process_name="wlanext.exe" OR
        process_name="wlrmdr.exe" OR
        process_name="wowreg32.exe" OR
        process_name="wpnpinst.exe" OR
        process_name="wpr.exe" OR
        process_name="write.exe" OR
        process_name="wscript.exe" OR
        process_name="wsmprovhost.exe" OR
        process_name="wsqmcons.exe" OR
        process_name="wuapihost.exe" OR
        process_name="wuapp.exe" OR
        process_name="wuauclt.exe" OR
        process_name="wusa.exe" OR
        process_name="xcopy.exe" OR
        process_name="xpsrchvw.exe" OR
        process_name="xwizard.exe"
        | where process_path!="c:\\windows\\system32" AND process_path!="c:\\windows\\syswow64"
<<<<<<< HEAD
        | eval start_time = timestamp,
               end_time = timestamp,
               entities = mvappend(device),
               body = "TBD"
=======
        | eval entities=mvappend(dest_device_id, dest_user_id)
>>>>>>> ab9df3e5
        | into write_ssa_detected_events();'
known_false_positives: None
tags:
  mitre_technique_id:
    - T1036
  kill_chain_phases:
    - Actions on Objectives
  cis20:
   - CIS 8
  nist:
    - PR.PT
    - DE.CM
  security_domain: endpoint
  risk_severity: low<|MERGE_RESOLUTION|>--- conflicted
+++ resolved
@@ -12,16 +12,8 @@
 type: SSA
 author: Ignacio Bermudez Corrales, Splunk
 search: ' | from read_ssa_enriched_events()
-<<<<<<< HEAD
           | eval device=ucast(map_get(input_event, "dest_device_id"), "string", null),
-=======
-          | eval start_time=time()
-            , end_time=time()
-            , body=""
-            , timestamp=parse_long(ucast(map_get(input_event, "_time"), "string", null))
-          | eval dest_user_id=ucast(map_get(input_event, "dest_user_id"), "string", null),
-          dest_device_id=ucast(map_get(input_event, "dest_device_id"), "string", null),
->>>>>>> ab9df3e5
+          timestamp=parse_long(ucast(map_get(input_event, "_time"), "string", null)),
           process_name=lower(ucast(map_get(input_event, "process_name"), "string", null)),
           process_path=lower(ucast(map_get(input_event, "process_path"), "string", null)),
 | where process_name="arp.exe" OR
@@ -587,14 +579,10 @@
         process_name="xpsrchvw.exe" OR
         process_name="xwizard.exe"
         | where process_path!="c:\\windows\\system32" AND process_path!="c:\\windows\\syswow64"
-<<<<<<< HEAD
         | eval start_time = timestamp,
                end_time = timestamp,
                entities = mvappend(device),
                body = "TBD"
-=======
-        | eval entities=mvappend(dest_device_id, dest_user_id)
->>>>>>> ab9df3e5
         | into write_ssa_detected_events();'
 known_false_positives: None
 tags:
