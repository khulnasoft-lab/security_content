--- conflicted
+++ resolved
@@ -1,141 +1,118 @@
 {
-    "asset_type": "Endpoint",
-    "confidence": "medium",
-    "creation_date": "2018-10-23",
-    "data_metadata": {
-        "data_models": [
-            "Endpoint"
-        ],
-        "data_source": [
-            "Endpoint Intel"
-        ],
-        "providing_technologies": [
-            "Carbon Black Response",
-            "Sysmon",
-            "Tanium",
-            "Ziften"
-        ]
+  "asset_type": "Endpoint",
+  "confidence": "medium",
+  "creation_date": "2018-10-23",
+  "data_metadata": {
+    "data_models": [
+      "Endpoint"
+    ],
+    "data_source": [
+      "Endpoint Intel"
+    ],
+    "providing_technologies": [
+      "Carbon Black Response",
+      "Sysmon",
+      "Tanium",
+      "Ziften"
+    ]
+  },
+  "description": "This search looks for processes launched via WMI.",
+  "detect": {
+    "splunk": {
+      "correlation_rule": {
+        "notable": {
+          "nes_fields": "dest, user, process",
+          "rule_description": "This search looks for child processes of WmiPrvSE.exe, which indicates that a process was launched via WMI.",
+          "rule_title": "Process launched via WMI on $dest$"
+        },
+        "risk": {
+          "risk_object": "dest",
+          "risk_object_type": [
+            "system"
+          ],
+          "risk_score": 70
+        },
+        "schedule": {
+          "cron_schedule": "0 * * * *",
+          "earliest_time": "-70m@m",
+          "latest_time": "-10m@m"
+        },
+        "search": "| tstats `summariesonly` count values(Processes.process) as process min(_time) as firstTime max(_time) as lastTime FROM datamodel=Endpoint.Processes where Processes.parent_process_name = *WmiPrvSE.exe by Processes.user Processes.dest Processes.process_name  | `drop_dm_object_name(\"Processes\")` | `ctime(firstTime)`| `ctime(lastTime)`",
+        "suppress": {
+          "suppress_fields": "dest, user",
+          "suppress_period": "28800s"
+        }
+      }
+    }
+  },
+  "eli5": "Attackers are increasingly abusing Windows Management Infrastructure (WMI) for stealth, persistence, lateral movement, or just to leverage its functionality. This search looks for processes launched via WMI, either remotely or locally, by looking for processes launched by WmiPrvSE.exe, which is the process WMI uses to execute new processes and commands.",
+  "entities": [
+    "dest"
+  ],
+  "how_to_implement": "You must be ingesting endpoint data that tracks process activity, including parent-child relationships from your endpoints to populate the Endpoint data model in the Processes node. The command-line arguments are mapped to the \"process\" field in the Endpoint data model.",
+  "id": "24869767-8579-485d-9a4f-d9ddfd8f0cac",
+  "investigations": [
+    {
+      "id": "155e0571-7db6-42f2-aa62-9a3a4cf35c94",
+      "name": "Get Sysmon WMI Activity for Host",
+      "type": "splunk"
     },
-    "description": "This search looks for processes launched via WMI.",
-    "detect": {
-        "splunk": {
-            "correlation_rule": {
-                "notable": {
-                    "nes_fields": "dest, user, process",
-                    "rule_description": "This search looks for child processes of WmiPrvSE.exe, which indicates that a process was launched via WMI.",
-                    "rule_title": "Process launched via WMI on $dest$"
-                },
-                "risk": {
-                    "risk_object": "dest",
-                    "risk_object_type": [
-                        "system"
-                    ],
-                    "risk_score": 70
-                },
-                "schedule": {
-                    "cron_schedule": "0 * * * *",
-                    "earliest_time": "-70m@m",
-                    "latest_time": "-10m@m"
-                },
-                "search": "| tstats `summariesonly` count values(Processes.process) as process min(_time) as firstTime max(_time) as lastTime FROM datamodel=Endpoint.Processes where Processes.parent_process_name = *WmiPrvSE.exe by Processes.user Processes.dest Processes.process_name  | `drop_dm_object_name(\"Processes\")` | `ctime(firstTime)`| `ctime(lastTime)`",
-                "suppress": {
-                    "suppress_fields": "dest, user",
-                    "suppress_period": "28800s"
-                }
-            }
-        }
+    {
+      "id": "bc91a8cf-35e7-4bb2-8140-e756cc06fd76",
+      "name": "Get Authentication Logs For Endpoint",
+      "type": "splunk"
     },
-    "eli5": "Attackers are increasingly abusing Windows Management Infrastructure (WMI) for stealth, persistence, lateral movement, or just to leverage its functionality. This search looks for processes launched via WMI, either remotely or locally, by looking for processes launched by WmiPrvSE.exe, which is the process WMI uses to execute new processes and commands.",
-    "entities": [
-        "dest"
+    {
+      "id": "fdcfb369-1725-4c24-824a-22972d7f0d55",
+      "name": "Get Risk Modifiers For User",
+      "type": "splunk"
+    },
+    {
+      "id": "bc91a8cf-35e7-4bb2-8140-e756cc06fd71",
+      "name": "Get Process Info",
+      "type": "splunk"
+    },
+    {
+      "id": "3d6c3213-5fff-4a1e-b57d-b24c262171e7",
+      "name": "Get Notable History",
+      "type": "splunk"
+    },
+    {
+      "id": "f3fb4d1b-5f33-4b01-b541-c7af9534c242",
+      "name": "Get Notable Info",
+      "type": "splunk"
+    },
+    {
+      "id": "fdcfb369-1725-4c24-824a-22972d7f0d65",
+      "name": "Get Risk Modifiers For Endpoint",
+      "type": "splunk"
+    },
+    {
+      "id": "bc91a8cf-35e7-4bb2-8140-e756cc06fd74",
+      "name": "Get User Information from Identity Table",
+      "type": "splunk"
+    }
+  ],
+  "known_false_positives": "Although unlikely, administrators may use wmi to execute commands for legitimate purposes.",
+  "maintainers": [
+    {
+      "company": "Splunk",
+      "email": "rvaldez@splunk.com",
+      "name": "Rico Valdez"
+    }
+  ],
+  "mappings": {
+    "cis20": [
+      "CIS 3",
+      "CIS 5"
     ],
-    "how_to_implement": "You must be ingesting endpoint data that tracks process activity, including parent-child relationships from your endpoints to populate the Endpoint data model in the Processes node. The command-line arguments are mapped to the \"process\" field in the Endpoint data model.",
-    "id": "24869767-8579-485d-9a4f-d9ddfd8f0cac",
-    "investigations": [
-        {
-            "id": "155e0571-7db6-42f2-aa62-9a3a4cf35c94",
-            "name": "Get Sysmon WMI Activity for Host",
-            "type": "splunk"
-        },
-        {
-            "id": "bc91a8cf-35e7-4bb2-8140-e756cc06fd76",
-            "name": "Get Authentication Logs For Endpoint",
-            "type": "splunk"
-        },
-        {
-            "id": "fdcfb369-1725-4c24-824a-22972d7f0d55",
-            "name": "Get Risk Modifiers For User",
-            "type": "splunk"
-        },
-        {
-            "id": "bc91a8cf-35e7-4bb2-8140-e756cc06fd71",
-            "name": "Get Process Info",
-            "type": "splunk"
-        },
-        {
-            "id": "3d6c3213-5fff-4a1e-b57d-b24c262171e7",
-            "name": "Get Notable History",
-            "type": "splunk"
-        },
-        {
-            "id": "f3fb4d1b-5f33-4b01-b541-c7af9534c242",
-            "name": "Get Notable Info",
-            "type": "splunk"
-        },
-        {
-            "id": "fdcfb369-1725-4c24-824a-22972d7f0d65",
-            "name": "Get Risk Modifiers For Endpoint",
-            "type": "splunk"
-        },
-        {
-            "id": "bc91a8cf-35e7-4bb2-8140-e756cc06fd74",
-            "name": "Get User Information from Identity Table",
-            "type": "splunk"
-        }
+    "kill_chain_phases": [
+      "Actions on Objectives"
     ],
-    "known_false_positives": "Although unlikely, administrators may use wmi to execute commands for legitimate purposes.",
-    "maintainers": [
-        {
-            "company": "Splunk",
-            "email": "rvaldez@splunk.com",
-            "name": "Rico Valdez"
-        }
+    "mitre_attack": [
+      "Execution",
+      "Windows Management Instrumentation"
     ],
-    "mappings": {
-        "cis20": [
-            "CIS 3",
-            "CIS 5"
-        ],
-        "kill_chain_phases": [
-            "Actions on Objectives"
-        ],
-        "mitre_attack": [
-            "Execution",
-            "Windows Management Instrumentation"
-        ],
-        "nist": [
-            "PR.PT",
-            "PR.AT",
-            "PR.AC",
-            "PR.IP"
-        ]
-    },
-    "modification_date": "2019-02-28",
-    "name": "Process Execution via WMI",
-    "original_authors": [
-        {
-            "company": "Splunk",
-            "email": "rvaldez@splunk.com",
-            "name": "Rico Valdez"
-        }
-    ],
-<<<<<<< HEAD
-    "references": [],
-    "security_domain": "endpoint",
-    "spec_version": 2,
-    "type": "splunk",
-    "version": "2.0"
-=======
     "nist": [
       "PR.PT",
       "PR.AT",
@@ -144,6 +121,7 @@
     ]
   },
   "modification_date": "2019-02-28",
+  "name": "Process Execution via WMI",
   "original_authors": [
     {
       "company": "Splunk",
@@ -151,18 +129,9 @@
       "name": "Rico Valdez"
     }
   ],
-  "scheduling": {
-    "cron_schedule": "0 * * * *",
-    "earliest_time": "-70m@m",
-    "latest_time": "-10m@m"
-  },
-  "search": "| tstats `summariesonly` count values(Processes.process) as process min(_time) as firstTime max(_time) as lastTime FROM datamodel=Endpoint.Processes where Processes.parent_process_name = *WmiPrvSE.exe by Processes.user Processes.dest Processes.process_name  | `drop_dm_object_name(\"Processes\")` | `ctime(firstTime)`| `ctime(lastTime)`",
-  "search_description": "This search looks for processes launched via WMI.",
-  "search_id": "24869767-8579-485d-9a4f-d9ddfd8f0cac",
-  "search_name": "Process Execution via WMI",
-  "search_type": "detection",
+  "references": [],
   "security_domain": "endpoint",
-  "spec_version": 1,
+  "spec_version": 2,
+  "type": "splunk",
   "version": "2.0"
->>>>>>> bf7ed962
 }