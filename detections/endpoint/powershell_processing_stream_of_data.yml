name: Powershell Processing Stream Of Data
id: 0d718b52-c9f1-11eb-bc61-acde48001122
version: 2
date: '2022-02-25'
author: Teoderick Contreras, Splunk
type: TTP
datamodel: []
description: The following analytic identifies suspicious PowerShell script execution
  via EventCode 4104 that is processing compressed stream data. This is typically
  found in obfuscated PowerShell or PowerShell executing embedded .NET or binary files
  that are stream flattened and will be deflated durnig execution. During triage,
  review parallel processes within the same timeframe. Review the full script block
  to identify other related artifacts.
search: '`powershell` EventCode=4104 ScriptBlockText = "*IO.Compression.*" OR ScriptBlockText = "*IO.StreamReader*"
  OR ScriptBlockText = "*]::Decompress*" | stats count min(_time) as firstTime max(_time)
  as lastTime by EventCode ScriptBlockText Computer UserID | `security_content_ctime(firstTime)`
  | `security_content_ctime(lastTime)` | `powershell_processing_stream_of_data_filter`'
how_to_implement: To successfully implement this analytic, you will need to enable
  PowerShell Script Block Logging on some or all endpoints. Additional setup here
  https://docs.splunk.com/Documentation/UBA/5.0.4.1/GetDataIn/AddPowerShell#Configure_module_logging_for_PowerShell.
known_false_positives: powershell may used this function to process compressed data.
references:
- https://medium.com/@ahmedjouini99/deobfuscating-emotets-powershell-payload-e39fb116f7b9
- https://docs.splunk.com/Documentation/UBA/5.0.4.1/GetDataIn/AddPowerShell#Configure_module_logging_for_PowerShell
- https://blog.palantir.com/tampering-with-windows-event-tracing-background-offense-and-defense-4be7ac62ac63
- https://static1.squarespace.com/static/552092d5e4b0661088167e5c/t/59c1814829f18782e24f1fe2/1505853768977/Windows+PowerShell+Logging+Cheat+Sheet+ver+Sept+2017+v2.1.pdf
- https://www.crowdstrike.com/blog/investigating-powershell-command-and-script-logging/
- https://www.splunk.com/en_us/blog/security/hunting-for-malicious-powershell-using-script-block-logging.html
tags:
  analytic_story:
  - Hermetic Wiper 
  - Malicious PowerShell
  confidence: 80
  context:
  - Source:Endpoint
  - Stage:Defense Evasion
  dataset:
  - https://media.githubusercontent.com/media/splunk/attack_data/master/datasets/attack_techniques/T1059.001/powershell_script_block_logging/streamreader.log
  impact: 50
  kill_chain_phases:
  - Exploitation
  message: A suspicious powershell script contains stream command in $ScriptBlockText$ commonly
    for processing compressed or to decompressed binary file with EventCode $EventCode$
    in host $Computer$
  mitre_attack_id:
  - T1059
  - T1059.001
  observable:
<<<<<<< HEAD
  - name: ComputerName
    role:
    - Victim
    type: Hostname
  - name: User
=======
  - name: Computer
    type: Hostname
    role:
    - Victim
  - name: UserID
    type: User
>>>>>>> 1247e886
    role:
    - Victim
    type: User
  product:
  - Splunk Enterprise
  - Splunk Enterprise Security
  - Splunk Cloud
  required_fields:
  - ComputerName
  - EventCode
<<<<<<< HEAD
  - Message
  - User
  - _time
=======
  - ScriptBlockText
  - Computer
  - UserID
  - Score
>>>>>>> 1247e886
  risk_score: 40
  security_domain: endpoint
  asset_type: Endpoint<|MERGE_RESOLUTION|>--- conflicted
+++ resolved
@@ -46,20 +46,12 @@
   - T1059
   - T1059.001
   observable:
-<<<<<<< HEAD
-  - name: ComputerName
-    role:
-    - Victim
-    type: Hostname
-  - name: User
-=======
   - name: Computer
     type: Hostname
     role:
     - Victim
   - name: UserID
     type: User
->>>>>>> 1247e886
     role:
     - Victim
     type: User
@@ -70,16 +62,10 @@
   required_fields:
   - ComputerName
   - EventCode
-<<<<<<< HEAD
-  - Message
-  - User
-  - _time
-=======
   - ScriptBlockText
   - Computer
   - UserID
   - Score
->>>>>>> 1247e886
   risk_score: 40
   security_domain: endpoint
   asset_type: Endpoint