name: Suspicious Ticket Granting Ticket Request
id: d77d349e-6269-11ec-9cfe-acde48001122
version: 1
date: '2021-12-21'
author: Mauricio Velazco, Splunk
status: production
type: Hunting
description: As part of the sAMAccountName Spoofing (CVE-2021-42278) and Domain Controller
  Impersonation (CVE-2021-42287) exploitation chain, adversaries will need to request
  a Kerberos Ticket Granting Ticket (TGT) on behalf of the newly created and renamed
  computer account. The TGT request will be preceded by a computer account name event.
  This analytic leverages Event Id 4781, `The name of an account was changed` and
  event Id 4768 `A Kerberos authentication ticket (TGT) was requested` to correlate
  a sequence of events where the new computer account on event id 4781 matches the
  request account on event id 4768. This behavior could represent an exploitation
  attempt of CVE-2021-42278 and CVE-2021-42287 for privilege escalation.
data_source:
- Windows Security 4768
search: ' `wineventlog_security` (EventCode=4781 Old_Account_Name="*$" New_Account_Name!="*$")
  OR (EventCode=4768 Account_Name!="*$") | eval RenamedComputerAccount = coalesce(New_Account_Name,
  mvindex(Account_Name,0)) | transaction RenamedComputerAccount startswith=(EventCode=4781)
  endswith=(EventCode=4768) | eval short_lived=case((duration<2),"TRUE") | search
  short_lived = TRUE | table _time, ComputerName, EventCode, Account_Name,RenamedComputerAccount,
  short_lived |`suspicious_ticket_granting_ticket_request_filter`'
how_to_implement: To successfully implement this search, you need to be ingesting
  Domain Controller and Kerberos events. The Advanced Security Audit policy setting
  `Audit Kerberos Authentication Service` within `Account Logon` needs to be enabled.
known_false_positives: A computer account name change event inmediately followed by
  a kerberos TGT request with matching fields is unsual. However, legitimate behavior
  may trigger it. Filter as needed.
references:
- https://exploit.ph/cve-2021-42287-cve-2021-42278-weaponisation.html
- https://msrc.microsoft.com/update-guide/vulnerability/CVE-2021-42278
- https://msrc.microsoft.com/update-guide/vulnerability/CVE-2021-42287
tags:
  analytic_story:
  - sAMAccountName Spoofing and Domain Controller Impersonation
  - Active Directory Kerberos Attacks
<<<<<<< HEAD
  - Active Directory Privilege Escalation
  automated_detection_testing: passed
=======
  asset_type: Endpoint
>>>>>>> 16526a4b
  confidence: 60
  impact: 100
  message: A suspicious TGT was requested was requested
  mitre_attack_id:
  - T1078
  - T1078.002
  observable:
  - name: ComputerName
    type: Endpoint
    role:
    - Victim
  product:
  - Splunk Enterprise
  - Splunk Enterprise Security
  - Splunk Cloud
  required_fields:
  - _time
  - EventCode
  - Old_Account_Name
  - New_Account_Name
  - Account_Name
  - ComputerName
  risk_score: 60
  security_domain: endpoint
tests:
- name: True Positive Test
  attack_data:
  - data: https://media.githubusercontent.com/media/splunk/attack_data/master/datasets/attack_techniques/T1078.002/samaccountname_spoofing/windows-security.log
    source: WinEventLog:Security
    sourcetype: WinEventLog
    update_timestamp: true<|MERGE_RESOLUTION|>--- conflicted
+++ resolved
@@ -36,12 +36,8 @@
   analytic_story:
   - sAMAccountName Spoofing and Domain Controller Impersonation
   - Active Directory Kerberos Attacks
-<<<<<<< HEAD
   - Active Directory Privilege Escalation
-  automated_detection_testing: passed
-=======
   asset_type: Endpoint
->>>>>>> 16526a4b
   confidence: 60
   impact: 100
   message: A suspicious TGT was requested was requested
