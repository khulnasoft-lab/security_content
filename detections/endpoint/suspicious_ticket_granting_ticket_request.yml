--- conflicted
+++ resolved
@@ -43,12 +43,8 @@
   - https://media.githubusercontent.com/media/splunk/attack_data/master/datasets/attack_techniques/T1078.002/samaccountname_spoofing/windows-security.log
   impact: 100
   kill_chain_phases:
-<<<<<<< HEAD
   - Exploitation
-=======
-  - Privilege Escalation
   message: A suspicious TGT was requested was requested
->>>>>>> d9c073b5
   mitre_attack_id:
   - T1078
   - T1078.002
@@ -69,17 +65,4 @@
   - Account_Name
   - ComputerName
   risk_score: 60
-<<<<<<< HEAD
-  context:
-  - Source:Endpoint
-  - Stage:Privilege Escalation
-  message: A suspicious TGT was requested was requested
-  observable:
-  - name: ComputerName
-    type: Endpoint
-    role:
-    - Victim
-  asset_type: Endpoint
-=======
-  security_domain: endpoint
->>>>>>> d9c073b5
+  security_domain: endpoint