name: Active Setup Registry Autostart
id: f64579c0-203f-11ec-abcc-acde48001122
version: 2
date: '2022-01-26'
author: Teoderick Contreras, Splunk
type: TTP
datamodel:
- Endpoint
description: This analytic is to detect a suspicious modification of the active setup
  registry for persistence and privilege escalation. This technique was seen in several
  malware (poisonIvy), adware and APT to gain persistence to the compromised machine
  upon boot up. This TTP is a good indicator to further check the process id that
  do the modification since modification of this registry is not commonly done. check
  the legitimacy of the file and process involve in this rules to check if it is a
  valid setup installer that creating or modifying this registry.
search: '| tstats `security_content_summariesonly` count FROM datamodel=Endpoint.Registry
  where Registry.registry_value_name= "StubPath" Registry.registry_path = "*\\SOFTWARE\\Microsoft\\Active
  Setup\\Installed Components*" by _time span=1h Registry.dest Registry.user Registry.registry_path
  Registry.registry_value_name Registry.registry_value_data Registry.process_guid
  | `drop_dm_object_name(Registry)` |rename process_guid as proc_guid |join proc_guid,
  _time [| tstats `security_content_summariesonly` count FROM datamodel=Endpoint.Processes
  by _time span=1h Processes.process_id Processes.process_name Processes.process Processes.dest
  Processes.parent_process_name Processes.parent_process Processes.process_guid |
  `drop_dm_object_name(Processes)` |rename process_guid as proc_guid | fields _time
  dest user parent_process_name parent_process process_name process_path process proc_guid
  registry_path registry_value_name registry_value_data] | table _time dest user parent_process_name
  parent_process process_name process_path process proc_guid registry_path registry_value_name
  registry_value_data | `active_setup_registry_autostart_filter`'
how_to_implement: To successfully implement this search, you must be ingesting data
  that records registry activity from your hosts to populate the endpoint data model
  in the registry node. This is typically populated via endpoint detection-and-response
  product, such as Carbon Black or endpoint data sources, such as Sysmon. The data
  used for this search is typically generated via logs that report reads and writes
  to the registry.
known_false_positives: Active setup installer may add or modify this registry.
references:
- https://www.microsoft.com/en-us/wdsi/threats/malware-encyclopedia-description?Name=Backdoor%3AWin32%2FPoisonivy.E
- https://attack.mitre.org/techniques/T1547/014/
tags:
  analytic_story:
  - Windows Persistence Techniques
  - Windows Privilege Escalation
  - Hermetic Wiper 
  confidence: 80
  context:
  - Source:Endpoint
  - Stage:Privilege Escalation
  dataset:
  - https://media.githubusercontent.com/media/splunk/attack_data/master/datasets/attack_techniques/t1547.014/active_setup_stubpath/sysmon.log
  impact: 80
  kill_chain_phases:
  - Exploitation
  message: modified/added/deleted registry entry $Registry.registry_path$ in $dest$
  mitre_attack_id:
  - T1547.014
  - T1547
  observable:
  - name: dest
    role:
    - Victim
    type: Hostname
  - name: user
<<<<<<< HEAD
=======
    type: User
>>>>>>> 1247e886
    role:
    - Victim
    type: user
  product:
  - Splunk Enterprise
  - Splunk Enterprise Security
  - Splunk Cloud
  required_fields:
  - Endpoint.Registry.dest
  - Endpoint.Registry.registry_key_name
  - Endpoint.Registry.registry_path
  - Endpoint.Registry.registry_value_name
  - Endpoint.Registry.user
  - _time
  risk_score: 64
  security_domain: endpoint
  supported_tas:
  - Splunk_TA_microsoft_sysmon
  asset_type: Endpoint<|MERGE_RESOLUTION|>--- conflicted
+++ resolved
@@ -60,10 +60,7 @@
     - Victim
     type: Hostname
   - name: user
-<<<<<<< HEAD
-=======
     type: User
->>>>>>> 1247e886
     role:
     - Victim
     type: user
