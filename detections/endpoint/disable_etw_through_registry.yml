--- conflicted
+++ resolved
@@ -61,19 +61,10 @@
   - Endpoint.Registry.registry_path
   - Endpoint.Registry.registry_value_data
   - _time
-<<<<<<< HEAD
-  security_domain: endpoint
-=======
-  - Registry.registry_key_name
-  - Registry.registry_path
-  - Registry.user
-  - Registry.dest
-  - Registry.registry_value_name
   security_domain: endpoint
   supported_tas:
   - Splunk_TA_microsoft_sysmon
   asset_type: Endpoint
   confidence: 50
   impact: 50
-  risk_score: 25.0
->>>>>>> 1247e886
+  risk_score: 25.0