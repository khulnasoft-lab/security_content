name: Mailsniper Invoke functions
id: a36972c8-b894-11eb-9f78-acde48001122
version: 2
date: '2022-02-25'
author: Teoderick Contreras, Splunk
type: TTP
datamodel:
- Endpoint
description: This search is to detect known mailsniper.ps1 functions executed in a
  machine. This technique was seen in some attacker to harvest some sensitive e-mail
  in a compromised exchange server.
search: '`powershell` EventCode=4104 ScriptBlockText IN ("*Invoke-GlobalO365MailSearch*",
  "*Invoke-GlobalMailSearch*", "*Invoke-SelfSearch*", "*Invoke-PasswordSprayOWA*",
  "*Invoke-PasswordSprayEWS*","*Invoke-DomainHarvestOWA*", "*Invoke-UsernameHarvestOWA*","*Invoke-OpenInboxFinder*","*Invoke-InjectGEventAPI*","*Invoke-InjectGEvent*","*Invoke-SearchGmail*",
  "*Invoke-MonitorCredSniper*", "*Invoke-AddGmailRule*","*Invoke-PasswordSprayEAS*","*Invoke-UsernameHarvestEAS*")
  | stats count min(_time) as firstTime max(_time) as lastTime by EventCode ScriptBlockText
  Computer UserID | `security_content_ctime(firstTime)` | `security_content_ctime(lastTime)`
  | `mailsniper_invoke_functions_filter`'
how_to_implement: To successfully implement this search, you need to be ingesting
  logs with the powershell logs  from your endpoints. make sure you enable needed
  registry to monitor this event.
known_false_positives: unknown
references:
- https://www.blackhillsinfosec.com/introducing-mailsniper-a-tool-for-searching-every-users-email-for-sensitive-data/
- https://www.splunk.com/en_us/blog/security/hunting-for-malicious-powershell-using-script-block-logging.html
tags:
  analytic_story:
  - Data Exfiltration
<<<<<<< HEAD
  - Malicious PowerShell
  automated_detection_testing: passed
=======
>>>>>>> a229f866
  confidence: 80
  context:
  - Source:Endpoint
  - Stage:Exfiltration
  dataset:
  - https://media.githubusercontent.com/media/splunk/attack_data/master/datasets/honeypots/casper/datasets1/windows-powershell.log
  impact: 90
  kill_chain_phases:
  - Exploitation
  message: mailsniper.ps1 functions $ScriptBlockText$ executed on a $Computer$ by user
    $user$.
  mitre_attack_id:
  - T1114
  - T1114.001
  - T1059.001
  observable:
  - name: Computer
    type: Endpoint
    role:
    - Victim
  - name: user
    type: User
    role:
    - Victim
  product:
  - Splunk Enterprise
  - Splunk Enterprise Security
  - Splunk Cloud
  required_fields:
  - _time
  - EventCode
  - ScriptBlockText
  - Computer
  - UserID
  risk_score: 72
  security_domain: endpoint
  asset_type: Endpoint<|MERGE_RESOLUTION|>--- conflicted
+++ resolved
@@ -1,7 +1,7 @@
 name: Mailsniper Invoke functions
 id: a36972c8-b894-11eb-9f78-acde48001122
-version: 2
-date: '2022-02-25'
+version: 1
+date: '2021-05-19'
 author: Teoderick Contreras, Splunk
 type: TTP
 datamodel:
@@ -9,12 +9,12 @@
 description: This search is to detect known mailsniper.ps1 functions executed in a
   machine. This technique was seen in some attacker to harvest some sensitive e-mail
   in a compromised exchange server.
-search: '`powershell` EventCode=4104 ScriptBlockText IN ("*Invoke-GlobalO365MailSearch*",
+search: '`powershell` EventCode=4104 Message IN ("*Invoke-GlobalO365MailSearch*",
   "*Invoke-GlobalMailSearch*", "*Invoke-SelfSearch*", "*Invoke-PasswordSprayOWA*",
   "*Invoke-PasswordSprayEWS*","*Invoke-DomainHarvestOWA*", "*Invoke-UsernameHarvestOWA*","*Invoke-OpenInboxFinder*","*Invoke-InjectGEventAPI*","*Invoke-InjectGEvent*","*Invoke-SearchGmail*",
   "*Invoke-MonitorCredSniper*", "*Invoke-AddGmailRule*","*Invoke-PasswordSprayEAS*","*Invoke-UsernameHarvestEAS*")
-  | stats count min(_time) as firstTime max(_time) as lastTime by EventCode ScriptBlockText
-  Computer UserID | `security_content_ctime(firstTime)` | `security_content_ctime(lastTime)`
+  | stats count min(_time) as firstTime max(_time) as lastTime by EventCode Message
+  ComputerName User | `security_content_ctime(firstTime)` | `security_content_ctime(lastTime)`
   | `mailsniper_invoke_functions_filter`'
 how_to_implement: To successfully implement this search, you need to be ingesting
   logs with the powershell logs  from your endpoints. make sure you enable needed
@@ -22,15 +22,9 @@
 known_false_positives: unknown
 references:
 - https://www.blackhillsinfosec.com/introducing-mailsniper-a-tool-for-searching-every-users-email-for-sensitive-data/
-- https://www.splunk.com/en_us/blog/security/hunting-for-malicious-powershell-using-script-block-logging.html
 tags:
   analytic_story:
   - Data Exfiltration
-<<<<<<< HEAD
-  - Malicious PowerShell
-  automated_detection_testing: passed
-=======
->>>>>>> a229f866
   confidence: 80
   context:
   - Source:Endpoint
@@ -40,14 +34,13 @@
   impact: 90
   kill_chain_phases:
   - Exploitation
-  message: mailsniper.ps1 functions $ScriptBlockText$ executed on a $Computer$ by user
+  message: mailsniper.ps1 functions $Message$ executed on a $ComputerName$ by user
     $user$.
   mitre_attack_id:
   - T1114
   - T1114.001
-  - T1059.001
   observable:
-  - name: Computer
+  - name: dest
     type: Endpoint
     role:
     - Victim
@@ -62,9 +55,9 @@
   required_fields:
   - _time
   - EventCode
-  - ScriptBlockText
-  - Computer
-  - UserID
+  - Message
+  - ComputerName
+  - User
   risk_score: 72
   security_domain: endpoint
   asset_type: Endpoint