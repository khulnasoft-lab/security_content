name: Mailsniper Invoke functions
id: a36972c8-b894-11eb-9f78-acde48001122
version: 2
date: '2022-05-02'
author: Teoderick Contreras, Splunk
type: TTP
datamodel: []
description: This search is to detect known mailsniper.ps1 functions executed in a
  machine. This technique was seen in some attacker to harvest some sensitive e-mail
  in a compromised exchange server.
search: '`powershell` EventCode=4104 ScriptBlockText IN ("*Invoke-GlobalO365MailSearch*",
  "*Invoke-GlobalMailSearch*", "*Invoke-SelfSearch*", "*Invoke-PasswordSprayOWA*",
  "*Invoke-PasswordSprayEWS*","*Invoke-DomainHarvestOWA*", "*Invoke-UsernameHarvestOWA*","*Invoke-OpenInboxFinder*","*Invoke-InjectGEventAPI*","*Invoke-InjectGEvent*","*Invoke-SearchGmail*",
  "*Invoke-MonitorCredSniper*", "*Invoke-AddGmailRule*","*Invoke-PasswordSprayEAS*","*Invoke-UsernameHarvestEAS*")
  | stats count min(_time) as firstTime max(_time) as lastTime by Opcode Computer
  UserID EventCode ScriptBlockText | `security_content_ctime(firstTime)` | `security_content_ctime(lastTime)`
  | `mailsniper_invoke_functions_filter`'
how_to_implement: To successfully implement this search, you need to be ingesting
  logs with the powershell logs  from your endpoints. make sure you enable needed
  registry to monitor this event.
known_false_positives: unknown
references:
- https://www.blackhillsinfosec.com/introducing-mailsniper-a-tool-for-searching-every-users-email-for-sensitive-data/
tags:
  analytic_story:
  - Data Exfiltration
  confidence: 80
  context:
  - Source:Endpoint
  - Stage:Exfiltration
  dataset:
  - https://media.githubusercontent.com/media/splunk/attack_data/master/datasets/attack_techniques/T1059.001/powershell_script_block_logging/sbl_xml.log
  impact: 90
  kill_chain_phases:
  - Exploitation
  message: mailsniper.ps1 functions $ScriptBlockText$ executed on a $Computer$ by user
    $user$.
  mitre_attack_id:
  - T1114
  - T1114.001
  observable:
<<<<<<< HEAD
  - name: dest
=======
  - name: Computer
    type: Endpoint
>>>>>>> 1247e886
    role:
    - Victim
    type: Endpoint
  - name: user
    role:
    - Victim
    type: User
  product:
  - Splunk Enterprise
  - Splunk Enterprise Security
  - Splunk Cloud
  required_fields:
  - _time
  - ScriptBlockText
  - Opcode
  - Computer
  - UserID
  - EventCode
  risk_score: 72
  security_domain: endpoint
  asset_type: Endpoint<|MERGE_RESOLUTION|>--- conflicted
+++ resolved
@@ -39,14 +39,7 @@
   - T1114
   - T1114.001
   observable:
-<<<<<<< HEAD
-  - name: dest
-=======
   - name: Computer
-    type: Endpoint
->>>>>>> 1247e886
-    role:
-    - Victim
     type: Endpoint
   - name: user
     role:
