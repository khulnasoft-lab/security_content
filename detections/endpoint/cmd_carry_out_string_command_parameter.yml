--- conflicted
+++ resolved
@@ -44,16 +44,7 @@
   - Data Destruction
   - Living Off The Land
   - Azorult
-<<<<<<< HEAD
   automated_detection_testing: passed
-=======
-  - DarkCrystal RAT
-  - ProxyNotShell
-  - Qakbot
-  - Chaos Ransomware
-  - AsyncRAT
-  asset_type: Endpoint
->>>>>>> 000a7bb6
   confidence: 50
   cve:
   - CVE-2021-44228
