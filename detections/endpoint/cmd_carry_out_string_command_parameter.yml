--- conflicted
+++ resolved
@@ -41,12 +41,8 @@
   - DarkCrystal RAT
   - ProxyNotShell
   - Qakbot
-<<<<<<< HEAD
+  - Chaos Ransomware
   asset_type: Endpoint
-=======
-  - Chaos Ransomware
-  automated_detection_testing: passed
->>>>>>> 5a98c280
   confidence: 50
   cve:
   - CVE-2021-44228
