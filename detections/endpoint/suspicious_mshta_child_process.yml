--- conflicted
+++ resolved
@@ -8,14 +8,10 @@
   logs with the process name, parent process, and command-line executions from your
   endpoints. If you are using Sysmon, you must have at least version 6.0.4 of the
   Sysmon TA.
-<<<<<<< HEAD
-type: batch
-=======
 id: 60023bb6-5500-11eb-ae93-0242ac130002
 known_false_positives: Although unlikely, some legitimate applications may exhibit
   this behavior, triggering a false positive.
 name: Suspicious mshta child process
->>>>>>> f22e7a85
 references:
 - https://github.com/redcanaryco/AtomicTestHarnesses
 - https://redcanary.com/blog/introducing-atomictestharnesses/
