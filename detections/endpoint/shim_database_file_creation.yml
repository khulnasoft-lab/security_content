author: David Dorsey, Splunk
date: '2020-12-08'
description: This search looks for shim database files being written to default directories.
  The sdbinst.exe application is used to install shim database files (.sdb). According
  to Microsoft, a shim is a small library that transparently intercepts an API, changes
  the parameters passed, handles the operation itself, or redirects the operation
  elsewhere.
how_to_implement: You must be ingesting data that records the filesystem activity
  from your hosts to populate the Endpoint file-system data model node. If you are
  using Sysmon, you will need a Splunk Universal Forwarder on each endpoint from which
  you want to collect data.
<<<<<<< HEAD
type: batch
=======
id: 6e4c4588-ba2f-42fa-97e6-9f6f548eaa33
known_false_positives: Because legitimate shim files are created and used all the
  time, this event, in itself, is not suspicious. However, if there are other correlating
  events, it may warrant further investigation.
name: Shim Database File Creation
>>>>>>> f22e7a85
references: []
search: '| tstats `security_content_summariesonly` count values(Filesystem.action)
  values(Filesystem.file_hash) as file_hash values(Filesystem.file_path) as file_path  min(_time)
  as firstTime max(_time) as lastTime FROM datamodel=Endpoint.Filesystem where Filesystem.file_path=*Windows\\AppPatch\\Custom*
  by Filesystem.file_name Filesystem.dest | `security_content_ctime(lastTime)` | `security_content_ctime(firstTime)`
  |`drop_dm_object_name(Filesystem)` | `shim_database_file_creation_filter`'
tags:
  analytics_story:
  - Windows Persistence Techniques
  asset_type: Endpoint
  automated_detection_testing: passed
  cis20:
  - CIS 8
  dataset:
  - https://media.githubusercontent.com/media/splunk/attack_data/master/datasets/attack_techniques/T1546.011/atomic_red_team/windows-sysmon.log
  kill_chain_phases:
  - Actions on Objectives
  mitre_attack_id:
  - T1546.011
  nist:
  - DE.CM
  product:
  - Splunk Enterprise
  - Splunk Enterprise Security
  - Splunk Cloud
  security_domain: endpoint
type: ESCU
version: 3<|MERGE_RESOLUTION|>--- conflicted
+++ resolved
@@ -9,15 +9,11 @@
   from your hosts to populate the Endpoint file-system data model node. If you are
   using Sysmon, you will need a Splunk Universal Forwarder on each endpoint from which
   you want to collect data.
-<<<<<<< HEAD
-type: batch
-=======
 id: 6e4c4588-ba2f-42fa-97e6-9f6f548eaa33
 known_false_positives: Because legitimate shim files are created and used all the
   time, this event, in itself, is not suspicious. However, if there are other correlating
   events, it may warrant further investigation.
 name: Shim Database File Creation
->>>>>>> f22e7a85
 references: []
 search: '| tstats `security_content_summariesonly` count values(Filesystem.action)
   values(Filesystem.file_hash) as file_hash values(Filesystem.file_path) as file_path  min(_time)
