--- conflicted
+++ resolved
@@ -28,11 +28,8 @@
 tags:
   analytic_story:
   - Active Directory Discovery
-<<<<<<< HEAD
   - Qakbot
-=======
   - CISA AA22-277A
->>>>>>> 0b7e768d
   confidence: 30
   context:
   - Source:Endpoint
