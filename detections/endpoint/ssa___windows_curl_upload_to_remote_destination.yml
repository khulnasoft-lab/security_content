name: Windows Curl Upload to Remote Destination
id: cc8d046a-543b-11ec-b864-acde48001122
version: 1
date: '2021-12-03'
author: Michael Haag, Splunk
type: TTP
datamodel:
- Endpoint_Processes
description: 'The following analytic identifies the use of Windows Curl.exe uploading
  a file to a remote destination. \

  `-T` or `--upload-file` is used when a file is to be uploaded to a remotge destination.
  \

  `-d` or `--data` POST is the HTTP method that was invented to send data to a receiving
  web application, and it is, for example, how most common HTML forms on the web work.
  \

  HTTP multipart formposts are done with `-F`, but this appears to not be compatible
  with the Windows version of Curl. Will update if identified adversary tradecraft.
  \

  Adversaries may use one of the three methods based on the remote destination and
  what they are attempting to upload (zip vs txt). During triage, review parallel
  processes for further behavior. In addition, identify if the upload was successful
  in network logs. If a file was uploaded, isolate the endpoint and review.'
search: '| from read_ssa_enriched_events() | where "Endpoint_Processes" IN(_datamodels)
  | eval timestamp=parse_long(ucast(map_get(input_event, "_time"), "string", null)),
  cmd_line=ucast(map_get(input_event, "process"), "string", null), process_name=ucast(map_get(input_event,
  "process_name"), "string", null), process_path=ucast(map_get(input_event, "process_path"),
  "string", null), parent_process_name=ucast(map_get(input_event, "parent_process_name"),
  "string", null), event_id=ucast(map_get(input_event, "event_id"), "string", null)

  | where cmd_line IS NOT NULL AND process_name IS NOT NULL AND process_name="curl.exe"
  AND (like (cmd_line, "%-T %") OR like (cmd_line, "%--upload-file %")OR like (cmd_line,
  "%-d %") OR like (cmd_line, "%--data %") OR like (cmd_line, "%-F %"))

  | eval start_time=timestamp, end_time=timestamp, entities=mvappend(ucast(map_get(input_event,
  "dest_user_id"), "string", null), ucast(map_get(input_event, "dest_device_id"),
  "string", null)) | eval body=create_map(["event_id", event_id, "cmd_line", cmd_line,
  "process_name", process_name, "parent_process_name", parent_process_name, "process_path",
  process_path]) | into write_ssa_detected_events();'
how_to_implement: To successfully implement this search you need to be ingesting information
  on process that include the name of the process responsible for the changes from
  your endpoints into the `Endpoint_Processess` datamodel.
known_false_positives: False positives may be limited to source control applications
  and may be required to be filtered out.
references:
- https://everything.curl.dev/usingcurl/uploads
- https://techcommunity.microsoft.com/t5/containers/tar-and-curl-come-to-windows/ba-p/382409
- https://twitter.com/d1r4c/status/1279042657508081664?s=20
tags:
  analytic_story:
  - Ingress Tool Transfer
<<<<<<< HEAD
=======
  automated_detection_testing: passed
  cis20: []
>>>>>>> d9c073b5
  confidence: 100
  context:
  - Source:Endpoint
  - Stage:Defense Evasion
  dataset:
  - https://media.githubusercontent.com/media/splunk/attack_data/master/datasets/attack_techniques/T1105/atomic_red_team/windows-security.log
  impact: 80
  kill_chain_phases:
  - Exploitation
  message: An instance of $parent_process_name$ spawning $process_name$ was identified
    on endpoint $dest_device_id$ by user $dest_user_id$ uploading a file to a remote
    destination.
  mitre_attack_id:
  - T1105
  nist: []
  observable:
  - name: dest_user_id
    type: User
    role:
    - Victim
  - name: dest_device_id
    type: Hostname
    role:
    - Victim
  - name: parent_process_name
    type: Process
    role:
    - Parent Process
  - name: process_name
    type: Process
    role:
    - Child Process
  product:
  - Splunk Behavioral Analytics
  required_fields:
  - _time
  - dest_device_id
  - process_name
  - parent_process_name
  - process_path
  - dest_user_id
  - process
  - cmd_line
  risk_score: 80
<<<<<<< HEAD
  security_domain: endpoint
  asset_type: Endpoint
=======
  risk_severity: high
  security_domain: endpoint
>>>>>>> d9c073b5
<|MERGE_RESOLUTION|>--- conflicted
+++ resolved
@@ -52,11 +52,7 @@
 tags:
   analytic_story:
   - Ingress Tool Transfer
-<<<<<<< HEAD
-=======
-  automated_detection_testing: passed
   cis20: []
->>>>>>> d9c073b5
   confidence: 100
   context:
   - Source:Endpoint
@@ -101,10 +97,6 @@
   - process
   - cmd_line
   risk_score: 80
-<<<<<<< HEAD
-  security_domain: endpoint
-  asset_type: Endpoint
-=======
   risk_severity: high
   security_domain: endpoint
->>>>>>> d9c073b5
+  asset_type: Endpoint