--- conflicted
+++ resolved
@@ -3,14 +3,8 @@
 version: 4
 date: '2023-03-08'
 author: Michael Haag, Splunk
-<<<<<<< HEAD
 status: production
 type: TTP
-=======
-type: Anomaly
-datamodel:
-- Endpoint
->>>>>>> 4d2e635a
 description: The following analytic identifies DLLHost.exe with no command line arguments.
   It is unusual for DLLHost.exe to execute with no command line arguments present.
   This particular behavior is common with malicious software, including Cobalt Strike.
