--- conflicted
+++ resolved
@@ -1,15 +1,9 @@
 name: Windows Disable LogOff Button Through Registry
 id: b2fb6830-9ed1-11ec-9fcb-acde48001122
-<<<<<<< HEAD
-version: 1
-date: '2022-03-08'
-author: Teoderick Contreras, Splunk
-status: production
-=======
 version: 2
 date: '2022-11-14'
 author: Steven Dick, Teoderick Contreras, Splunk
->>>>>>> c8339b2e
+status: production
 type: Anomaly
 description: This analytic is to detect a suspicious registry modification to disable
   logoff feature in windows host. This registry when enable will prevent users to
@@ -20,42 +14,25 @@
   made on the machine that needs restart to take effect. This windows feature may
   implement by administrator in some server where shutdown is critical. In that scenario
   filter of machine and users that can modify this registry is needed.
-<<<<<<< HEAD
 data_source:
-- Sysmon Event ID 13
-search: '| tstats `security_content_summariesonly` count from datamodel=Endpoint.Registry
-  where Registry.registry_path= "*\\SOFTWARE\\Microsoft\\Windows\\CurrentVersion\\Policies\\Explorer\\*"
+- Sysmon Event ID 1
+search: '| tstats `security_content_summariesonly` count min(_time) AS firstTime max(_time)
+  AS lastTime FROM datamodel=Endpoint.Processes BY _time span=1h Processes.user Processes.process_id
+  Processes.process_name Processes.process Processes.process_path Processes.dest Processes.parent_process_name
+  Processes.parent_process Processes.process_guid | `drop_dm_object_name(Processes)`
+  | join process_guid [ | tstats `security_content_summariesonly` count FROM datamodel=Endpoint.Registry
+  WHERE (Registry.registry_path= "*\\SOFTWARE\\Microsoft\\Windows\\CurrentVersion\\Policies\\Explorer\\*"
   Registry.registry_value_name IN ("NoLogOff", "StartMenuLogOff") Registry.registry_value_data
-  = "0x00000001" by _time span=1h Registry.dest Registry.user Registry.registry_path
+  = "0x00000001") BY _time span=1h Registry.registry_path Registry.registry_key_name
   Registry.registry_value_name Registry.registry_value_data Registry.process_guid
-  | `drop_dm_object_name(Registry)` |rename process_guid as proc_guid |join proc_guid,
-  _time [| tstats `security_content_summariesonly` count FROM datamodel=Endpoint.Processes
-  by _time span=1h Processes.process_id Processes.process_name Processes.process Processes.dest
-  Processes.parent_process_name Processes.parent_process Processes.process_guid |
-  `drop_dm_object_name(Processes)` |rename process_guid as proc_guid | fields _time
-  dest user parent_process_name parent_process process_name process_path process proc_guid
-  registry_path registry_value_name registry_value_data] | table _time dest user parent_process_name
-  parent_process process_name process_path process proc_guid registry_path registry_value_name
-  registry_value_data | `windows_disable_logoff_button_through_registry_filter`'
-how_to_implement: To successfully implement this search you need to be ingesting information
-  on process that include the name of the Filesystem responsible for the changes from
-  your endpoints into the `Endpoint` datamodel in the `Processes` and `Registry` node.
-=======
-search: '| tstats `security_content_summariesonly` count min(_time) AS firstTime max(_time) AS lastTime FROM datamodel=Endpoint.Processes BY _time span=1h Processes.user Processes.process_id Processes.process_name Processes.process Processes.process_path Processes.dest Processes.parent_process_name Processes.parent_process Processes.process_guid
-  | `drop_dm_object_name(Processes)` 
-  | join process_guid [
-  | tstats `security_content_summariesonly` count FROM datamodel=Endpoint.Registry WHERE (Registry.registry_path= "*\\SOFTWARE\\Microsoft\\Windows\\CurrentVersion\\Policies\\Explorer\\*" Registry.registry_value_name IN ("NoLogOff", "StartMenuLogOff") Registry.registry_value_data = "0x00000001") BY _time span=1h Registry.registry_path Registry.registry_key_name Registry.registry_value_name Registry.registry_value_data Registry.process_guid 
-  | `drop_dm_object_name(Registry)`] 
-  | fields firstTime lastTime dest user parent_process_name parent_process process_name process_path process registry_key_name registry_path registry_value_name registry_value_data process_guid
-  | where isnotnull(registry_value_data)
-  | `security_content_ctime(firstTime)` 
-  | `security_content_ctime(lastTime)`
-  | `windows_disable_logoff_button_through_registry_filter`'
+  | `drop_dm_object_name(Registry)`] | fields firstTime lastTime dest user parent_process_name
+  parent_process process_name process_path process registry_key_name registry_path
+  registry_value_name registry_value_data process_guid | where isnotnull(registry_value_data)
+  | `security_content_ctime(firstTime)` | `security_content_ctime(lastTime)` | `windows_disable_logoff_button_through_registry_filter`'
 how_to_implement: To successfully implement this search, you need to be ingesting
   logs with the registry value name, registry path, and registry value data from your
   endpoints. If you are using Sysmon, you must have at least version 2.0 of the offical
   Sysmon TA. https://splunkbase.splunk.com/app/5709
->>>>>>> c8339b2e
 known_false_positives: This windows feature may implement by administrator in some
   server where shutdown is critical. In that scenario filter of machine and users
   that can modify this registry is needed.
@@ -67,39 +44,7 @@
   analytic_story:
   - Ransomware
   - Windows Registry Abuse
-<<<<<<< HEAD
   asset_type: Endpoint
-=======
-  dataset:
-  - https://media.githubusercontent.com/media/splunk/attack_data/master/datasets/attack_techniques/T1112/ransomware_disable_reg/sysmon.log
-  kill_chain_phases:
-  - Exploitation
-  mitre_attack_id:
-  - T1112
-  product:
-  - Splunk Enterprise
-  - Splunk Enterprise Security
-  - Splunk Cloud
-  required_fields:
-  - _time
-  - Processes.user
-  - Processes.dest
-  - Processes.process_id 
-  - Processes.process_name 
-  - Processes.process 
-  - Processes.process_path  
-  - Processes.parent_process_name 
-  - Processes.parent_process 
-  - Processes.process_guid
-  - Registry.dest
-  - Registry.registry_value_name
-  - Registry.registry_key_name
-  - Registry.registry_path
-  - Registry.registry_value_data
-  - Registry.process_guid
-  security_domain: endpoint
-  impact: 70
->>>>>>> c8339b2e
   confidence: 70
   impact: 70
   message: Registry modification in "NoLogOff" on $dest$
@@ -114,6 +59,23 @@
   - Splunk Enterprise
   - Splunk Enterprise Security
   - Splunk Cloud
+  required_fields:
+  - _time
+  - Processes.user
+  - Processes.dest
+  - Processes.process_id
+  - Processes.process_name
+  - Processes.process
+  - Processes.process_path
+  - Processes.parent_process_name
+  - Processes.parent_process
+  - Processes.process_guid
+  - Registry.dest
+  - Registry.registry_value_name
+  - Registry.registry_key_name
+  - Registry.registry_path
+  - Registry.registry_value_data
+  - Registry.process_guid
   risk_score: 49
   security_domain: endpoint
 tests:
