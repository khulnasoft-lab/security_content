--- conflicted
+++ resolved
@@ -37,12 +37,9 @@
   - Qakbot
   - Prestige Ransomware
   - AsyncRAT
-<<<<<<< HEAD
   - Winter Vivern
   - Sandworm Tools
-=======
   asset_type: Endpoint
->>>>>>> 000a7bb6
   confidence: 100
   impact: 80
   message: A Scheduled Task was scheduled and ran on $dest$.
