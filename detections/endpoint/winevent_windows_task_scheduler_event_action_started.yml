--- conflicted
+++ resolved
@@ -35,13 +35,10 @@
   - Prestige Ransomware
   - DarkCrystal RAT
   - AsyncRAT
-<<<<<<< HEAD
   - IcedID
   - CISA AA22-257A
   - Industroyer2
-=======
   asset_type: Endpoint
->>>>>>> 000a7bb6
   confidence: 100
   impact: 80
   message: A Scheduled Task was scheduled and ran on $dest$.
