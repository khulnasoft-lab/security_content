--- conflicted
+++ resolved
@@ -42,11 +42,8 @@
   - Industroyer2
   - Sandworm Tools
   - Data Destruction
-<<<<<<< HEAD
   - Amadey
-=======
   - Scheduled Tasks
->>>>>>> 2ee70c87
   asset_type: Endpoint
   confidence: 100
   impact: 80
