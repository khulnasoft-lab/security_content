name: WinEvent Windows Task Scheduler Event Action Started
id: b3632472-310b-11ec-9aab-acde48001122
version: 1
date: '2023-04-05'
author: Michael Haag, Splunk
status: production
type: Hunting
description: The following hunting analytic assists with identifying suspicious tasks
  that have been registered and ran in Windows using EventID 200 (action run) and
  201 (action completed). It is recommended to filter based on ActionName by specifying
  specific paths not used in your environment. After some basic tuning, this may be
  effective in capturing evasive ways to register tasks on Windows. Review parallel
  events related to tasks being scheduled. EventID 106 will generate when a new task
  is generated, however, that does not mean it ran. Capture any files on disk and
  analyze.
data_source: []
search: '`wineventlog_task_scheduler` EventCode IN ("200","201") | rename ComputerName
  as dest | stats count min(_time) as firstTime max(_time) as lastTime by Message
  dest EventCode category | `security_content_ctime(firstTime)` | `security_content_ctime(lastTime)`
  | `winevent_windows_task_scheduler_event_action_started_filter`'
how_to_implement: Task Scheduler logs are required to be collected. Enable logging
  with inputs.conf by adding a stanza for [WinEventLog://Microsoft-Windows-TaskScheduler/Operational]
  and renderXml=false. Note, not translating it in XML may require a proper extraction
  of specific items in the Message.
known_false_positives: False positives will be present. Filter based on ActionName
  paths or specify keywords of interest.
references:
- https://github.com/redcanaryco/atomic-red-team/blob/master/atomics/T1053.005/T1053.005.md
- https://thedfirreport.com/2021/10/18/icedid-to-xinglocker-ransomware-in-24-hours/
tags:
  analytic_story:
  - Qakbot
  - Windows Persistence Techniques
  - Winter Vivern
  - Prestige Ransomware
  - DarkCrystal RAT
  - AsyncRAT
<<<<<<< HEAD
  - Winter Vivern
=======
  - IcedID
  - CISA AA22-257A
  - Industroyer2
>>>>>>> 290dfde7
  - Sandworm Tools
  - Data Destruction
  asset_type: Endpoint
  confidence: 100
  impact: 80
  message: A Scheduled Task was scheduled and ran on $dest$.
  mitre_attack_id:
  - T1053.005
  observable:
  - name: dest
    type: Hostname
    role:
    - Victim
  product:
  - Splunk Enterprise
  - Splunk Enterprise Security
  - Splunk Cloud
  required_fields:
  - _time
  - TaskName
  - ActionName
  - EventID
  - dest
  - ProcessID
  risk_score: 80
  security_domain: endpoint
tests:
- name: True Positive Test
  attack_data:
  - data: https://media.githubusercontent.com/media/splunk/attack_data/master/datasets/attack_techniques/T1053.005/windows_taskschedule/windows-taskschedule.log
    source: WinEventLog:Microsoft-Windows-TaskScheduler/Operational
    sourcetype: wineventlog<|MERGE_RESOLUTION|>--- conflicted
+++ resolved
@@ -35,13 +35,10 @@
   - Prestige Ransomware
   - DarkCrystal RAT
   - AsyncRAT
-<<<<<<< HEAD
   - Winter Vivern
-=======
   - IcedID
   - CISA AA22-257A
   - Industroyer2
->>>>>>> 290dfde7
   - Sandworm Tools
   - Data Destruction
   asset_type: Endpoint
