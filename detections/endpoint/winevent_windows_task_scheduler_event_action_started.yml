name: WinEvent Windows Task Scheduler Event Action Started
id: b3632472-310b-11ec-9aab-acde48001122
version: 1
date: '2021-10-19'
author: Michael Haag, Splunk
status: production
type: Hunting
description: The following hunting analytic assists with identifying suspicious tasks
  that have been registered and ran in Windows using EventID 200 (action run) and
  201 (action completed). It is recommended to filter based on ActionName by specifying
  specific paths not used in your environment. After some basic tuning, this may be
  effective in capturing evasive ways to register tasks on Windows. Review parallel
  events related to tasks being scheduled. EventID 106 will generate when a new task
  is generated, however, that does not mean it ran. Capture any files on disk and
  analyze.
data_source: []
search: '`wineventlog_task_scheduler` EventCode IN ("200","201") | rename ComputerName
  as dest | stats count min(_time) as firstTime max(_time) as lastTime by Message
  dest EventCode category | `security_content_ctime(firstTime)` | `security_content_ctime(lastTime)`
  | `winevent_windows_task_scheduler_event_action_started_filter`'
how_to_implement: Task Scheduler logs are required to be collected. Enable logging
  with inputs.conf by adding a stanza for [WinEventLog://Microsoft-Windows-TaskScheduler/Operational]
  and renderXml=false. Note, not translating it in XML may require a proper extraction
  of specific items in the Message.
known_false_positives: False positives will be present. Filter based on ActionName
  paths or specify keywords of interest.
references:
- https://github.com/redcanaryco/atomic-red-team/blob/master/atomics/T1053.005/T1053.005.md
- https://thedfirreport.com/2021/10/18/icedid-to-xinglocker-ransomware-in-24-hours/
tags:
  analytic_story:
  - IcedID
  - Windows Persistence Techniques
  - Industroyer2
  - DarkCrystal RAT
  - CISA AA22-257A
  - Qakbot
  - Prestige Ransomware
<<<<<<< HEAD
  asset_type: Endpoint
=======
  - AsyncRAT
>>>>>>> c8339b2e
  confidence: 100
  impact: 80
  message: A Scheduled Task was scheduled and ran on $dest$.
  mitre_attack_id:
  - T1053.005
  observable:
  - name: dest
    type: Hostname
    role:
    - Victim
  product:
  - Splunk Enterprise
  - Splunk Enterprise Security
  - Splunk Cloud
  risk_score: 80
  security_domain: endpoint
tests:
- name: True Positive Test
  attack_data:
  - data: https://media.githubusercontent.com/media/splunk/attack_data/master/datasets/attack_techniques/T1053.005/windows_taskschedule/windows-taskschedule.log
    source: WinEventLog:Microsoft-Windows-TaskScheduler/Operational
    sourcetype: wineventlog<|MERGE_RESOLUTION|>--- conflicted
+++ resolved
@@ -36,11 +36,8 @@
   - CISA AA22-257A
   - Qakbot
   - Prestige Ransomware
-<<<<<<< HEAD
+  - AsyncRAT
   asset_type: Endpoint
-=======
-  - AsyncRAT
->>>>>>> c8339b2e
   confidence: 100
   impact: 80
   message: A Scheduled Task was scheduled and ran on $dest$.
@@ -55,6 +52,13 @@
   - Splunk Enterprise
   - Splunk Enterprise Security
   - Splunk Cloud
+  required_fields:
+  - _time
+  - TaskName
+  - ActionName
+  - EventID
+  - dest
+  - ProcessID
   risk_score: 80
   security_domain: endpoint
 tests:
