name: Sqlite Module In Temp Folder
id: 0f216a38-f45f-11eb-b09c-acde48001122
version: 1
date: '2021-08-03'
author: Teoderick Contreras, Splunk
status: production
type: TTP
description: This search is to detect a suspicious file creation of sqlite3.dll in
  %temp% folder. This behavior was seen in IcedID malware where it download sqlite
  module to parse browser database like for chrome or firefox to stole browser information
  related to bank, credit card or credentials.
data_source:
- Sysmon Event ID 1
search: '`sysmon` EventCode=11 (TargetFilename = "*\\sqlite32.dll" OR TargetFilename
    = "*\\sqlite64.dll") (TargetFilename = "*\\temp\\*") 
| stats count min(_time) as
    firstTime max(_time) as lastTime by dest signature signature_id process_name file_name file_path action process_guid| `security_content_ctime(firstTime)` | `security_content_ctime(lastTime)`
  | `sqlite_module_in_temp_folder_filter`'
how_to_implement: To successfully implement this search, you need to be ingesting
  logs with the process name, parent process, and command-line executions from your
  endpoints. If you are using Sysmon, you must have at least version 6.0.4 of the
  Sysmon TA.
known_false_positives: unknown
references:
- https://www.cisecurity.org/insights/white-papers/security-primer-icedid
tags:
  analytic_story:
  - IcedID
  asset_type: Endpoint
  confidence: 30
  impact: 30
<<<<<<< HEAD
  message: process $SourceImage$ create a file $TargetImage$ in host $dest$
=======
  message: Process $process_name$ create a file $file_name$ in host $dest$
>>>>>>> 3a6638db
  mitre_attack_id:
  - T1005
  observable:
  - name: dest
    type: Hostname
    role:
    - Victim
  - name: process_name
    type: Process
    role:
    - Attacker
  product:
  - Splunk Enterprise
  - Splunk Enterprise Security
  - Splunk Cloud
  required_fields:
  - _time
  - process_name
  - TargetFilename
  - EventCode
  - ProcessId
  - Image
  risk_score: 9
  security_domain: endpoint
tests:
- name: True Positive Test
  attack_data:
  - data: https://media.githubusercontent.com/media/splunk/attack_data/master/datasets/malware/icedid/simulated_icedid/windows-sysmon.log
    source: XmlWinEventLog:Microsoft-Windows-Sysmon/Operational
    sourcetype: xmlwineventlog<|MERGE_RESOLUTION|>--- conflicted
+++ resolved
@@ -29,11 +29,7 @@
   asset_type: Endpoint
   confidence: 30
   impact: 30
-<<<<<<< HEAD
-  message: process $SourceImage$ create a file $TargetImage$ in host $dest$
-=======
   message: Process $process_name$ create a file $file_name$ in host $dest$
->>>>>>> 3a6638db
   mitre_attack_id:
   - T1005
   observable:
