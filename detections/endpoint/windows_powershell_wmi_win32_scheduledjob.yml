name: Windows PowerShell WMI Win32 ScheduledJob
id: 47c69803-2c09-408b-b40a-063c064cbb16
version: 1
date: '2023-03-27'
author: Michael Haag, Splunk
<<<<<<< HEAD
status: production
type: Anomaly
=======
type: TTP
status: production
>>>>>>> 6c0b883d
data_source:
- Powershell 4104
description: The following analytic detects the use of the PowerShell script block logging mechanism to detect the use of the Win32_ScheduledJob WMI class. This class allows the creation and management of scheduled tasks on Windows systems. However, due to security concerns, the class has been disabled by default in Windows systems, and its use must be explicitly enabled by modifying the registry. As a result, the detection of the use of this class may indicate malicious activity, especially if the class was enabled on the system by the attacker. Therefore, it is recommended to monitor the use of Win32_ScheduledJob through PowerShell script block logging and to investigate any suspicious activity. 
search: '`powershell` EventCode=4104 ScriptBlockText="*win32_scheduledjob*"
  | stats count min(_time) as firstTime max(_time) as lastTime by EventCode ScriptBlockText Computer
  | `security_content_ctime(firstTime)`
  | `security_content_ctime(lastTime)` | `windows_powershell_wmi_win32_scheduledjob_filter`'
how_to_implement: To successfully implement this analytic, you will need to enable
  PowerShell Script Block Logging on some or all endpoints. Additional setup here
  https://docs.splunk.com/Documentation/UBA/5.0.4.1/GetDataIn/AddPowerShell#Configure_module_logging_for_PowerShell.
known_false_positives: False positives may be present based on legacy applications or utilities. Win32_ScheduledJob uses the Remote Procedure Call (RPC) protocol to create scheduled tasks on remote computers. It uses the DCOM (Distributed Component Object Model) infrastructure to establish a connection with the remote computer and invoke the necessary methods. The RPC service needs to be running on both the local and remote computers for the communication to take place.
references:
- https://securityonline.info/wmiexec-regout-get-outputdata-response-from-registry/
- https://learn.microsoft.com/en-us/windows/win32/cimwin32prov/win32-scheduledjob
tags:
  analytic_story:
  - Active Directory Lateral Movement
  asset_type: Endpoint
  confidence: 50
  impact: 80
  message: PowerShell attempting to create a task via WMI - Win32_ScheduledJob,  was ran on $dest$.
  mitre_attack_id:
  - T1059.001
  - T1059
  observable:
  - name: dest
    type: Hostname
    role:
    - Victim
  product:
  - Splunk Enterprise
  - Splunk Enterprise Security
  - Splunk Cloud
  required_fields:
  - _time
  - ScriptBlockText
  - dest
  - EventCode
  risk_score: 40
  security_domain: endpoint
tests:
- name: True Positive Test
  attack_data:
  - data: https://media.githubusercontent.com/media/splunk/attack_data/master/datasets/attack_techniques/T1059.001/atomic_red_team/win32_scheduledjob_windows-powershell.log
    source: XmlWinEventLog:Microsoft-Windows-PowerShell/Operational
<<<<<<< HEAD
    sourcetype: xmlwineventlog
    update_timestamp: true
=======
    sourcetype: xmlwineventlog
>>>>>>> 6c0b883d
<|MERGE_RESOLUTION|>--- conflicted
+++ resolved
@@ -3,13 +3,8 @@
 version: 1
 date: '2023-03-27'
 author: Michael Haag, Splunk
-<<<<<<< HEAD
-status: production
-type: Anomaly
-=======
 type: TTP
 status: production
->>>>>>> 6c0b883d
 data_source:
 - Powershell 4104
 description: The following analytic detects the use of the PowerShell script block logging mechanism to detect the use of the Win32_ScheduledJob WMI class. This class allows the creation and management of scheduled tasks on Windows systems. However, due to security concerns, the class has been disabled by default in Windows systems, and its use must be explicitly enabled by modifying the registry. As a result, the detection of the use of this class may indicate malicious activity, especially if the class was enabled on the system by the attacker. Therefore, it is recommended to monitor the use of Win32_ScheduledJob through PowerShell script block logging and to investigate any suspicious activity. 
@@ -55,9 +50,5 @@
   attack_data:
   - data: https://media.githubusercontent.com/media/splunk/attack_data/master/datasets/attack_techniques/T1059.001/atomic_red_team/win32_scheduledjob_windows-powershell.log
     source: XmlWinEventLog:Microsoft-Windows-PowerShell/Operational
-<<<<<<< HEAD
     sourcetype: xmlwineventlog
-    update_timestamp: true
-=======
-    sourcetype: xmlwineventlog
->>>>>>> 6c0b883d
+    update_timestamp: true