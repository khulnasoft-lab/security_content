name: WBAdmin Delete System Backups
id: 71efbf52-4dbb-4c00-a520-306aa546cbb7
version: 1
date: '2021-12-07'
author: Michael Haag, Splunk
type: TTP
datamodel:
- Endpoint_Processes
description: This search looks for flags passed to wbadmin.exe (Windows Backup Administrator
  Tool) that delete backup files. This is typically used by ransomware to prevent
  recovery.
search: '| from read_ssa_enriched_events() | eval timestamp=parse_long(ucast(map_get(input_event,
  "_time"), "string", null)), cmd_line=lower(ucast(map_get(input_event, "process"),
  "string", null)), process_name=lower(ucast(map_get(input_event, "process_name"),
  "string", null)), process_path=ucast(map_get(input_event, "process_path"), "string",
  null), parent_process_name=ucast(map_get(input_event, "parent_process_name"), "string",
  null), event_id=ucast(map_get(input_event, "event_id"), "string", null) | where
  cmd_line IS NOT NULL AND process_name IS NOT NULL AND process_name="wbadmin.exe"
  AND like (cmd_line, "%delete%") OR like (cmd_line, "%catalog%") OR like (cmd_line,
  "%systemstatebackup%") | eval start_time=timestamp, end_time=timestamp, entities=mvappend(ucast(map_get(input_event,
  "dest_user_id"), "string", null), ucast(map_get(input_event, "dest_device_id"),
  "string", null)), body=create_map(["event_id", event_id, "cmd_line", cmd_line, "process_name",
  process_name, "parent_process_name", parent_process_name, "process_path", process_path])
  | into write_ssa_detected_events();'
how_to_implement: To successfully implement this search you need to be ingesting information
  on process that include the name of the process responsible for the changes from
  your endpoints into the `Endpoint_Processess` datamodel.
known_false_positives: Administrators may modify the boot configuration.
references:
- https://github.com/redcanaryco/atomic-red-team/blob/master/atomics/T1490/T1490.md
- https://thedfirreport.com/2020/10/08/ryuks-return/
- https://attack.mitre.org/techniques/T1490/
- https://docs.microsoft.com/en-us/windows-server/administration/windows-commands/wbadmin
tags:
  analytic_story:
  - Ryuk Ransomware
  - Ransomware
  cis20:
  - CIS 8
  confidence: 50
  context:
  - Source:Endpoint
<<<<<<< HEAD
  - Stage:Defense Evasion
  dataset: []
=======
  - stage:Defense Evasion
  dataset:
  - https://media.githubusercontent.com/media/splunk/attack_data/master/datasets/attack_techniques/T1490/atomic_red_team/windows-security_bcdedit_wbadmin.log
>>>>>>> d9c073b5
  impact: 30
  kill_chain_phases:
  - Exploitation
  message: An instance of $parent_process_name$ spawning $process_name$ was identified
    on endpoint $dest_device_id$ by user $dest_user_id$ attempting to delete system
    backups.
  mitre_attack_id:
  - T1490
  nist:
  - PR.AC
  - PR.IP
  observable:
  - name: dest_user_id
    type: User
    role:
    - Victim
  - name: dest_device_id
    type: Hostname
    role:
    - Victim
  - name: parent_process_name
    type: Process
    role:
    - Parent Process
  - name: process_name
    type: Process
    role:
    - Child Process
  product:
  - Splunk Behavioral Analytics
  required_fields:
  - _time
  - dest_device_id
  - process_name
  - parent_process_name
  - process_path
  - dest_user_id
  - process
  - cmd_line
  risk_score: 15
<<<<<<< HEAD
  risk_severity: high
  security_domain: endpoint
  asset_type: Endpoint
=======
  risk_severity: low
  security_domain: endpoint
>>>>>>> d9c073b5
<|MERGE_RESOLUTION|>--- conflicted
+++ resolved
@@ -40,14 +40,9 @@
   confidence: 50
   context:
   - Source:Endpoint
-<<<<<<< HEAD
   - Stage:Defense Evasion
-  dataset: []
-=======
-  - stage:Defense Evasion
   dataset:
   - https://media.githubusercontent.com/media/splunk/attack_data/master/datasets/attack_techniques/T1490/atomic_red_team/windows-security_bcdedit_wbadmin.log
->>>>>>> d9c073b5
   impact: 30
   kill_chain_phases:
   - Exploitation
@@ -88,11 +83,6 @@
   - process
   - cmd_line
   risk_score: 15
-<<<<<<< HEAD
-  risk_severity: high
-  security_domain: endpoint
-  asset_type: Endpoint
-=======
   risk_severity: low
   security_domain: endpoint
->>>>>>> d9c073b5
+  asset_type: Endpoint