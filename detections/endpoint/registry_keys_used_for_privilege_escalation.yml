name: Registry Keys Used For Privilege Escalation
id: c9f4b923-f8af-4155-b697-1354f5bcbc5e
version: 5
date: '2022-01-26'
author: David Dorsey, Teoderick Contreras, Splunk
type: TTP
<<<<<<< HEAD
datamodel:
=======
datamodel: 
>>>>>>> 1247e886
- Endpoint
description: This search looks for modifications to registry keys that can be used
  to elevate privileges. The registry keys under "Image File Execution Options" are
  used to intercept calls to an executable and can be used to attach malicious binaries
  to benign system binaries.
search: '| tstats `security_content_summariesonly` count FROM datamodel=Endpoint.Registry
  where (Registry.registry_path="*Microsoft\\Windows NT\\CurrentVersion\\Image File
  Execution Options*") AND (Registry.registry_value_name=GlobalFlag OR Registry.registry_value_name=Debugger)
  by _time span=1h Registry.dest Registry.user Registry.registry_path Registry.registry_value_name
  Registry.registry_value_data Registry.process_guid Registry.registry_key_name |
  `drop_dm_object_name(Registry)` |rename process_guid as proc_guid |join proc_guid,
  _time [| tstats `security_content_summariesonly` count FROM datamodel=Endpoint.Processes
  by _time span=1h Processes.process_id Processes.process_name Processes.process Processes.dest
  Processes.parent_process_name Processes.parent_process Processes.process_guid |
  `drop_dm_object_name(Processes)` |rename process_guid as proc_guid | fields _time
  dest user parent_process_name parent_process process_name process_path process proc_guid
  registry_path registry_value_name registry_value_data registry_key_name] | table
  _time dest user parent_process_name parent_process process_name process_path process
  proc_guid registry_path registry_value_name registry_value_data registry_key_name
  | `registry_keys_used_for_privilege_escalation_filter`'
how_to_implement: To successfully implement this search, you must be ingesting data
  that records registry activity from your hosts to populate the endpoint data model
  in the registry node. This is typically populated via endpoint detection-and-response
  product, such as Carbon Black, or endpoint data sources, such as Sysmon. The data
  used for this search is typically generated via logs that report reads and writes
  to the registry.
known_false_positives: There are many legitimate applications that must execute upon
  system startup and will use these registry keys to accomplish that task.
references:
- https://blog.malwarebytes.com/101/2015/12/an-introduction-to-image-file-execution-options/
tags:
  analytic_story:
  - Windows Privilege Escalation
  - Suspicious Windows Registry Activities
  - Cloud Federated Credential Abuse
  - Windows Registry Abuse
  - Hermetic Wiper 
  cis20:
  - CIS 8
  confidence: 95
  context:
  - Source:Endpoint
  - Stage:Persistence
  dataset:
  - https://media.githubusercontent.com/media/splunk/attack_data/master/datasets/attack_techniques/T1546.012/atomic_red_team/windows-sysmon.log
  impact: 80
  kill_chain_phases:
  - Actions on Objectives
  message: A registry activity in $registry_path$ related to privilege escalation
    in host $dest$
  mitre_attack_id:
  - T1546.012
  - T1546
  nist:
  - PR.PT
  - DE.CM
  observable:
  - name: dest
    role:
    - Victim
    type: Hostname
  - name: user
<<<<<<< HEAD
=======
    type: User
>>>>>>> 1247e886
    role:
    - Victim
    type: user
  product:
  - Splunk Enterprise
  - Splunk Enterprise Security
  - Splunk Cloud
  required_fields:
  - Endpoint.Registry.dest
  - Endpoint.Registry.registry_path
  - Endpoint.Registry.registry_value_name
  - Endpoint.Registry.user
  - _time
  risk_score: 76
  security_domain: endpoint
  asset_type: Endpoint<|MERGE_RESOLUTION|>--- conflicted
+++ resolved
@@ -4,11 +4,7 @@
 date: '2022-01-26'
 author: David Dorsey, Teoderick Contreras, Splunk
 type: TTP
-<<<<<<< HEAD
-datamodel:
-=======
 datamodel: 
->>>>>>> 1247e886
 - Endpoint
 description: This search looks for modifications to registry keys that can be used
   to elevate privileges. The registry keys under "Image File Execution Options" are
@@ -71,10 +67,7 @@
     - Victim
     type: Hostname
   - name: user
-<<<<<<< HEAD
-=======
     type: User
->>>>>>> 1247e886
     role:
     - Victim
     type: user
