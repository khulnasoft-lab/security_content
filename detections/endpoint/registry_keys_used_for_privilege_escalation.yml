--- conflicted
+++ resolved
@@ -26,16 +26,8 @@
   analytics_story:
   - Windows Privilege Escalation
   - Suspicious Windows Registry Activities
-<<<<<<< HEAD
   - Cloud Federated Credential Abuse
-  mitre_attack_id:
-  - T1546.012
-  kill_chain_phases:
-  - Actions on Objectives
-=======
-  asset_type: Endpoint
   automated_detection_testing: passed
->>>>>>> f22e7a85
   cis20:
   - CIS 8
   dataset:
