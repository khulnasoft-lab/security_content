--- conflicted
+++ resolved
@@ -7,15 +7,11 @@
   ingesting logs with both the process name and command line from your endpoints.
   The command-line arguments are mapped to the "process" field in the Endpoint data
   model.
-<<<<<<< HEAD
-type: batch
-=======
 id: 1297fb80-f42a-4b4a-9c8a-88c066237cf6
 known_false_positives: Administrators may create jobs on remote systems, but this
   activity is usually limited to a small set of hosts or users. It is important to
   validate and investigate as appropriate.
 name: Schtasks scheduling job on remote system
->>>>>>> f22e7a85
 references: []
 search: '| tstats `security_content_summariesonly` count min(_time) as firstTime max(_time)
   as lastTime from datamodel=Endpoint.Processes where Processes.process_name = schtasks.exe
