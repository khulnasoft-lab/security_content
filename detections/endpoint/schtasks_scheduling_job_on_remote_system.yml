--- conflicted
+++ resolved
@@ -50,16 +50,6 @@
   nist:
   - PR.IP
   observable:
-<<<<<<< HEAD
-  - name: Processes.dest
-    role:
-    - Victim
-    type: Hostname
-  - name: Processes.user
-    role:
-    - Victim
-    type: user
-=======
   - name: dest
     type: Hostname
     role:
@@ -72,7 +62,6 @@
     type: Process
     role:
     - Child Process
->>>>>>> 1247e886
   product:
   - Splunk Enterprise
   - Splunk Enterprise Security
@@ -85,14 +74,11 @@
   - Endpoint.Processes.process_name
   - Endpoint.Processes.user
   - _time
-<<<<<<< HEAD
-=======
   - Processes.process_name 
   - Processes.process 
   - Processes.parent_process_name
   - Processes.dest 
   - Processes.user
->>>>>>> 1247e886
   risk_score: 63
   security_domain: endpoint
   supported_tas:
