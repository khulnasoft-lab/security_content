author: Stanislav Miskovic, Splunk
date: '2020-10-18'
description: Credential extraction is often an illegal recovery of credential material
  from secured authentication resources and repositories. This process may also involve
  decryption or other transformations of the stored credential material. PowerSploit
  and DSInternals are common exploit APIs offering PowerShell modules for various
  exploits of Windows and Active Directory environments.
eli5: This detection identifies triggering of the PowerSploit or DSInternals for extraction
  of all accounts from a previously dumped ntds.dit credential store.
how_to_implement: You must be ingesting Windows Security logs from devices of interest,
  including the event ID 4688 with enabled command line logging.
id: e4f126b5-e6bc-4a5c-b1a8-d07bc6c4a49f
known_false_positives: None identified.
name: Credential Extraction via Get-ADDBAccount module present in PowerSploit and
  DSInternals
references: []
<<<<<<< HEAD
type: streaming
author: Stanislav Miskovic, Splunk
=======
>>>>>>> f22e7a85
search: ' | from read_ssa_enriched_events()

  | eval timestamp=parse_long(ucast(map_get(input_event, "_time"), "string", null)),
  cmd_line=ucast(map_get(input_event, "process"), "string", null) | where cmd_line
  != null AND match_regex(cmd_line, /(?i)Get-ADDBAccount/)=true AND match_regex(cmd_line,
  /(?i)\-dbpath[\s;:\.\|]+/)=true

  | eval start_time = timestamp, end_time = timestamp, entities = mvappend( ucast(map_get(input_event,
  "dest_user_id"), "string", null), ucast(map_get(input_event, "dest_device_id"),
  "string", null)), body = "TBD" | into write_ssa_detected_events();'
tags:
  asset_type: Windows
  cis20:
  - CIS 16
  kill_chain_phases:
  - Actions on Objectives
  mitre_technique_id:
  - T1003
  nist:
  - PR.IP
  - PR.AC
  product:
  - UEBA for Security Cloud
  required_fields:
  - dest_device_id
  - dest_user_id
  - process
  - _time
  risk_severity: high
  security_domain: endpoint
type: SSA
version: 1<|MERGE_RESOLUTION|>--- conflicted
+++ resolved
@@ -14,11 +14,6 @@
 name: Credential Extraction via Get-ADDBAccount module present in PowerSploit and
   DSInternals
 references: []
-<<<<<<< HEAD
-type: streaming
-author: Stanislav Miskovic, Splunk
-=======
->>>>>>> f22e7a85
 search: ' | from read_ssa_enriched_events()
 
   | eval timestamp=parse_long(ucast(map_get(input_event, "_time"), "string", null)),
