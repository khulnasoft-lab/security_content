name: Windows High File Deletion Frequency
id: 45b125c4-866f-11eb-a95a-acde48001122
version: 1
date: '2021-03-16'
author: Teoderick Contreras, Splunk
status: production
type: Anomaly
description: This search looks for high frequency of file deletion relative to process
  name and process id. These events usually happen when the ransomware tries to encrypt
  the files with the ransomware file extensions and sysmon treat the original files
  to be deleted as soon it was replace as encrypted data.
data_source:
- Sysmon Event ID 23
search: '`sysmon` EventCode=23 TargetFilename IN ("*.cmd", "*.ini","*.gif", "*.jpg",
  "*.jpeg", "*.db", "*.ps1", "*.doc*", "*.xls*", "*.ppt*", "*.bmp","*.zip", "*.rar",
  "*.7z", "*.chm", "*.png", "*.log", "*.vbs", "*.js", "*.vhd", "*.bak", "*.wbcat",
  "*.bkf" , "*.backup*", "*.dsk", "*.win") | stats values(TargetFilename) as deleted_files
  min(_time) as firstTime max(_time) as lastTime count by Computer user EventCode
  Image ProcessID |where count >=100 | `security_content_ctime(firstTime)` | `security_content_ctime(lastTime)`
  | `windows_high_file_deletion_frequency_filter`'
how_to_implement: To successfully implement this search, you need to be ingesting
  logs with the deleted target file name, process name and process id  from your endpoints.
  If you are using Sysmon, you must have at least version 6.0.4 of the Sysmon TA.
known_false_positives: user may delete bunch of pictures or files in a folder.
references:
- https://www.mandiant.com/resources/fin11-email-campaigns-precursor-for-ransomware-data-theft
- https://blog.virustotal.com/2020/11/keep-your-friends-close-keep-ransomware.html
- https://www.microsoft.com/security/blog/2022/01/15/destructive-malware-targeting-ukrainian-organizations/
tags:
  analytic_story:
  - Clop Ransomware
  - WhisperGate
  - DarkCrystal RAT
<<<<<<< HEAD
  asset_type: Endpoint
=======
  - Swift Slicer
>>>>>>> c8339b2e
  confidence: 80
  impact: 90
  message: High frequency file deletion activity detected on host $Computer$
  mitre_attack_id:
  - T1485
  observable:
  - name: user
    type: User
    role:
    - Victim
  - name: Computer
    type: Endpoint
    role:
    - Victim
  - name: deleted_files
    type: File Name
    role:
    - Target
  product:
  - Splunk Enterprise
  - Splunk Enterprise Security
  - Splunk Cloud
  risk_score: 72
  security_domain: endpoint
tests:
- name: True Positive Test
  attack_data:
  - data: https://media.githubusercontent.com/media/splunk/attack_data/master/datasets/malware/clop/clop_a/windows-sysmon.log
    source: XmlWinEventLog:Microsoft-Windows-Sysmon/Operational
    sourcetype: xmlwineventlog<|MERGE_RESOLUTION|>--- conflicted
+++ resolved
@@ -31,11 +31,8 @@
   - Clop Ransomware
   - WhisperGate
   - DarkCrystal RAT
-<<<<<<< HEAD
+  - Swift Slicer
   asset_type: Endpoint
-=======
-  - Swift Slicer
->>>>>>> c8339b2e
   confidence: 80
   impact: 90
   message: High frequency file deletion activity detected on host $Computer$
@@ -58,6 +55,14 @@
   - Splunk Enterprise
   - Splunk Enterprise Security
   - Splunk Cloud
+  required_fields:
+  - EventCode
+  - TargetFilename
+  - Computer
+  - user
+  - Image
+  - ProcessID
+  - _time
   risk_score: 72
   security_domain: endpoint
 tests:
