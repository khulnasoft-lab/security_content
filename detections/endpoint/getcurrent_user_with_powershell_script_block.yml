name: GetCurrent User with PowerShell Script Block
id: 80879283-c30f-44f7-8471-d1381f6d437a
version: 2
date: '2022-02-25'
author: Mauricio Velazco, Splunk
type: Hunting
datamodel: []
description: The following analytic utilizes PowerShell Script Block Logging (EventCode=4104)
  to identify the execution of the `GetCurrent` method of the WindowsIdentity .NET
  class. This method returns an object that represents the current Windows user. Red
  Teams and adversaries may leverage this method to identify the logged user on a
  compromised endpoint for situational awareness and Active Directory Discovery.
search: '`powershell` EventCode=4104 (ScriptBlockText = "*[System.Security.Principal.WindowsIdentity]*"
  AND ScriptBlockText = "*GetCurrent()*") | stats count min(_time) as firstTime max(_time)
  as lastTime by EventCode ScriptBlockText Opcode Computer UserID | `security_content_ctime(firstTime)`
  | `getcurrent_user_with_powershell_script_block_filter`'
how_to_implement: To successfully implement this analytic, you will need to enable
  PowerShell Script Block Logging on some or all endpoints. Additional setup here
  https://docs.splunk.com/Documentation/UBA/5.0.4.1/GetDataIn/AddPowerShell#Configure_module_logging_for_PowerShell.
known_false_positives: Administrators or power users may use this PowerShell commandlet
  for troubleshooting.
references:
- https://attack.mitre.org/techniques/T1033/
- https://docs.microsoft.com/en-us/dotnet/api/system.security.principal.windowsidentity.getcurrent?view=net-5.0
- https://www.splunk.com/en_us/blog/security/hunting-for-malicious-powershell-using-script-block-logging.html
tags:
  analytic_story:
  - Active Directory Discovery
<<<<<<< HEAD
  - Malicious PowerShell
  automated_detection_testing: passed
=======
>>>>>>> a229f866
  confidence: 50
  context:
  - Source:Endpoint
  - Stage:Discovery
  dataset:
  - https://media.githubusercontent.com/media/splunk/attack_data/master/datasets/attack_techniques/T1033/AD_discovery/windows-powershell.log
  impact: 30
  kill_chain_phases:
  - Reconnaissance
  message: System user discovery on $Computer$
  mitre_attack_id:
  - T1033
  - T1059.001
  observable:
  - name: Computer
    type: Endpoint
    role:
    - Victim
  product:
  - Splunk Enterprise
  - Splunk Enterprise Security
  - Splunk Cloud
  required_fields:
  - _time
  - Path
  - ScriptBlockText
  - Opcode
  - Computer
  - UserID
  - EventCode
  risk_score: 15
  security_domain: endpoint
  asset_type: Endpoint<|MERGE_RESOLUTION|>--- conflicted
+++ resolved
@@ -1,7 +1,7 @@
 name: GetCurrent User with PowerShell Script Block
 id: 80879283-c30f-44f7-8471-d1381f6d437a
-version: 2
-date: '2022-02-25'
+version: 1
+date: '2021-09-13'
 author: Mauricio Velazco, Splunk
 type: Hunting
 datamodel: []
@@ -10,9 +10,9 @@
   class. This method returns an object that represents the current Windows user. Red
   Teams and adversaries may leverage this method to identify the logged user on a
   compromised endpoint for situational awareness and Active Directory Discovery.
-search: '`powershell` EventCode=4104 (ScriptBlockText = "*[System.Security.Principal.WindowsIdentity]*"
-  AND ScriptBlockText = "*GetCurrent()*") | stats count min(_time) as firstTime max(_time)
-  as lastTime by EventCode ScriptBlockText Opcode Computer UserID | `security_content_ctime(firstTime)`
+search: '`powershell` EventCode=4104 (Message = "*[System.Security.Principal.WindowsIdentity]*"
+  AND Message = "*GetCurrent()*") | stats count min(_time) as firstTime max(_time)
+  as lastTime by EventCode Message ComputerName User | `security_content_ctime(firstTime)`
   | `getcurrent_user_with_powershell_script_block_filter`'
 how_to_implement: To successfully implement this analytic, you will need to enable
   PowerShell Script Block Logging on some or all endpoints. Additional setup here
@@ -22,15 +22,9 @@
 references:
 - https://attack.mitre.org/techniques/T1033/
 - https://docs.microsoft.com/en-us/dotnet/api/system.security.principal.windowsidentity.getcurrent?view=net-5.0
-- https://www.splunk.com/en_us/blog/security/hunting-for-malicious-powershell-using-script-block-logging.html
 tags:
   analytic_story:
   - Active Directory Discovery
-<<<<<<< HEAD
-  - Malicious PowerShell
-  automated_detection_testing: passed
-=======
->>>>>>> a229f866
   confidence: 50
   context:
   - Source:Endpoint
@@ -40,12 +34,11 @@
   impact: 30
   kill_chain_phases:
   - Reconnaissance
-  message: System user discovery on $Computer$
+  message: System user discovery on $dest$
   mitre_attack_id:
   - T1033
-  - T1059.001
   observable:
-  - name: Computer
+  - name: dest
     type: Endpoint
     role:
     - Victim
@@ -56,10 +49,10 @@
   required_fields:
   - _time
   - Path
-  - ScriptBlockText
-  - Opcode
-  - Computer
-  - UserID
+  - Message
+  - OpCode
+  - ComputerName
+  - User
   - EventCode
   risk_score: 15
   security_domain: endpoint
