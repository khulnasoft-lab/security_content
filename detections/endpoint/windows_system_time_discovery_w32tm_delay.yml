name: Windows System Time Discovery W32tm Delay
id: b2cc69e7-11ba-42dc-a269-59c069a48870
version: 1
date: '2022-07-28'
author: Teoderick Contreras, Splunk
type: Anomaly
datamodel:
- Endpoint
<<<<<<< HEAD
description:  The following analytic identifies DCRat delay time tactics using w32tm. 
  This technique was seen in DCRAT malware where it uses stripchart function of w32tm.exe application to delay the execution of its payload like 
  c2 communication , beaconing and execution. This anomaly detection may help the analyst to check other possible event like the process who 
  execute this command that may lead to DCRat attack.
search: '| tstats `security_content_summariesonly` values(Processes.process) as process min(_time) as firstTime max(_time) as lastTime from datamodel=Endpoint.Processes
  where Processes.process_name = w32tm.exe Processes.process= "* /stripchart *" Processes.process= "* /computer:localhost *" 
  Processes.process= "* /period:*" Processes.process= "* /dataonly *" Processes.process= "* /samples:*"
  by  Processes.parent_process Processes.process_name Processes.original_file_name Processes.process 
  Processes.process_id Processes.parent_process_id Processes.dest Processes.user
  | `drop_dm_object_name(Processes)` 
  | `security_content_ctime(firstTime)` 
  | `security_content_ctime(lastTime)` 
  | `windows_system_time_discovery_w32tm_delay_filter`'
how_to_implement: To successfully implement this search you need to be ingesting information
  on process that include the name of the process responsible for the changes from
  your endpoints into the `Endpoint` datamodel in the `Processes` node. In addition,
  confirm the latest CIM App 4.20 or higher is installed and the latest TA for the
  endpoint product.
=======
description: The following analytic identifies DCRat delay time tactics using w32tm.
  This technique was seen in DCRAT malware where it uses stripchart function of w32tm.exe
  application to delay the execution of its payload like c2 communication , beaconing
  and execution. This anomaly detection may help the analyst to check other possible
  event like the process who execute this command that may lead to DCRat attack.
search: '| tstats `security_content_summariesonly` values(Processes.process) as process
  min(_time) as firstTime max(_time) as lastTime from datamodel=Endpoint.Processes
  where Processes.process_name = w32tm.exe Processes.process= "* /stripchart *" Processes.process=
  "* /computer:localhost *" Processes.process= "* /period:*" Processes.process= "*
  /dataonly *" Processes.process= "* /samples:*" by  Processes.parent_process Processes.process_name
  Processes.original_file_name Processes.process Processes.process_id Processes.parent_process_id
  Processes.dest Processes.user | `drop_dm_object_name(Processes)` | `security_content_ctime(firstTime)`
  | `security_content_ctime(lastTime)` | `windows_system_time_discovery_w32tm_delay_filter`'
how_to_implement: To successfully implement this search, you need to be ingesting
  logs with the process name, parent process, and command-line executions from your
  endpoints. If you are using Sysmon, you must have at least version 6.0.4 of the
  Sysmon TA. Tune and filter known instances of wermgr.exe may be used.
>>>>>>> 0a4a8647
known_false_positives: unknown
references:
- https://cert.gov.ua/article/405538
- https://malpedia.caad.fkie.fraunhofer.de/details/win.dcrat
- https://www.mandiant.com/resources/analyzing-dark-crystal-rat-backdoor
tags:
  analytic_story:
  - DarkCrystal RAT
  asset_type: Endpoint
  cis20:
  - CIS 3
  - CIS 5
  - CIS 16
  confidence: 60
  context:
  - Source:Endpoint
  - Stage:Execution
  dataset:
  - https://media.githubusercontent.com/media/splunk/attack_data/master/datasets/malware/dcrat/dcrat_delay_execution/sysmon.log
  impact: 60
  kill_chain_phases:
  - Reconnaissance
  message: Process name w32tm.exe is using suspcicious command line arguments $process$
    on host $dest$.
  mitre_attack_id:
  - T1124
  nist:
  - DE.CM
  observable:
  - name: dest
    type: Hostname
    role:
    - Victim
  product:
  - Splunk Enterprise
  - Splunk Enterprise Security
  - Splunk Cloud
  required_fields:
  - _time
  - Processes.dest
  - Processes.user
  - Processes.parent_process_name
  - Processes.parent_process
  - Processes.original_file_name
  - Processes.process_name
  - Processes.process
  - Processes.process_id
  - Processes.parent_process_path
  - Processes.process_path
  - Processes.parent_process_id
  risk_score: 36
  security_domain: endpoint
  supported_tas:
  - Splunk_TA_microsoft_sysmon<|MERGE_RESOLUTION|>--- conflicted
+++ resolved
@@ -6,7 +6,6 @@
 type: Anomaly
 datamodel:
 - Endpoint
-<<<<<<< HEAD
 description:  The following analytic identifies DCRat delay time tactics using w32tm. 
   This technique was seen in DCRAT malware where it uses stripchart function of w32tm.exe application to delay the execution of its payload like 
   c2 communication , beaconing and execution. This anomaly detection may help the analyst to check other possible event like the process who 
@@ -25,25 +24,6 @@
   your endpoints into the `Endpoint` datamodel in the `Processes` node. In addition,
   confirm the latest CIM App 4.20 or higher is installed and the latest TA for the
   endpoint product.
-=======
-description: The following analytic identifies DCRat delay time tactics using w32tm.
-  This technique was seen in DCRAT malware where it uses stripchart function of w32tm.exe
-  application to delay the execution of its payload like c2 communication , beaconing
-  and execution. This anomaly detection may help the analyst to check other possible
-  event like the process who execute this command that may lead to DCRat attack.
-search: '| tstats `security_content_summariesonly` values(Processes.process) as process
-  min(_time) as firstTime max(_time) as lastTime from datamodel=Endpoint.Processes
-  where Processes.process_name = w32tm.exe Processes.process= "* /stripchart *" Processes.process=
-  "* /computer:localhost *" Processes.process= "* /period:*" Processes.process= "*
-  /dataonly *" Processes.process= "* /samples:*" by  Processes.parent_process Processes.process_name
-  Processes.original_file_name Processes.process Processes.process_id Processes.parent_process_id
-  Processes.dest Processes.user | `drop_dm_object_name(Processes)` | `security_content_ctime(firstTime)`
-  | `security_content_ctime(lastTime)` | `windows_system_time_discovery_w32tm_delay_filter`'
-how_to_implement: To successfully implement this search, you need to be ingesting
-  logs with the process name, parent process, and command-line executions from your
-  endpoints. If you are using Sysmon, you must have at least version 6.0.4 of the
-  Sysmon TA. Tune and filter known instances of wermgr.exe may be used.
->>>>>>> 0a4a8647
 known_false_positives: unknown
 references:
 - https://cert.gov.ua/article/405538
