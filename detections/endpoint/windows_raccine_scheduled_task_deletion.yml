name: Windows Raccine Scheduled Task Deletion
id: c9f010da-57ab-11ec-82bd-acde48001122
version: 1
date: '2021-12-07'
author: Michael Haag, Splunk
type: TTP
datamodel:
- Endpoint
description: The following analytic identifies the Raccine Rules Updater scheduled
  task being deleted. Adversaries may attempt to remove this task in order to prevent
  the update of Raccine.  Raccine is a "ransomware vaccine" created by security researcher
  Florian Roth, designed to intercept and prevent precursors and active ransomware
  behavior.
search: '| tstats `security_content_summariesonly` count min(_time) as firstTime max(_time)
  as lastTime from datamodel=Endpoint.Processes where Processes.process_name=schtasks.exe
  Processes.process="*delete*" AND Processes.process="*Raccine*" by Processes.dest
  Processes.user Processes.parent_process_name Processes.process_name Processes.original_file_name
  Processes.process Processes.process_id Processes.parent_process_id | `drop_dm_object_name(Processes)`
  | `security_content_ctime(firstTime)` | `security_content_ctime(lastTime)` | `windows_raccine_scheduled_task_deletion_filter`'
how_to_implement: To successfully implement this search you need to be ingesting information
  on process that include the name of the process responsible for the changes from
  your endpoints into the `Endpoint` datamodel in the `Processes` node. In addition,
  confirm the latest CIM App 4.20 or higher is installed and the latest TA for the
  endpoint product.
known_false_positives: False positives should be limited, however filter as needed.
references:
- https://redcanary.com/blog/blackbyte-ransomware/
- https://github.com/Neo23x0/Raccine
tags:
  analytic_story:
  - Ransomware
  automated_detection_testing: passed
  confidence: 100
  context:
  - Source:Endpoint
  - Stage:Defense Evasion
  dataset:
  - https://media.githubusercontent.com/media/splunk/attack_data/master/datasets/attack_techniques/T1562.001/atomic_red_team/windows-sysmon_raccine.log
  impact: 80
  kill_chain_phases:
  - Exploitation
  message: An instance of $parent_process_name$ spawning $process_name$ was identified
    on endpoint $dest$ by user user$ attempting to disable Raccines scheduled task.
  mitre_attack_id:
  - T1562.001
  observable:
  - name: user
    type: User
    role:
    - Victim
  - name: dest
    type: Hostname
    role:
    - Victim
  - name: parent_process_name
    type: Process
    role:
    - Parent Process
  - name: process_name
    type: Process
    role:
    - Child Process
  product:
  - Splunk Enterprise
  - Splunk Enterprise Security
  - Splunk Cloud
  required_fields:
  - _time
  - Processes.dest
  - Processes.user
  - Processes.parent_process_name
  - Processes.parent_process
  - Processes.original_file_name
  - Processes.process_name
  - Processes.process
  - Processes.process_id
  - Processes.parent_process_path
  - Processes.process_path
  - Processes.parent_process_id
  risk_score: 80
<<<<<<< HEAD
  asset_type: Endpoint
  security_domain: endpoint
=======
  security_domain: endpoint
  supported_tas:
  - Splunk_TA_microsoft_sysmon
>>>>>>> b9a848f0
<|MERGE_RESOLUTION|>--- conflicted
+++ resolved
@@ -78,11 +78,7 @@
   - Processes.process_path
   - Processes.parent_process_id
   risk_score: 80
-<<<<<<< HEAD
   asset_type: Endpoint
   security_domain: endpoint
-=======
-  security_domain: endpoint
   supported_tas:
-  - Splunk_TA_microsoft_sysmon
->>>>>>> b9a848f0
+  - Splunk_TA_microsoft_sysmon