--- conflicted
+++ resolved
@@ -10,14 +10,10 @@
   logs with the process name, parent process, and command-line executions from your
   endpoints. If you are using Sysmon, you must have at least version 6.0.4 of the
   Sysmon TA.
-<<<<<<< HEAD
-type: batch
-=======
 id: f0db4464-55d9-11eb-ae93-0242ac130002
 known_false_positives: Although unlikely, some legitimate applications may use a moved
   copy of microsoft.workflow.compiler.exe, triggering a false positive.
 name: Suspicious microsoft workflow compiler rename
->>>>>>> f22e7a85
 references:
 - https://lolbas-project.github.io/lolbas/Binaries/Microsoft.Workflow.Compiler/
 - https://github.com/redcanaryco/atomic-red-team/blob/master/atomics/T1218/T1218.md#atomic-test-6---microsoftworkflowcompilerexe-payload-execution
