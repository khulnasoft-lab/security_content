name: Suspicious microsoft workflow compiler rename
id: f0db4464-55d9-11eb-ae93-0242ac130002
version: 1
date: '2021-01-12'
author: Michael Haag, Splunk
<<<<<<< HEAD
type: batch
datamodel:
- Endpoint
=======
type: TTP
datamodel: []
>>>>>>> 1f6d8fd2
description: The following analytic identifies a renamed instance of microsoft.workflow.compiler.exe.
  Microsoft.workflow.compiler.exe is natively found in C:\Windows\Microsoft.NET\Framework64\v4.0.30319
  and is rarely utilized. When investigating, identify the executed code on disk and
  review. A spawned child process from microsoft.workflow.compiler.exe is uncommon.
  In any instance, microsoft.workflow.compiler.exe spawning from an Office product
  or any living off the land binary is highly suspect.
search: '| tstats `security_content_summariesonly` count min(_time) as firstTime max(_time)
  as lastTime from datamodel=Endpoint.Processes where (Processes.original_file_name=microsoft.workflow.compiler.exe
  AND Processes.process_name!=microsoft.workflow.compiler.exe) by Processes.dest Processes.user
  Processes.parent_process_name Processes.process_name Processes.process Processes.process_id
  Processes.parent_process_id Processes.original_file_name | `drop_dm_object_name(Processes)`
  | `security_content_ctime(firstTime)` | `security_content_ctime(lastTime)` | `suspicious_microsoft_workflow_compiler_rename_filter`'
how_to_implement: To successfully implement this search, you need to be ingesting
  logs with the process name, parent process, and command-line executions from your
  endpoints. If you are using Sysmon, you must have at least version 6.0.4 of the
  Sysmon TA.
known_false_positives: Although unlikely, some legitimate applications may use a moved
  copy of microsoft.workflow.compiler.exe, triggering a false positive.
references:
- https://lolbas-project.github.io/lolbas/Binaries/Microsoft.Workflow.Compiler/
- https://github.com/redcanaryco/atomic-red-team/blob/master/atomics/T1218/T1218.md#atomic-test-6---microsoftworkflowcompilerexe-payload-execution
tags:
  analytic_story:
  - Trusted Developer Utilities Proxy Execution
  - Cobalt Strike
  - Masquerading - Rename System Utilities
  asset_type: Endpoint
  automated_detection_testing: passed
  cis20:
  - CIS 8
  confidence: 90
  context:
  - Source:Endpoint
  - Stage:Initial Access
  - Stage:Execution
  - Stage:Defense Evasion
  dataset:
  - https://media.githubusercontent.com/media/splunk/attack_data/master/datasets/attack_techniques/T1127/atomic_red_team/windows-sysmon.log
  impact: 70
  kill_chain_phases:
  - Exploitation
  message: Suspicious renamed microsoft.workflow.compiler.exe binary ran on $dest$
    by $user$
  mitre_attack_id:
  - T1127
  - T1036.003
  nist:
  - PR.PT
  - DE.CM
  observable:
  - name: dest
    type: Endpoint
    role:
    - Victim
  - name: User
    type: User
    role:
    - Victim
  product:
  - Splunk Enterprise
  - Splunk Enterprise Security
  - Splunk Cloud
  required_fields:
  - _time
  - EventID
  - OriginalFileName
  - process_name
  - Computer
  - User
  - parent_process_name
  - process_path
  - CommandLine
  risk_score: 63
  security_domain: endpoint<|MERGE_RESOLUTION|>--- conflicted
+++ resolved
@@ -3,14 +3,9 @@
 version: 1
 date: '2021-01-12'
 author: Michael Haag, Splunk
-<<<<<<< HEAD
-type: batch
+type: TTP
 datamodel:
 - Endpoint
-=======
-type: TTP
-datamodel: []
->>>>>>> 1f6d8fd2
 description: The following analytic identifies a renamed instance of microsoft.workflow.compiler.exe.
   Microsoft.workflow.compiler.exe is natively found in C:\Windows\Microsoft.NET\Framework64\v4.0.30319
   and is rarely utilized. When investigating, identify the executed code on disk and
