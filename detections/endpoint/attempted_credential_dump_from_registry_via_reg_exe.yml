name: Attempted Credential Dump From Registry via Reg exe
id: e9fb4a59-c5fb-440a-9f24-191fbc6b2911
version: 4
date: '2019-12-02'
author: Patrick Bareiss, Splunk
type: batch
datamodel:
- Endpoint
description: Monitor for execution of reg.exe with parameters specifying an export
  of keys that contain hashed credentials that attackers may try to crack offline.
search: '| tstats `security_content_summariesonly` count min(_time) as firstTime max(_time)
  as lastTime from datamodel=Endpoint.Processes where (Processes.process_name=reg.exe
  OR Processes.process_name=cmd.exe) Processes.process=*save* (Processes.process=*HKEY_LOCAL_MACHINE\\Security*
  OR Processes.process=*HKEY_LOCAL_MACHINE\\SAM* OR Processes.process=*HKEY_LOCAL_MACHINE\\System*
  OR Processes.process=*HKLM\\Security* OR Processes.process=*HKLM\\System* OR Processes.process=*HKLM\\SAM*)
  by Processes.dest Processes.user Processes.parent_process Processes.process_name Processes.process Processes.process_id Processes.parent_process_id
  | `drop_dm_object_name(Processes)` | `security_content_ctime(firstTime)`| `security_content_ctime(lastTime)`
  | `attempted_credential_dump_from_registry_via_reg_exe_filter`'
how_to_implement: You must be ingesting endpoint data that tracks process activity,
  including parent-child relationships from your endpoints, to populate the Endpoint
  data model in the Processes node. The command-line arguments are mapped to the "process"
  field in the Endpoint data model.
known_false_positives: None identified.
references: 
  - https://github.com/redcanaryco/atomic-red-team/blob/master/atomics/T1003.002/T1003.002.md#atomic-test-1---registry-dump-of-sam-creds-and-secrets
tags:
  analytic_story:
  - Credential Dumping
  - DarkSide Ransomware
  asset_type: Endpoint
  automated_detection_testing: passed
  cis20:
  - CIS 3
  - CIS 5
  - CIS 16
  dataset:
  - https://media.githubusercontent.com/media/splunk/attack_data/master/datasets/attack_techniques/T1003.002/atomic_red_team/windows-sysmon.log
  kill_chain_phases:
  - Actions on Objectives
  mitre_attack_id:
  - T1003.002
  nist:
  - DE.CM
  product:
  - Splunk Enterprise
  - Splunk Enterprise Security
  - Splunk Cloud
  required_fields:
  - _time
  - Processes.dest
  - Processes.user
  - Processes.parent_process_name
  - Processes.process_name
  - Processes.process
<<<<<<< HEAD
  - Processes.process_id
  - Processes.parent_process_id
  security_domain: endpoint
  impact: 90
  confidence: 100
  # (impact * confidence)/100
  risk_score: 90
  context:
  - Source:Endpoint
  - Stage:Credential Access
  message: An instance of $parent_process_name$ spawning $process_name$ was identified on endpoint $dest$ by user $user$ attempting to export the registry keys. 
  observable:
  - name: user
    type: User
    role:
    - Victim
  - name: dest
    type: Hostname
    role:
    - Victim
  - name: parent_process_name
    type: Parent Process
    role:
    - Parent Process
  - name: process_name
    type: Process
    role:
    - Child Process
=======
  - Processes.dest
  security_domain: endpoint
>>>>>>> 3d9573d1
<|MERGE_RESOLUTION|>--- conflicted
+++ resolved
@@ -52,7 +52,6 @@
   - Processes.parent_process_name
   - Processes.process_name
   - Processes.process
-<<<<<<< HEAD
   - Processes.process_id
   - Processes.parent_process_id
   security_domain: endpoint
@@ -80,8 +79,4 @@
   - name: process_name
     type: Process
     role:
-    - Child Process
-=======
-  - Processes.dest
-  security_domain: endpoint
->>>>>>> 3d9573d1
+    - Child Process