name: Attempted Credential Dump From Registry via Reg exe
id: e9fb4a59-c5fb-440a-9f24-191fbc6b2911
version: 7
date: '2022-11-15'
author: Patrick Bareiss, Splunk
status: production
type: TTP
description: Monitor for execution of reg.exe with parameters specifying an export
  of keys that contain hashed credentials that attackers may try to crack offline.
data_source:
- Sysmon Event ID 1
search: '| tstats `security_content_summariesonly` count min(_time) as firstTime max(_time)
  as lastTime from datamodel=Endpoint.Processes where Processes.process_name=reg*
  OR Processes.process_name=cmd* Processes.process=*save* (Processes.process=*HKEY_LOCAL_MACHINE\\Security*
  OR Processes.process=*HKEY_LOCAL_MACHINE\\SAM* OR Processes.process=*HKEY_LOCAL_MACHINE\\System*
  OR Processes.process=*HKLM\\Security* OR Processes.process=*HKLM\\System* OR Processes.process=*HKLM\\SAM*)
  by Processes.dest Processes.user Processes.parent_process Processes.process_name
  Processes.original_file_name Processes.process Processes.process_id Processes.parent_process_id
  | `drop_dm_object_name(Processes)` | `security_content_ctime(firstTime)`| `security_content_ctime(lastTime)`
  | `attempted_credential_dump_from_registry_via_reg_exe_filter`'
how_to_implement: To successfully implement this search you need to be ingesting information
  on process that include the name of the process responsible for the changes from
  your endpoints into the `Endpoint` datamodel in the `Processes` node. In addition,
  confirm the latest CIM App 4.20 or higher is installed and the latest TA for the
  endpoint product.
known_false_positives: None identified.
references:
- https://github.com/redcanaryco/atomic-red-team/blob/master/atomics/T1003.002/T1003.002.md#atomic-test-1---registry-dump-of-sam-creds-and-secrets
tags:
  analytic_story:
  - Credential Dumping
  - DarkSide Ransomware
  - Windows Registry Abuse
  - Industroyer2
  asset_type: Endpoint
  confidence: 100
  impact: 90
  message: An instance of $parent_process_name$ spawning $process_name$ was identified
    on endpoint $dest$ by user $user$ attempting to export the registry keys.
  mitre_attack_id:
  - T1003.002
  - T1003
  observable:
  - name: user
    type: User
    role:
    - Victim
  - name: dest
    type: Hostname
    role:
    - Victim
  - name: parent_process_name
    type: Process
    role:
    - Parent Process
  - name: process_name
    type: Process
    role:
    - Child Process
  product:
  - Splunk Enterprise
  - Splunk Enterprise Security
  - Splunk Cloud
  risk_score: 90
<<<<<<< HEAD
  security_domain: endpoint
=======
  security_domain: endpoint
tests:
- name: True Positive Test
  attack_data:
  - data: https://media.githubusercontent.com/media/splunk/attack_data/master/datasets/attack_techniques/T1003.002/atomic_red_team/windows-sysmon.log
    source: XmlWinEventLog:Microsoft-Windows-Sysmon/Operational
    sourcetype: xmlwineventlog
- name: True Positive Test
  attack_data:
  - data: https://media.githubusercontent.com/media/splunk/attack_data/master/datasets/attack_techniques/T1003.002/atomic_red_team/crowdstrike_falcon.log
    source: crowdstrike
    sourcetype: crowdstrike:events:sensor
>>>>>>> 2486bbce
<|MERGE_RESOLUTION|>--- conflicted
+++ resolved
@@ -62,9 +62,6 @@
   - Splunk Enterprise Security
   - Splunk Cloud
   risk_score: 90
-<<<<<<< HEAD
-  security_domain: endpoint
-=======
   security_domain: endpoint
 tests:
 - name: True Positive Test
@@ -76,5 +73,4 @@
   attack_data:
   - data: https://media.githubusercontent.com/media/splunk/attack_data/master/datasets/attack_techniques/T1003.002/atomic_red_team/crowdstrike_falcon.log
     source: crowdstrike
-    sourcetype: crowdstrike:events:sensor
->>>>>>> 2486bbce
+    sourcetype: crowdstrike:events:sensor