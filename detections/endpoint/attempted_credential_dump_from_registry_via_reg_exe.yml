--- conflicted
+++ resolved
@@ -50,7 +50,4 @@
   - Processes.process
   - Processes.dest
   security_domain: endpoint
-<<<<<<< HEAD
-=======
 
->>>>>>> 182bdec5
