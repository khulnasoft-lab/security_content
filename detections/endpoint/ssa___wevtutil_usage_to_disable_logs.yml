--- conflicted
+++ resolved
@@ -74,11 +74,6 @@
   - dest_user_id
   - process
   risk_score: 63
-<<<<<<< HEAD
-  risk_severity: high
-  security_domain: endpoint
-  asset_type: Endpoint
-=======
   risk_severity: medium
   security_domain: endpoint
->>>>>>> d9c073b5
+  asset_type: Endpoint