--- conflicted
+++ resolved
@@ -12,11 +12,6 @@
 name: Credential Extraction indicative of use of PowerSploit modules
 references:
 - https://github.com/PowerShellMafia/PowerSploit
-<<<<<<< HEAD
-type: streaming
-author: Stanislav Miskovic, Splunk
-=======
->>>>>>> f22e7a85
 search: '| from read_ssa_enriched_events()
 
   | eval timestamp=parse_long(ucast(map_get(input_event, "_time"), "string", null)),
