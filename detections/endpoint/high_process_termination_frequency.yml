name: High Process Termination Frequency
id: 17cd75b2-8666-11eb-9ab4-acde48001122
version: 2
date: '2022-09-14'
author: Teoderick Contreras
status: production
type: Anomaly
description: This analytic is designed to identify a high frequency of process termination
  events on a computer in a short period of time, which is a common behavior of ransomware
  malware before encrypting files. This technique is designed to avoid an exception
  error while accessing (docs, images, database and etc..) in the infected machine
  for encryption.
data_source:
- Sysmon Event ID 5
search: '`sysmon` EventCode=5 |bin _time span=3s |stats values(Image) as proc_terminated
  min(_time) as firstTime max(_time) as lastTime  count by _time Computer EventCode
  ProcessID | where count >= 15 | `security_content_ctime(firstTime)`| `security_content_ctime(lastTime)`
  | `high_process_termination_frequency_filter`'
how_to_implement: To successfully implement this search, you need to be ingesting
  logs with the Image (process full path of terminated process) from your endpoints.
  If you are using Sysmon, you must have at least version 6.0.4 of the Sysmon TA.
known_false_positives: admin or user tool that can terminate multiple process.
references:
- https://www.mandiant.com/resources/fin11-email-campaigns-precursor-for-ransomware-data-theft
- https://blog.virustotal.com/2020/11/keep-your-friends-close-keep-ransomware.html
tags:
  analytic_story:
  - Clop Ransomware
<<<<<<< HEAD
  asset_type: Endpoint
=======
  - LockBit Ransomware
>>>>>>> 5a98c280
  confidence: 80
  impact: 90
  message: High frequency process termination (more than 15 processes within 3s) detected
    on host $Computer$
  mitre_attack_id:
  - T1486
  observable:
  - name: Computer
    type: Endpoint
    role:
    - Victim
  - name: proc_terminated
    type: Process
    role:
    - Target
  product:
  - Splunk Enterprise
  - Splunk Enterprise Security
  - Splunk Cloud
  risk_score: 72
  security_domain: endpoint
tests:
- name: True Positive Test
  attack_data:
  - data: https://media.githubusercontent.com/media/splunk/attack_data/master/datasets/malware/clop/clop_a/windows-sysmon.log
    source: XmlWinEventLog:Microsoft-Windows-Sysmon/Operational
    sourcetype: xmlwineventlog<|MERGE_RESOLUTION|>--- conflicted
+++ resolved
@@ -26,11 +26,8 @@
 tags:
   analytic_story:
   - Clop Ransomware
-<<<<<<< HEAD
+  - LockBit Ransomware
   asset_type: Endpoint
-=======
-  - LockBit Ransomware
->>>>>>> 5a98c280
   confidence: 80
   impact: 90
   message: High frequency process termination (more than 15 processes within 3s) detected
