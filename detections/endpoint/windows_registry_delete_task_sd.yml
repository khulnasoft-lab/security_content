name: Windows Registry Delete Task SD
id: ffeb7893-ff06-446f-815b-33ca73224e92
version: 1
date: '2022-04-13'
author: Michael Haag, Splunk
<<<<<<< HEAD
status: production
type: TTP
=======
type: Anomaly
datamodel:
- Endpoint
>>>>>>> 4d2e635a
description: The following analytic identifies a process attempting to delete a scheduled
  task SD (Security Descriptor) from within the registry path of that task. This may
  occur from a non-standard process running and may not come from reg.exe. This particular
  behavior will remove the actual Task Name from the Task Scheduler GUI and from the
  command-line query - schtasks.exe /query. In addition, in order to perform this
  action, the user context will need to be SYSTEM.
data_source:
- Sysmon Event ID 13
search: '| tstats `security_content_summariesonly` count from datamodel=Endpoint.Registry
  where Registry.registry_path IN ("*\\Schedule\\TaskCache\\Tree\\*") Registry.user="SYSTEM"
  Registry.registry_value_name="SD" (Registry.action=Deleted OR Registry.action=modified)
  by _time  Registry.dest Registry.process_guid Registry.user Registry.registry_path
  Registry.registry_value_name Registry.registry_key_name Registry.registry_value_data
  Registry.status Registry.action | `drop_dm_object_name(Registry)` | `security_content_ctime(firstTime)`
  | `security_content_ctime(lastTime)` | `windows_registry_delete_task_sd_filter`'
how_to_implement: To successfully implement this search you need to be ingesting information
  on process that include the name of the process responsible for the changes from
  your endpoints into the `Endpoint` datamodel in the `Registry` node. In addition,
  confirm the latest CIM App 4.20 or higher is installed and the latest TA for the
  endpoint product.
known_false_positives: False positives should be limited as the activity is not common
  to delete ONLY the SD from the registry. Filter as needed. Update the analytic Modified
  or Deleted values based on product that is in the datamodel.
references:
- https://www.microsoft.com/security/blog/2022/04/12/tarrask-malware-uses-scheduled-tasks-for-defense-evasion/
- https://gist.github.com/MHaggis/5f7fd6745915166fc6da863d685e2728
- https://gist.github.com/MHaggis/b246e2fae6213e762a6e694cabaf0c17
tags:
  analytic_story:
  - Windows Registry Abuse
  - Windows Persistence Techniques
  asset_type: Endpoint
  confidence: 70
  impact: 70
  message: A scheduled task security descriptor was deleted from the registry on $dest$.
  mitre_attack_id:
  - T1053.005
  - T1562
  observable:
  - name: dest
    type: Endpoint
    role:
    - Victim
  product:
  - Splunk Enterprise
  - Splunk Enterprise Security
  - Splunk Cloud
  required_fields:
  - _time
  - Registry.registry_path
  - Registry.registry_key_name
  - Registry.registry_value_name
  - Registry.dest
  - Processes.process_id
  - Processes.process_name
  - Processes.process
  - Processes.dest
  - Processes.process_guid
  risk_score: 49
  security_domain: endpoint
tests:
- name: True Positive Test
  attack_data:
  - data: https://media.githubusercontent.com/media/splunk/attack_data/master/datasets/attack_techniques/T1053.005/taskschedule/sd_delete_windows-sysmon.log
    source: XmlWinEventLog:Microsoft-Windows-Sysmon/Operational
    sourcetype: xmlwineventlog<|MERGE_RESOLUTION|>--- conflicted
+++ resolved
@@ -3,14 +3,8 @@
 version: 1
 date: '2022-04-13'
 author: Michael Haag, Splunk
-<<<<<<< HEAD
 status: production
-type: TTP
-=======
 type: Anomaly
-datamodel:
-- Endpoint
->>>>>>> 4d2e635a
 description: The following analytic identifies a process attempting to delete a scheduled
   task SD (Security Descriptor) from within the registry path of that task. This may
   occur from a non-standard process running and may not come from reg.exe. This particular
