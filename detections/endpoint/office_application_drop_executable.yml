name: Office Application Drop Executable
id: 73ce70c4-146d-11ec-9184-acde48001122
version: 4
date: '2023-02-15'
author: Teoderick Contreras, Michael Haag, Splunk, TheLawsOfChaos, Github
status: production
type: TTP
description: This search is to detect a suspicious MS office application that drops
  or creates executables or scripts in a Windows Operating System. This behavior is
  commonly seen in spear phishing office attachment where it drop malicious files
  or script to compromised the host. It might be some normal macro may drop script
  or tools as part of automation but still this behavior is reallly suspicious and
  not commonly seen in normal office application
data_source:
- Sysmon Event ID 1
search: '| tstats `security_content_summariesonly` count FROM datamodel=Endpoint.Processes
  where Processes.process_name IN ("winword.exe","excel.exe","powerpnt.exe","mspub.exe","visio.exe","wordpad.exe","wordview.exe","onenote.exe","onenotem.exe","onenoteviewer.exe","onenoteim.exe","msaccess.exe")
  by _time span=1h Processes.process_id Processes.process_name Processes.process Processes.dest
  Processes.process_guid | `drop_dm_object_name(Processes)` |join process_guid, _time
  [| tstats `security_content_summariesonly` count min(_time) as firstTime max(_time)
  as lastTime FROM datamodel=Endpoint.Filesystem where Filesystem.file_name IN ("*.exe","*.dll","*.pif","*.scr","*.js","*.vbs","*.vbe","*.ps1")
  by _time span=1h Filesystem.dest Filesystem.file_create_time Filesystem.file_name
  Filesystem.process_guid Filesystem.file_path | `drop_dm_object_name(Filesystem)`
  | fields _time dest file_create_time file_name file_path process_name process_path
  process process_guid] | dedup file_create_time | table dest, process_name, process,
  file_create_time, file_name, file_path, process_guid | `office_application_drop_executable_filter`'
how_to_implement: To successfully implement this search, you need to be ingesting
  logs with the process name, parent process, and command-line executions from your
  endpoints. If you are using Sysmon, you must have at least version 6.0.4 of the
  Sysmon TA. Tune and filter known instances where renamed rundll32.exe may be used.
known_false_positives: office macro for automation may do this behavior
references:
- https://www.mandiant.com/resources/fin7-pursuing-an-enigmatic-and-evasive-global-criminal-operation
- https://attack.mitre.org/groups/G0046/
- https://www.joesandbox.com/analysis/702680/0/html
- https://www.trustwave.com/en-us/resources/blogs/spiderlabs-blog/trojanized-onenote-document-leads-to-formbook-malware/
tags:
  analytic_story:
  - FIN7
  - AgentTesla
<<<<<<< HEAD
  asset_type: Endpoint
=======
  - CVE-2023-21716 Word RTF Heap Corruption
>>>>>>> 4d2e635a
  confidence: 80
  impact: 80
  message: process $process_name$ drops a file $file_name$ in host $dest$
  mitre_attack_id:
  - T1566
  - T1566.001
  observable:
  - name: dest
    type: Hostname
    role:
    - Victim
  - name: process_name
    type: Process
    role:
    - Attacker
  product:
  - Splunk Enterprise
  - Splunk Enterprise Security
  - Splunk Cloud
  required_fields:
  - _time
  - process_name
  - file_name
  - process_guid
  - dest
  - user_id
  risk_score: 64
  security_domain: endpoint
tests:
- name: True Positive Test
  attack_data:
  - data: https://media.githubusercontent.com/media/splunk/attack_data/master/datasets/malware/fin7/fin7_macro_js_1/sysmon.log
    source: XmlWinEventLog:Microsoft-Windows-Sysmon/Operational
    sourcetype: xmlwineventlog<|MERGE_RESOLUTION|>--- conflicted
+++ resolved
@@ -38,11 +38,8 @@
   analytic_story:
   - FIN7
   - AgentTesla
-<<<<<<< HEAD
+  - CVE-2023-21716 Word RTF Heap Corruption
   asset_type: Endpoint
-=======
-  - CVE-2023-21716 Word RTF Heap Corruption
->>>>>>> 4d2e635a
   confidence: 80
   impact: 80
   message: process $process_name$ drops a file $file_name$ in host $dest$
