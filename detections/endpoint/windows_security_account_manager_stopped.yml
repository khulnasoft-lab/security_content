--- conflicted
+++ resolved
@@ -4,11 +4,7 @@
 date: '2020-11-06'
 author: Rod Soto, Jose Hernandez, Splunk
 type: TTP
-<<<<<<< HEAD
-datamodel:
-=======
 datamodel: 
->>>>>>> 1247e886
 - Endpoint
 description: The search looks for a Windows Security Account Manager (SAM) was stopped
   via command-line. This is consistent with Ryuk infections across a fleet of endpoints.
