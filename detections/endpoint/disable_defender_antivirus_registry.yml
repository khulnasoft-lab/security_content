--- conflicted
+++ resolved
@@ -11,7 +11,7 @@
   detections. Usually, a batch (.bat) will be executed and multiple registry and scheduled
   task modifications will occur. During triage, review parallel processes and identify
   any further file modifications. Endpoint should be isolated.
-<<<<<<< HEAD
+
 search: '| tstats `security_content_summariesonly` count from datamodel=Endpoint.Registry 
   where Registry.registry_path = "*\\Policies\\Microsoft\\Windows Defender*" Registry.registry_value_name = DisableAntiVirus Registry.registry_value_data = 0x00000001 
   by _time span=1h Registry.dest Registry.user Registry.registry_path Registry.registry_value_name Registry.registry_value_data Registry.process_guid
@@ -23,14 +23,6 @@
   | fields _time dest user parent_process_name parent_process process_name process_path process proc_guid registry_path registry_value_name registry_value_data] 
   | table _time dest user parent_process_name parent_process process_name process_path process proc_guid registry_path registry_value_name registry_value_data 
   | `disable_defender_antivirus_registry_filter`'
-=======
-search: '| tstats `security_content_summariesonly` count min(_time) as firstTime max(_time)
-    as lastTime from datamodel=Endpoint.Registry where Registry.registry_path = "*\\Policies\\Microsoft\\Windows Defender*" Registry.registry_key_name = DisableAntiVirus Registry.registry_value_name="DWORD (0x00000001)" by Registry.dest Registry.user Registry.registry_path Registry.registry_value_name Registry.registry_value_data 
-| `drop_dm_object_name(Registry)` 
-| `security_content_ctime(lastTime)` 
-| `security_content_ctime(firstTime)` 
-| `disable_defender_antivirus_registry_filter`'
->>>>>>> 14c145c1
 how_to_implement: To successfully implement this search, you need to be ingesting
   logs with the registry value name, registry path, and registry value data from your
   endpoints. If you are using Sysmon, you must have at least version 6.0.4 of the
