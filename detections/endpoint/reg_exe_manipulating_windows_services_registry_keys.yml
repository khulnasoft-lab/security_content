--- conflicted
+++ resolved
@@ -2,15 +2,11 @@
 date: '2020-11-26'
 description: The search looks for reg.exe modifying registry keys that define Windows
   services and their configurations.
-<<<<<<< HEAD
-type: batch
-=======
 id: 8470d755-0c13-45b3-bd63-387a373c10cf
 known_false_positives: It is unusual for a service to be created or modified by directly
   manipulating the registry. However, there may be legitimate instances of this behavior.
   It is important to validate and investigate, as appropriate.
 name: Reg exe Manipulating Windows Services Registry Keys
->>>>>>> f22e7a85
 references: []
 search: '| tstats `security_content_summariesonly` count min(_time) as firstTime max(_time)
   as lastTime values(Processes.process_name) as process_name values(Processes.parent_process_name)
