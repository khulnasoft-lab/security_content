--- conflicted
+++ resolved
@@ -1,7 +1,7 @@
 name: Get ADDefaultDomainPasswordPolicy with Powershell Script Block
 id: 1ff7ccc8-065a-11ec-91e4-acde48001122
-version: 2
-date: '2022-02-24'
+version: 1
+date: '2021-08-26'
 author: Teoderick Contreras, Mauricio Velazco, Splunk
 type: Hunting
 datamodel: []
@@ -10,9 +10,9 @@
   used to obtain the password policy in a Windows domain. Red Teams and adversaries
   alike may use PowerShell to enumerate domain policies for situational awareness
   and Active Directory Discovery.
-search: '`powershell` EventCode=4104 ScriptBlockText ="*Get-ADDefaultDomainPasswordPolicy*"
-  | stats count min(_time) as firstTime max(_time) as lastTime by EventCode ScriptBlockText
-  Computer UserID | `security_content_ctime(firstTime)` | `security_content_ctime(lastTime)`
+search: '`powershell` EventCode=4104 Message ="*Get-ADDefaultDomainPasswordPolicy*"
+  | stats count min(_time) as firstTime max(_time) as lastTime by EventCode Message
+  ComputerName User | `security_content_ctime(firstTime)` | `security_content_ctime(lastTime)`
   | `get_addefaultdomainpasswordpolicy_with_powershell_script_block_filter`'
 how_to_implement: The following Hunting analytic requires PowerShell operational logs
   to be imported. Modify the powershell macro as needed to match the sourcetype or
@@ -22,15 +22,9 @@
 - https://github.com/S1ckB0y1337/Active-Directory-Exploitation-Cheat-Sheet
 - https://attack.mitre.org/techniques/T1201/
 - https://docs.microsoft.com/en-us/powershell/module/activedirectory/get-addefaultdomainpasswordpolicy?view=windowsserver2019-ps
-- https://www.splunk.com/en_us/blog/security/hunting-for-malicious-powershell-using-script-block-logging.html
 tags:
   analytic_story:
   - Active Directory Discovery
-<<<<<<< HEAD
-  - Malicious PowerShell
-  automated_detection_testing: passed
-=======
->>>>>>> a229f866
   confidence: 30
   context:
   - Source:Endpoint
@@ -44,13 +38,12 @@
     policy
   mitre_attack_id:
   - T1201
-  - T1059.001
   observable:
-  - name: Computer
+  - name: ComputerName
     type: Hostname
     role:
     - Victim
-  - name: UserID
+  - name: User
     type: User
     role:
     - Victim
@@ -61,9 +54,9 @@
   required_fields:
   - _time
   - EventCode
-  - ScriptBlockText
-  - Computer
-  - UserID
+  - Message
+  - ComputerName
+  - User
   risk_score: 9
   security_domain: endpoint
   asset_type: Endpoint