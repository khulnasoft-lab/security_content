name: Detect Exchange Web Shell
id: 8c14eeee-2af1-4a4b-bda8-228da0f4862a
version: 3
date: '2021-10-05'
author: Michael Haag, Shannon Davis, David Dorsey, Splunk
type: TTP
datamodel:
- Endpoint
description: 'The following query identifies suspicious .aspx created in 3 paths identified
  by Microsoft as known drop locations for Exchange exploitation related to HAFNIUM
  group and recently disclosed vulnerablity named ProxyShell. Paths include: `\HttpProxy\owa\auth\`,
  `\inetpub\wwwroot\aspnet_client\`, and `\HttpProxy\OAB\`. Upon triage, the suspicious
  .aspx file will likely look obvious on the surface. inspect the contents for script
  code inside. Identify additional log sources, IIS included, to review source and
  other potential exploitation. It is often the case that a particular threat is only
  applicable to a specific subset of systems in your environment. Typically analytics
  to detect those threats are written without the benefit of being able to only target
  those systems as well. Writing analytics against all systems when those behaviors
  are limited to identifiable subsets of those systems is suboptimal. Consider the
  case ProxyShell vulnerability on Microsoft Exchange Servers. With asset information,
  a hunter can limit their analytics to systems that have been identified as Exchange
  servers. A hunter may start with the theory that the exchange server is communicating
  with new systems that it has not previously. If this theory is run against all publicly
  facing systems, the amount of noise it will generate will likely render this theory
  untenable. However, using the asset information to limit this analytic to just the
  Exchange servers will reduce the noise allowing the hunter to focus only on the
  systems where this behavioral change is relevant.'
search: '| tstats `security_content_summariesonly` count FROM datamodel=Endpoint.Processes
  where Processes.process_name=System  by _time span=1h Processes.process_id Processes.process_name
  Processes.dest | `drop_dm_object_name(Processes)` | join process_guid, _time [|
  tstats `security_content_summariesonly` count min(_time) as firstTime max(_time)
  as lastTime FROM datamodel=Endpoint.Filesystem where Filesystem.file_path IN ("*\\HttpProxy\\owa\\auth\\*",
  "*\\inetpub\\wwwroot\\aspnet_client\\*", "*\\HttpProxy\\OAB\\*") Filesystem.file_name="*.aspx"
  by _time span=1h Filesystem.dest Filesystem.file_create_time Filesystem.file_name
  Filesystem.file_path | `drop_dm_object_name(Filesystem)` | fields _time dest file_create_time
  file_name file_path process_name process_path process] | dedup file_create_time
  | table dest file_create_time, file_name, file_path, process_name | `detect_exchange_web_shell_filter`'
how_to_implement: To successfully implement this search you need to be ingesting information
  on process that include the name of the process responsible for the changes from
  your endpoints into the `Endpoint` datamodel in the `Processes` node and `Filesystem`
  node.
known_false_positives: The query is structured in a way that `action` (read, create)
  is not defined. Review the results of this query, filter, and tune as necessary.
  It may be necessary to generate this query specific to your endpoint product.
references:
- https://raw.githubusercontent.com/Azure/Azure-Sentinel/master/Sample%20Data/Feeds/MSTICIoCs-ExchangeServerVulnerabilitiesDisclosedMarch2021.csv
- https://www.zerodayinitiative.com/blog/2021/8/17/from-pwn2own-2021-a-new-attack-surface-on-microsoft-exchange-proxyshell
- https://www.youtube.com/watch?v=FC6iHw258RI
- https://www.huntress.com/blog/rapid-response-microsoft-exchange-servers-still-vulnerable-to-proxyshell-exploit#what-should-you-do
tags:
  analytic_story:
  - HAFNIUM Group
  - ProxyShell
  confidence: 90
  context:
  - Source:Endpoint
  - Stage:Execution
  dataset:
  - https://media.githubusercontent.com/media/splunk/attack_data/master/datasets/attack_techniques/T1505.003/windows-sysmon_proxylogon.log
  impact: 90
  kill_chain_phases:
  - Exploitation
  message: A file - $file_name$ was written to disk that is related to IIS exploitation
    previously performed by HAFNIUM. Review further file modifications on endpoint
    $dest$ by user $user$.
  mitre_attack_id:
  - T1505
  - T1505.003
  - T1190
  observable:
  - name: user
    type: User
    role:
    - Victim
  - name: dest
    type: Hostname
    role:
    - Victim
  - name: file_name
    type: File Name
    role:
    - Victim
  product:
  - Splunk Enterprise
  - Splunk Enterprise Security
  - Splunk Cloud
  required_fields:
  - _time
  - Filesystem.file_path
  - Filesystem.process_id
  - Filesystem.file_name
  - Filesystem.file_hash
  - Filesystem.user
  risk_score: 81
  security_domain: endpoint
<<<<<<< HEAD
  asset_type: Endpoint
=======
  supported_tas:
  - Splunk_TA_microsoft_sysmon
>>>>>>> b9a848f0
<|MERGE_RESOLUTION|>--- conflicted
+++ resolved
@@ -93,9 +93,6 @@
   - Filesystem.user
   risk_score: 81
   security_domain: endpoint
-<<<<<<< HEAD
-  asset_type: Endpoint
-=======
   supported_tas:
   - Splunk_TA_microsoft_sysmon
->>>>>>> b9a848f0
+  asset_type: Endpoint