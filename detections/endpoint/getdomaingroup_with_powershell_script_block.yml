--- conflicted
+++ resolved
@@ -1,7 +1,7 @@
 name: GetDomainGroup with PowerShell Script Block
 id: 09725404-a44f-4ed3-9efa-8ed5d69e4c53
-version: 2
-date: '2022-02-25'
+version: 1
+date: '2021-08-26'
 author: Mauricio Velazco, Splunk
 type: TTP
 datamodel: []
@@ -11,9 +11,9 @@
   As the name suggests, `Get-DomainGroup` is used to query domain groups. Red Teams
   and adversaries may leverage this function to enumerate domain groups for situational
   awareness and Active Directory Discovery.
-search: '`powershell` EventCode=4104 (ScriptBlockText = "*Get-DomainGroup*") | stats count
-  min(_time) as firstTime max(_time) as lastTime by EventCode ScriptBlockText Computer
-  UserID | `security_content_ctime(firstTime)` | `getdomaingroup_with_powershell_script_block_filter`'
+search: '`powershell` EventCode=4104 (Message = "*Get-DomainGroup*") | stats count
+  min(_time) as firstTime max(_time) as lastTime by EventCode Message ComputerName
+  User | `security_content_ctime(firstTime)` | `getdomaingroup_with_powershell_script_block_filter`'
 how_to_implement: To successfully implement this analytic, you will need to enable
   PowerShell Script Block Logging on some or all endpoints. Additional setup here
   https://docs.splunk.com/Documentation/UBA/5.0.4.1/GetDataIn/AddPowerShell#Configure_module_logging_for_PowerShell.
@@ -22,15 +22,9 @@
 references:
 - https://attack.mitre.org/techniques/T1069/002/
 - https://powersploit.readthedocs.io/en/latest/Recon/Get-DomainGroup/
-- https://www.splunk.com/en_us/blog/security/hunting-for-malicious-powershell-using-script-block-logging.html
 tags:
   analytic_story:
   - Active Directory Discovery
-<<<<<<< HEAD
-  - Malicious PowerShell
-  automated_detection_testing: passed
-=======
->>>>>>> a229f866
   confidence: 50
   context:
   - Source:Endpoint
@@ -40,13 +34,12 @@
   impact: 30
   kill_chain_phases:
   - Reconnaissance
-  message: Domain group discovery enumeration using PowerView on $Computer$ by $user$
+  message: Domain group discovery enumeration using PowerView on $dest$ by $user$
   mitre_attack_id:
   - T1069
   - T1069.002
-  - T1059.001
   observable:
-  - name: Computer
+  - name: dest
     type: Endpoint
     role:
     - Victim
@@ -57,9 +50,9 @@
   required_fields:
   - _time
   - EventCode
-  - ScriptBlockText
-  - Computer
-  - UserID
+  - Message
+  - ComputerName
+  - User
   risk_score: 15
   security_domain: endpoint
   asset_type: Endpoint