name: GetDomainGroup with PowerShell Script Block
id: 09725404-a44f-4ed3-9efa-8ed5d69e4c53
version: 2
date: '2022-05-02'
author: Mauricio Velazco, Splunk
type: TTP
datamodel: []
description: The following analytic utilizes PowerShell Script Block Logging (EventCode=4104)
  to identify the execution of the `Get-DomainGroup` commandlet. `Get-DomainGroup`
  is part of PowerView, a PowerShell tool used to perform enumeration on Windows domains.
  As the name suggests, `Get-DomainGroup` is used to query domain groups. Red Teams
  and adversaries may leverage this function to enumerate domain groups for situational
  awareness and Active Directory Discovery.
search: '`powershell` EventCode=4104 (ScriptBlockText = "*Get-DomainGroup*") | stats count
  min(_time) as firstTime max(_time) as lastTime by Opcode Computer UserID EventCode ScriptBlockText | `security_content_ctime(firstTime)` | `getdomaingroup_with_powershell_script_block_filter`'
how_to_implement: To successfully implement this analytic, you will need to enable
  PowerShell Script Block Logging on some or all endpoints. Additional setup here
  https://docs.splunk.com/Documentation/UBA/5.0.4.1/GetDataIn/AddPowerShell#Configure_module_logging_for_PowerShell.
known_false_positives: Administrators or power users may use this PowerView functions
  for troubleshooting.
references:
- https://attack.mitre.org/techniques/T1069/002/
- https://powersploit.readthedocs.io/en/latest/Recon/Get-DomainGroup/
tags:
  analytic_story:
  - Active Directory Discovery
  confidence: 50
  context:
  - Source:Endpoint
  - Stage:Discovery
  dataset:
  - https://media.githubusercontent.com/media/splunk/attack_data/master/datasets/attack_techniques/T1059.001/powershell_script_block_logging/domaingroup.log
  impact: 30
  kill_chain_phases:
  - Reconnaissance
  message: Domain group discovery enumeration using PowerView on $Computer$ by $UserID$
  mitre_attack_id:
  - T1069
  - T1069.002
  observable:
<<<<<<< HEAD
  - name: dest
=======
  - name: Computer
    type: Endpoint
>>>>>>> 1247e886
    role:
    - Victim
    type: Endpoint
  product:
  - Splunk Enterprise
  - Splunk Enterprise Security
  - Splunk Cloud
  required_fields:
  - _time
  - ScriptBlockText
  - Opcode
  - Computer
  - UserID
  - EventCode
  risk_score: 15
  security_domain: endpoint
  asset_type: Endpoint<|MERGE_RESOLUTION|>--- conflicted
+++ resolved
@@ -38,12 +38,8 @@
   - T1069
   - T1069.002
   observable:
-<<<<<<< HEAD
-  - name: dest
-=======
   - name: Computer
     type: Endpoint
->>>>>>> 1247e886
     role:
     - Victim
     type: Endpoint
