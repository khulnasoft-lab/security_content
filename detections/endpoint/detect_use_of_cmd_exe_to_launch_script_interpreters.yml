author: Bhavin Patel, Splunk
date: '2020-07-21'
description: This search looks for the execution of the cscript.exe or wscript.exe
  processes, with a parent of cmd.exe. The search will return the count, the first
  and last time this execution was seen on a machine, the user, and the destination
  of the machine
how_to_implement: To successfully implement this search, you must be ingesting data
  that records process activity from your hosts to populate the endpoint data model
  in the processes node. If you are using Sysmon, you must have at least version 6.0.4
  of the Sysmon TA.
<<<<<<< HEAD
type: batch
=======
id: b89919ed-fe5f-492c-b139-95dbb162039e
known_false_positives: Some legitimate applications may exhibit this behavior.
name: Detect Use of cmd exe to Launch Script Interpreters
>>>>>>> f22e7a85
references: []
search: '| tstats `security_content_summariesonly` count values(Processes.process)
  min(_time) as firstTime max(_time) as lastTime from datamodel=Endpoint.Processes
  where Processes.parent_process_name="cmd.exe" (Processes.process_name=cscript.exe
  OR Processes.process_name =wscript.exe) by Processes.parent_process Processes.process_name
  Processes.user Processes.dest | `drop_dm_object_name("Processes")` | `security_content_ctime(firstTime)`|`security_content_ctime(lastTime)`
  | `detect_use_of_cmd_exe_to_launch_script_interpreters_filter`'
tags:
  analytics_story:
  - 'Emotet Malware  DHS Report TA18-201A '
  - Suspicious Command-Line Executions
  asset_type: Endpoint
  automated_detection_testing: passed
  cis20:
  - CIS 8
  dataset:
  - https://media.githubusercontent.com/media/splunk/attack_data/master/datasets/attack_techniques/T1059.003/cmd_spawns_cscript/windows-sysmon.log
  kill_chain_phases:
  - Exploitation
  mitre_attack_id:
  - T1059.003
  nist:
  - PR.PT
  - DE.CM
  product:
  - Splunk Enterprise
  - Splunk Enterprise Security
  - Splunk Cloud
  security_domain: endpoint
type: ESCU
version: 4<|MERGE_RESOLUTION|>--- conflicted
+++ resolved
@@ -8,13 +8,9 @@
   that records process activity from your hosts to populate the endpoint data model
   in the processes node. If you are using Sysmon, you must have at least version 6.0.4
   of the Sysmon TA.
-<<<<<<< HEAD
-type: batch
-=======
 id: b89919ed-fe5f-492c-b139-95dbb162039e
 known_false_positives: Some legitimate applications may exhibit this behavior.
 name: Detect Use of cmd exe to Launch Script Interpreters
->>>>>>> f22e7a85
 references: []
 search: '| tstats `security_content_summariesonly` count values(Processes.process)
   min(_time) as firstTime max(_time) as lastTime from datamodel=Endpoint.Processes
