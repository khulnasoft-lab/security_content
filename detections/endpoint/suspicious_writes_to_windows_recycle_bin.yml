--- conflicted
+++ resolved
@@ -4,12 +4,7 @@
 date: '2020-07-22'
 author: Rico Valdez, Splunk
 type: TTP
-<<<<<<< HEAD
-datamodel:
-- Endpoint
-=======
 datamodel: 
->>>>>>> 1247e886
 - Endpoint
 description: This search detects writes to the recycle bin by a process other than
   explorer.exe.
