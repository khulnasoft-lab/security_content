--- conflicted
+++ resolved
@@ -5,15 +5,11 @@
 how_to_implement: To successfully implement this search you need to be ingesting information
   on filesystem and process logs responsible for the changes from your endpoints into
   the `Endpoint` datamodel in the `Processes` and `Filesystem` nodes.
-<<<<<<< HEAD
-type: batch
-=======
 id: b5541828-8ffd-4070-9d95-b3da4de924cb
 known_false_positives: Because the Recycle Bin is a hidden folder in modern versions
   of Windows, it would be unusual for a process other than explorer.exe to write to
   it. Incidents should be investigated as appropriate.
 name: Suspicious writes to windows Recycle Bin
->>>>>>> f22e7a85
 references: []
 search: '| tstats `security_content_summariesonly` count min(_time) as firstTime max(_time)
   as lastTime values(Filesystem.file_path) as file_path values(Filesystem.file_name)
