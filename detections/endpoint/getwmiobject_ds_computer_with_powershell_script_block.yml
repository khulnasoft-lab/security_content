name: GetWmiObject Ds Computer with PowerShell Script Block
id: 29b99201-723c-4118-847a-db2b3d3fb8ea
version: 2
date: '2022-02-25'
author: Mauricio Velazco, Splunk
type: TTP
datamodel: []
description: The following analytic utilizes PowerShell Script Block Logging (EventCode=4104)
  to identify the execution of the `Get-WmiObject` commandlet. The `DS_Computer` class
  parameter leverages WMI to query for all domain computers. Red Teams and adversaries
  may leverage this commandlet to enumerate domain computers for situational awareness
  and Active Directory Discovery.
search: '`powershell` EventCode=4104 (ScriptBlockText=*Get-WmiObject* AND ScriptBlockText="*namespace
  root\\directory\\ldap*" AND ScriptBlockText="*class ds_computer*") | stats count min(_time)
  as firstTime max(_time) as lastTime by EventCode ScriptBlockText Computer UserID | `security_content_ctime(firstTime)`
  | `getwmiobject_ds_computer_with_powershell_script_block_filter`'
how_to_implement: To successfully implement this analytic, you will need to enable
  PowerShell Script Block Logging on some or all endpoints. Additional setup here
  https://docs.splunk.com/Documentation/UBA/5.0.4.1/GetDataIn/AddPowerShell#Configure_module_logging_for_PowerShell.
known_false_positives: Administrators or power users may use this PowerShell commandlet
  for troubleshooting.
references:
- https://attack.mitre.org/techniques/T1018/
- https://docs.microsoft.com/en-us/powershell/module/microsoft.powershell.management/get-wmiobject?view=powershell-5.1
- https://www.splunk.com/en_us/blog/security/hunting-for-malicious-powershell-using-script-block-logging.html
tags:
  analytic_story:
  - Active Directory Discovery
<<<<<<< HEAD
  - Malicious PowerShell
  automated_detection_testing: passed
=======
>>>>>>> a229f866
  confidence: 50
  context:
  - Source:Endpoint
  - Stage:Discovery
  dataset:
  - https://media.githubusercontent.com/media/splunk/attack_data/master/datasets/attack_techniques/T1018/AD_discovery/windows-powershell.log
  impact: 30
  kill_chain_phases:
  - Reconnaissance
  message: Remote system discovery enumeration on $Computer$ by $user$
  mitre_attack_id:
  - T1018
  - T1059.001
  observable:
  - name: Computer
    type: Endpoint
    role:
    - Victim
  product:
  - Splunk Enterprise
  - Splunk Enterprise Security
  - Splunk Cloud
  required_fields:
  - _time
  - EventCode
  - ScriptBlockText
  - Computer
  - UserID
  risk_score: 15
  security_domain: endpoint
  asset_type: Endpoint<|MERGE_RESOLUTION|>--- conflicted
+++ resolved
@@ -1,7 +1,7 @@
 name: GetWmiObject Ds Computer with PowerShell Script Block
 id: 29b99201-723c-4118-847a-db2b3d3fb8ea
-version: 2
-date: '2022-02-25'
+version: 1
+date: '2021-09-01'
 author: Mauricio Velazco, Splunk
 type: TTP
 datamodel: []
@@ -10,9 +10,9 @@
   parameter leverages WMI to query for all domain computers. Red Teams and adversaries
   may leverage this commandlet to enumerate domain computers for situational awareness
   and Active Directory Discovery.
-search: '`powershell` EventCode=4104 (ScriptBlockText=*Get-WmiObject* AND ScriptBlockText="*namespace
-  root\\directory\\ldap*" AND ScriptBlockText="*class ds_computer*") | stats count min(_time)
-  as firstTime max(_time) as lastTime by EventCode ScriptBlockText Computer UserID | `security_content_ctime(firstTime)`
+search: '`powershell` EventCode=4104 (Message=*Get-WmiObject* AND Message="*namespace
+  root\\directory\\ldap*" AND Message="*class ds_computer*") | stats count min(_time)
+  as firstTime max(_time) as lastTime by EventCode Message ComputerName User | `security_content_ctime(firstTime)`
   | `getwmiobject_ds_computer_with_powershell_script_block_filter`'
 how_to_implement: To successfully implement this analytic, you will need to enable
   PowerShell Script Block Logging on some or all endpoints. Additional setup here
@@ -22,15 +22,9 @@
 references:
 - https://attack.mitre.org/techniques/T1018/
 - https://docs.microsoft.com/en-us/powershell/module/microsoft.powershell.management/get-wmiobject?view=powershell-5.1
-- https://www.splunk.com/en_us/blog/security/hunting-for-malicious-powershell-using-script-block-logging.html
 tags:
   analytic_story:
   - Active Directory Discovery
-<<<<<<< HEAD
-  - Malicious PowerShell
-  automated_detection_testing: passed
-=======
->>>>>>> a229f866
   confidence: 50
   context:
   - Source:Endpoint
@@ -40,12 +34,11 @@
   impact: 30
   kill_chain_phases:
   - Reconnaissance
-  message: Remote system discovery enumeration on $Computer$ by $user$
+  message: Remote system discovery enumeration on $dest$ by $user$
   mitre_attack_id:
   - T1018
-  - T1059.001
   observable:
-  - name: Computer
+  - name: dest
     type: Endpoint
     role:
     - Victim
@@ -56,9 +49,9 @@
   required_fields:
   - _time
   - EventCode
-  - ScriptBlockText
-  - Computer
-  - UserID
+  - Message
+  - ComputerName
+  - User
   risk_score: 15
   security_domain: endpoint
   asset_type: Endpoint