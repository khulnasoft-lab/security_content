--- conflicted
+++ resolved
@@ -7,14 +7,10 @@
 how_to_implement: To successfully implement this search you need to be ingesting information
   on process that include the name of the process responsible for the changes from
   your endpoints into the `Endpoint` datamodel in the `Processes` node.
-<<<<<<< HEAD
-type: batch
-=======
 id: 4d33a488-5b5f-11eb-ae93-0242ac130002
 known_false_positives: Although unlikely, some legitimate applications may exhibit
   this behavior, triggering a false positive.
 name: Suspicious mshta spawn
->>>>>>> f22e7a85
 references:
 - https://codewhitesec.blogspot.com/2018/07/lethalhta.html
 - https://github.com/redcanaryco/AtomicTestHarnesses
