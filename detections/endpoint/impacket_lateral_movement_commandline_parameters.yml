--- conflicted
+++ resolved
@@ -13,20 +13,12 @@
   scripts leverage administrative shares and hardcoded parameters that can be used
   as a signature to detect its use. Red Teams and adversaries alike may leverage Impackets
   tools for lateral movement and remote code execution.
-<<<<<<< HEAD
 data_source:
 - Sysmon Event ID 1
-search: '| tstats `security_content_summariesonly` count min(_time) as firstTime max(_time)
-  as lastTime from datamodel=Endpoint.Processes where (Processes.process = "*/c* \\\\127.0.0.1\\*"
-  OR Processes.process= "*/c* 2>&1") by Processes.dest Processes.user Processes.parent_process_name
-  Processes.process_name Processes.process Processes.process_id Processes.parent_process_id
-  | `drop_dm_object_name(Processes)` | `security_content_ctime(firstTime)`| `security_content_ctime(lastTime)`
-=======
 search: '| tstats `security_content_summariesonly` count min(_time) as firstTime max(_time) as lastTime from datamodel=Endpoint.Processes where Processes.process_name=cmd.exe (Processes.process = "*/Q /c * \\\\127.0.0.1\\*$*" AND Processes.process IN ("*2>&1*","*2&gt;&amp;1*")) by Processes.dest Processes.user Processes.parent_process_name Processes.process_name Processes.process Processes.process_id Processes.parent_process_id 
-| `drop_dm_object_name(Processes)` 
-| `security_content_ctime(firstTime)`
-| `security_content_ctime(lastTime)`
->>>>>>> 8d99c53e
+  | `drop_dm_object_name(Processes)` 
+  | `security_content_ctime(firstTime)`
+  | `security_content_ctime(lastTime)`
   | `impacket_lateral_movement_commandline_parameters_filter`'
 how_to_implement: To successfully implement this search, you need to be ingesting
   logs with the process name, parent process, and command-line executions from your
