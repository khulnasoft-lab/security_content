name: Impacket Lateral Movement Commandline Parameters
id: 8ce07472-496f-11ec-ab3b-3e22fbd008af
version: 1
date: '2021-11-19'
author: Mauricio Velazco, Splunk
type: TTP
datamodel:
- Endpoint
description: This analytic looks for the presence of suspicious commandline parameters
  typically present when using Impacket tools. Impacket is a collection of python
  classes meant to be used with Microsoft network protocols. There are multiple scripts
  that leverage impacket libraries like `wmiexec.py`, `smbexec.py`, `dcomexec.py`
  and `atexec.py` used to execute commands on remote endpoints. By default, these
  scripts leverage administrative shares and hardcoded parameters that can be used
  as a signature to detect its use. Red Teams and adversaries alike may leverage Impackets
  tools for lateral movement and remote code execution.
search: '| tstats `security_content_summariesonly` count min(_time) as firstTime max(_time)
  as lastTime from datamodel=Endpoint.Processes where (Processes.process = "*/c* \\\\127.0.0.1\\*"
  OR Processes.process= "*/c* 2>&1") by Processes.dest Processes.user Processes.parent_process_name
  Processes.process_name Processes.process Processes.process_id Processes.parent_process_id
  | `drop_dm_object_name(Processes)` | `security_content_ctime(firstTime)`| `security_content_ctime(lastTime)`
  | `impacket_lateral_movement_commandline_parameters_filter`'
how_to_implement: To successfully implement this search, you need to be ingesting
  logs with the process name, parent process, and command-line executions from your
  endpoints.
known_false_positives: Although uncommon, Administrators may leverage Impackets tools
  to start a process on remote systems for system administration or automation use
  cases.
references:
- https://attack.mitre.org/techniques/T1021/002/
- https://attack.mitre.org/techniques/T1021/003/
- https://attack.mitre.org/techniques/T1047/
- https://attack.mitre.org/techniques/T1053/
- https://attack.mitre.org/techniques/T1053/005
- https://github.com/SecureAuthCorp/impacket
- https://vk9-sec.com/impacket-remote-code-execution-rce-on-windows-from-linux/
tags:
  analytic_story:
<<<<<<< HEAD
  - Active Directory Lateral Movement
=======
  - Lateral Movement
  automated_detection_testing: passed
  confidence: 70
  context:
  - Source:Endpoint
  - Stage:Lateral Movement
>>>>>>> 579d070c
  dataset:
  - https://media.githubusercontent.com/media/splunk/attack_data/master/datasets/attack_techniques/T1021.003/impacket/windows-sysmon.log
  impact: 90
  kill_chain_phases:
  - Lateral Movement
  message: Suspicious command line parameters on $dest may represent a lateral movement
    attack with Impackets tools
  mitre_attack_id:
  - T1021
  - T1021.002
  - T1021.003
  - T1047
  - T1543.003
  observable:
  - name: dest
    type: Endpoint
    role:
    - Victim
  product:
  - Splunk Enterprise
  - Splunk Enterprise Security
  - Splunk Cloud
  required_fields:
  - _time
  - Processes.dest
  - Processes.user
  - Processes.parent_process_name
  - Processes.parent_process
  - Processes.original_file_name
  - Processes.process_name
  - Processes.process
  - Processes.process_id
  - Processes.parent_process_path
  - Processes.process_path
  - Processes.parent_process_id
  risk_score: 63
  security_domain: endpoint<|MERGE_RESOLUTION|>--- conflicted
+++ resolved
@@ -36,16 +36,12 @@
 - https://vk9-sec.com/impacket-remote-code-execution-rce-on-windows-from-linux/
 tags:
   analytic_story:
-<<<<<<< HEAD
   - Active Directory Lateral Movement
-=======
-  - Lateral Movement
   automated_detection_testing: passed
   confidence: 70
   context:
   - Source:Endpoint
   - Stage:Lateral Movement
->>>>>>> 579d070c
   dataset:
   - https://media.githubusercontent.com/media/splunk/attack_data/master/datasets/attack_techniques/T1021.003/impacket/windows-sysmon.log
   impact: 90
