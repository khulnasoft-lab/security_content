--- conflicted
+++ resolved
@@ -38,11 +38,7 @@
 tags:
   analytic_story:
   - Active Directory Lateral Movement
-<<<<<<< HEAD
-=======
   - WhisperGate
-  automated_detection_testing: passed
->>>>>>> d9c073b5
   confidence: 70
   context:
   - Source:Endpoint
