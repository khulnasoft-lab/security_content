--- conflicted
+++ resolved
@@ -3,14 +3,8 @@
 version: 1
 date: '2021-11-29'
 author: Mauricio Velazco, Splunk
-<<<<<<< HEAD
 status: production
 type: TTP
-=======
-type: Anomaly
-datamodel:
-- Endpoint
->>>>>>> 4d2e635a
 description: The following analytic assists with identifying a PowerShell process
   spawned as a child or grand child process of commonly abused processes during lateral
   movement techniques including `services.exe`, `wmiprsve.exe`, `svchost.exe`, `wsmprovhost.exe`
