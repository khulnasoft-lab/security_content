name: Prevent Automatic Repair Mode using Bcdedit
id: 7742aa92-c9d9-11eb-bbfc-acde48001122
version: 1
date: '2021-06-10'
author: Teoderick Contreras, Splunk
status: production
type: TTP
description: This search is to detect a suspicious bcdedit.exe execution to ignore
  all failures. This technique was used by ransomware to prevent the compromise machine
  automatically boot in repair mode.
data_source:
- Sysmon Event ID 1
search: '| tstats `security_content_summariesonly` count min(_time) as firstTime max(_time)
  as lastTime from datamodel=Endpoint.Processes where Processes.process_name = "bcdedit.exe"
  Processes.process = "*bootstatuspolicy*"  Processes.process = "*ignoreallfailures*"
  by Processes.parent_process_name Processes.parent_process Processes.process_name
  Processes.process Processes.dest Processes.user Processes.process_id Processes.process_guid
  | `drop_dm_object_name(Processes)` | `security_content_ctime(firstTime)` | `security_content_ctime(lastTime)`|
  `prevent_automatic_repair_mode_using_bcdedit_filter`'
how_to_implement: To successfully implement this search, you need to be ingesting
  logs with the process name, parent process, and command-line executions from your
  endpoints. If you are using Sysmon, you must have at least version 6.0.4 of the
  Sysmon TA. Tune and filter known instances where renamed bcdedit.exe may be used.
known_false_positives: Administrators may modify the boot configuration ignore failure
  during testing and debugging.
references:
- https://jsac.jpcert.or.jp/archive/2020/pdf/JSAC2020_1_tamada-yamazaki-nakatsuru_en.pdf
tags:
  analytic_story:
  - Ransomware
<<<<<<< HEAD
  asset_type: Endpoint
=======
  - Chaos Ransomware
>>>>>>> 5a98c280
  confidence: 80
  impact: 70
  message: A suspicious process $process_name$ with process id $process_id$ contains
    commandline $process$ to ignore all bcdedit execution failure in host $dest$
  mitre_attack_id:
  - T1490
  observable:
  - name: dest
    type: Hostname
    role:
    - Victim
  - name: user
    type: User
    role:
    - Victim
  product:
  - Splunk Enterprise
  - Splunk Enterprise Security
  - Splunk Cloud
  risk_score: 56
  security_domain: endpoint
tests:
- name: True Positive Test
  attack_data:
  - data: https://media.githubusercontent.com/media/splunk/attack_data/master/datasets/malware/ransomware_ttp/data1/windows-sysmon.log
    source: XmlWinEventLog:Microsoft-Windows-Sysmon/Operational
    sourcetype: xmlwineventlog<|MERGE_RESOLUTION|>--- conflicted
+++ resolved
@@ -28,11 +28,8 @@
 tags:
   analytic_story:
   - Ransomware
-<<<<<<< HEAD
+  - Chaos Ransomware
   asset_type: Endpoint
-=======
-  - Chaos Ransomware
->>>>>>> 5a98c280
   confidence: 80
   impact: 70
   message: A suspicious process $process_name$ with process id $process_id$ contains
