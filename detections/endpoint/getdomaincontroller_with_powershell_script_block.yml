--- conflicted
+++ resolved
@@ -36,12 +36,8 @@
   mitre_attack_id:
   - T1018
   observable:
-<<<<<<< HEAD
-  - name: dest
-=======
   - name: Computer
     type: Endpoint
->>>>>>> 1247e886
     role:
     - Victim
     type: Endpoint
