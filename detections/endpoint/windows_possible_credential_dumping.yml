name: Windows Possible Credential Dumping
id: e4723b92-7266-11ec-af45-acde48001122
version: 3
date: '2022-08-24'
author: Michael Haag, Splunk
status: production
type: TTP
description: 'The following analytic is an enhanced version of two previous analytics
  that identifies common GrantedAccess permission requests and CallTrace DLLs in order
  to detect credential dumping. \

  GrantedAccess is the requested permissions by the SourceImage into the TargetImage.
  \

  CallTrace Stack trace of where open process is called. Included is the DLL and the
  relative virtual address of the functions in the call stack right before the open
  process call. \

  dbgcore.dll or dbghelp.dll  are two core Windows debug DLLs that have minidump functions
  which provide a way for applications to produce crashdump files that contain a useful
  subset of the entire process context. \

  The idea behind using ntdll.dll is to blend in by using native api of ntdll.dll.
  For example in sekurlsa module there are many ntdll exported api, like RtlCopyMemory,
  used to execute this module which is related to lsass dumping.'
data_source:
- Sysmon Event ID 1
<<<<<<< HEAD
search: '`sysmon` EventCode=10 TargetImage=*\\lsass.exe GrantedAccess IN ("0x01000",
  "0x1010", "0x1038", "0x40", "0x1400", "0x1fffff", "0x1410", "0x143a", "0x1438",
  "0x1000") CallTrace IN ("*dbgcore.dll*", "*dbghelp.dll*", "*ntdll.dll*", "*kernelbase.dll*",
  "*kernel32.dll*") NOT SourceUser IN ("NT AUTHORITY\\SYSTEM", "NT AUTHORITY\\NETWORK
  SERVICE")| stats count min(_time) as firstTime max(_time) as lastTime by, dest,
  SourceImage, GrantedAccess, TargetImage, SourceProcessId, SourceUser, TargetUser
   | `security_content_ctime(firstTime)`|`security_content_ctime(lastTime)`
  | `windows_possible_credential_dumping_filter`'
=======
search: '`sysmon` EventCode=10 TargetImage=*\\lsass.exe granted_access IN ("0x01000",
    "0x1010", "0x1038", "0x40", "0x1400", "0x1fffff", "0x1410", "0x143a", "0x1438",
    "0x1000") CallTrace IN ("*dbgcore.dll*", "*dbghelp.dll*", "*ntdll.dll*", "*kernelbase.dll*",
    "*kernel32.dll*") NOT SourceUser IN ("NT AUTHORITY\\SYSTEM", "NT AUTHORITY\\NETWORK
  SERVICE") 
| stats count min(_time) as firstTime max(_time) as lastTime by dest, SourceImage, GrantedAccess, TargetImage, SourceProcessId, SourceUser, TargetUser 
| rename SourceUser as user 
| `security_content_ctime(firstTime)` 
| `security_content_ctime(lastTime)` 
| `windows_possible_credential_dumping_filter`'
>>>>>>> 3a6638db
how_to_implement: To successfully implement this search, you need to be ingesting
  logs with the process name, parent process, and command-line executions from your
  endpoints. If you are using Sysmon, you must have at least version 6.0.4 of the
  Sysmon TA. Enabling EventCode 10 TargetProcess lsass.exe is required.
known_false_positives: False positives will occur based on GrantedAccess 0x1010 and
  0x1400, filter based on source image as needed or remove them. Concern is Cobalt
  Strike usage of Mimikatz will generate 0x1010 initially, but later be caught.
references:
- https://en.wikipedia.org/wiki/Local_Security_Authority_Subsystem_Service
- https://docs.microsoft.com/en-us/windows/win32/api/minidumpapiset/nf-minidumpapiset-minidumpwritedump
- https://cyberwardog.blogspot.com/2017/03/chronicles-of-threat-hunter-hunting-for_22.html
- https://raw.githubusercontent.com/PowerShellMafia/PowerSploit/master/Exfiltration/Invoke-Mimikatz.ps1
- https://docs.microsoft.com/en-us/windows/win32/procthread/process-security-and-access-rights?redirectedfrom=MSDN
- https://github.com/redcanaryco/AtomicTestHarnesses/blob/master/TestHarnesses/T1003.001_DumpLSASS/DumpLSASS.ps1
tags:
  analytic_story:
  - Credential Dumping
  - Detect Zerologon Attack
  - DarkSide Ransomware
  - CISA AA22-257A
  - CISA AA22-264A
  asset_type: Endpoint
  confidence: 80
  impact: 80
  message: A process, $SourceImage$, has loaded $TargetImage$ that are typically related
    to credential dumping on $dest$. Review for further details.
  mitre_attack_id:
  - T1003.001
  - T1003
  observable:
  - name: user
    type: User
    role:
    - Victim
  - name: dest
    type: Hostname
    role:
    - Victim
  - name: SourceImage
    type: Process
    role:
    - Child Process
  product:
  - Splunk Enterprise
  - Splunk Enterprise Security
  - Splunk Cloud
  required_fields:
  - _time
  - dest
  - TargetImage
  - GrantedAccess
  - SourceImage
  - SourceProcessId
  - SourceUser
  - TargetUser
  risk_score: 64
  security_domain: endpoint
tests:
- name: True Positive Test
  attack_data:
  - data: https://media.githubusercontent.com/media/splunk/attack_data/master/datasets/attack_techniques/T1003.001/atomic_red_team/windows-sysmon_creddump.log
    source: XmlWinEventLog:Microsoft-Windows-Sysmon/Operational
    sourcetype: xmlwineventlog<|MERGE_RESOLUTION|>--- conflicted
+++ resolved
@@ -25,16 +25,6 @@
   used to execute this module which is related to lsass dumping.'
 data_source:
 - Sysmon Event ID 1
-<<<<<<< HEAD
-search: '`sysmon` EventCode=10 TargetImage=*\\lsass.exe GrantedAccess IN ("0x01000",
-  "0x1010", "0x1038", "0x40", "0x1400", "0x1fffff", "0x1410", "0x143a", "0x1438",
-  "0x1000") CallTrace IN ("*dbgcore.dll*", "*dbghelp.dll*", "*ntdll.dll*", "*kernelbase.dll*",
-  "*kernel32.dll*") NOT SourceUser IN ("NT AUTHORITY\\SYSTEM", "NT AUTHORITY\\NETWORK
-  SERVICE")| stats count min(_time) as firstTime max(_time) as lastTime by, dest,
-  SourceImage, GrantedAccess, TargetImage, SourceProcessId, SourceUser, TargetUser
-   | `security_content_ctime(firstTime)`|`security_content_ctime(lastTime)`
-  | `windows_possible_credential_dumping_filter`'
-=======
 search: '`sysmon` EventCode=10 TargetImage=*\\lsass.exe granted_access IN ("0x01000",
     "0x1010", "0x1038", "0x40", "0x1400", "0x1fffff", "0x1410", "0x143a", "0x1438",
     "0x1000") CallTrace IN ("*dbgcore.dll*", "*dbghelp.dll*", "*ntdll.dll*", "*kernelbase.dll*",
@@ -45,7 +35,6 @@
 | `security_content_ctime(firstTime)` 
 | `security_content_ctime(lastTime)` 
 | `windows_possible_credential_dumping_filter`'
->>>>>>> 3a6638db
 how_to_implement: To successfully implement this search, you need to be ingesting
   logs with the process name, parent process, and command-line executions from your
   endpoints. If you are using Sysmon, you must have at least version 6.0.4 of the
