name: Windows AdFind Exe
id: bd3b0187-189b-46c0-be45-f52da2bae67f
version: 2
date: '2021-11-03'
author: Jose Hernandez, Bhavin Patel, Splunk
type: TTP
datamodel:
- Endpoint
description: 'This search looks for the execution of `adfind.exe` with command-line
  arguments that it uses by default. Specifically the filter or search functions.
  It also considers the arguments necessary like objectcategory, see readme for more
  details: https://www.joeware.net/freetools/tools/adfind/usage.htm. This has been
  seen used before by Wizard Spider, FIN6 and actors whom also launched SUNBURST.
  AdFind.exe is usually used a recon tool to enumare a domain controller.'
search: '| tstats `security_content_summariesonly` count min(_time) as firstTime max(_time)
  as lastTime from datamodel=Endpoint.Processes where (Processes.process="* -f *"
  OR Processes.process="* -b *") AND (Processes.process=*objectcategory* OR Processes.process="*
  -gcb *" OR Processes.process="* -sc *") by Processes.dest Processes.user Processes.process_name
  Processes.process Processes.parent_process Processes.process_id Processes.parent_process_id
  | `drop_dm_object_name(Processes)` | `security_content_ctime(firstTime)` | `security_content_ctime(lastTime)`
  | `windows_adfind_exe_filter`'
how_to_implement: To successfully implement this search, you need to be ingesting
  logs with the process name, and command-line executions from your endpoints. If
  you are using Sysmon, you must have at least version 6.0.4 of the Sysmon TA.
known_false_positives: administrators rarely use adfind, usually not used for legitimate
  reasons
references:
- https://www.volexity.com/blog/2020/12/14/dark-halo-leverages-solarwinds-compromise-to-breach-organizations/
- https://www.mandiant.com/resources/a-nasty-trick-from-credential-theft-malware-to-business-disruption
tags:
  analytic_story:
  - NOBELIUM Group
  - Domain Trust Discovery
  asset_type: Endpoint
  cis20:
  - CIS 8
  context:
  - Source:Endpoint
  - Stage:Discovery
  dataset:
  - https://media.githubusercontent.com/media/splunk/attack_data/master/datasets/attack_techniques/T1018/atomic_red_team/windows-sysmon.log
  kill_chain_phases:
  - Exploitation
  message: Windows AdFind Exe
  mitre_attack_id:
  - T1018
  nist:
  - PR.PT
  - DE.CM
  observable:
  - name: user
    type: User
    role:
    - Victim
  product:
  - Splunk Enterprise
  - Splunk Enterprise Security
  - Splunk Cloud
  required_fields:
  - Endpoint.Processes.dest
  - Endpoint.Processes.parent_process
  - Endpoint.Processes.parent_process_id
  - Endpoint.Processes.process
  - Endpoint.Processes.process_id
  - Endpoint.Processes.process_name
  - Endpoint.Processes.user
  - _time
<<<<<<< HEAD
  security_domain: endpoint
=======
  - Processes.process
  - Processes.dest
  - Processes.user
  - Processes.process_name
  - Processes.parent_process
  - Processes.process_id
  - Processes.parent_process_id
  security_domain: endpoint
  supported_tas:
  - Splunk_TA_microsoft_sysmon
  confidence: 50
  impact: 50
  risk_score: 25.0
>>>>>>> 1247e886
<|MERGE_RESOLUTION|>--- conflicted
+++ resolved
@@ -65,20 +65,9 @@
   - Endpoint.Processes.process_name
   - Endpoint.Processes.user
   - _time
-<<<<<<< HEAD
-  security_domain: endpoint
-=======
-  - Processes.process
-  - Processes.dest
-  - Processes.user
-  - Processes.process_name
-  - Processes.parent_process
-  - Processes.process_id
-  - Processes.parent_process_id
   security_domain: endpoint
   supported_tas:
   - Splunk_TA_microsoft_sysmon
   confidence: 50
   impact: 50
-  risk_score: 25.0
->>>>>>> 1247e886
+  risk_score: 25.0