author: Jose Hernandez, Splunk
date: '2020-12-16'
description: 'This search looks for the execution of `adfind.exe` with command-line
  arguments that it uses by default. Specifically the filter or search functions.
  It also considers the arguments necessary like objectcategory, see readme for more
  details: https://www.joeware.net/freetools/tools/adfind/usage.htm. This has been
  seen used before by Wizard Spider, FIN6 and actors whom also launched SUNBURST.
  AdFind.exe is usually used a recon tool to enumare a domain controller.'
how_to_implement: To successfully implement this search, you need to be ingesting
<<<<<<< HEAD
  logs with the process name, and command-line executions from your
  endpoints. If you are using Sysmon, you must have at least version 6.0.4 of the
  Sysmon TA.
type: batch
=======
  logs with the process name, and command-line executions from your endpoints. If
  you are using Sysmon, you must have at least version 6.0.4 of the Sysmon TA.
id: bd3b0187-189b-46c0-be45-f52da2bae67f
known_false_positives: administrators rarely use adfind, usually not used for legitimate
  reasons
name: Windows AdFind Exe
>>>>>>> f22e7a85
references:
- https://www.volexity.com/blog/2020/12/14/dark-halo-leverages-solarwinds-compromise-to-breach-organizations/
- https://www.fireeye.com/blog/threat-research/2019/01/a-nasty-trick-from-credential-theft-malware-to-business-disruption.html
search: ' | tstats `security_content_summariesonly` count min(_time) as firstTime
  max(_time) as lastTime from datamodel=Endpoint.Processes where (Processes.process=*-f*
  OR Processes.process=*-b*) AND (Processes.process=*objectcategory* OR Processes.process=*-gcb*
  OR Processes.process=*-sc*) by Processes.dest Processes.user Processes.process_name
  Processes.process  Processes.parent_process Processes.process_id Processes.parent_process_id
  | `drop_dm_object_name(Processes)` | `security_content_ctime(firstTime)` | `security_content_ctime(lastTime)`
  | `windows_adfind_exe_filter` '
tags:
  analytics_story:
  - Sunburst Malware
  asset_type: Endpoint
  cis20:
  - CIS 8
  dataset:
  - https://media.githubusercontent.com/media/splunk/attack_data/master/datasets/attack_techniques/T1018/atomic_red_team/windows-sysmon.log
  kill_chain_phases:
  - Exploitation
  mitre_attack_id:
  - T1018
  nist:
  - PR.PT
  - DE.CM
  product:
  - Splunk Enterprise
  - Splunk Enterprise Security
  - Splunk Cloud
  security_domain: endpoint
type: ESCU
version: 1<|MERGE_RESOLUTION|>--- conflicted
+++ resolved
@@ -7,19 +7,12 @@
   seen used before by Wizard Spider, FIN6 and actors whom also launched SUNBURST.
   AdFind.exe is usually used a recon tool to enumare a domain controller.'
 how_to_implement: To successfully implement this search, you need to be ingesting
-<<<<<<< HEAD
-  logs with the process name, and command-line executions from your
-  endpoints. If you are using Sysmon, you must have at least version 6.0.4 of the
-  Sysmon TA.
-type: batch
-=======
   logs with the process name, and command-line executions from your endpoints. If
   you are using Sysmon, you must have at least version 6.0.4 of the Sysmon TA.
 id: bd3b0187-189b-46c0-be45-f52da2bae67f
 known_false_positives: administrators rarely use adfind, usually not used for legitimate
   reasons
 name: Windows AdFind Exe
->>>>>>> f22e7a85
 references:
 - https://www.volexity.com/blog/2020/12/14/dark-halo-leverages-solarwinds-compromise-to-breach-organizations/
 - https://www.fireeye.com/blog/threat-research/2019/01/a-nasty-trick-from-credential-theft-malware-to-business-disruption.html
