--- conflicted
+++ resolved
@@ -18,24 +18,6 @@
 data_source:
 - Sysmon Event ID 1
 search: '| tstats `security_content_summariesonly` count min(_time) as firstTime max(_time)
-<<<<<<< HEAD
-  as lastTime values(Processes.process_name) as process_name from datamodel=Endpoint.Processes
-  where Processes.dest!=unknown Processes.user!=unknown NOT (Processes.process_path
-  IN ("*\\system32\\*", "*\\syswow64\\*","*\\winsxs\\*"))  by Processes.dest Processes.user
-  Processes.parent_process_name Processes.process_name Processes.process_path | `security_content_ctime(firstTime)`
-  | `security_content_ctime(lastTime)` | `drop_dm_object_name(Processes)` | lookup
-  hijacklibs library AS process_name OUTPUT islibrary | search islibrary = True |
-  rename parent_process_name as "Process Name" process_name AS ImageLoaded process_path
-  AS Module_Path | `windows_dll_search_order_hijacking_hunt_filter`'
-how_to_implement: To successfully implement this search you need to be ingesting information
-  on process that include the name of the process responsible for the changes from
-  your endpoints into the `Endpoint` datamodel in the `Processes` node. In addition,
-  confirm the latest CIM App 4.20 or higher is installed and the latest TA for the
-  endpoint product. This may only with with Sysmon data and the Sysmon TA. Your mileage
-  may vary.
-known_false_positives: False positives will be present based on paths. Filter or add
-  other paths to the exclusion as needed.
-=======
   as lastTime values(Processes.process_name) as process_name from datamodel=Endpoint.Processes where Processes.dest!=unknown
   Processes.user!=unknown NOT (Processes.process_path IN ("*\\system32\\*", "*\\syswow64\\*","*\\winsxs\\*","*\\wbem\\*"))  by Processes.dest Processes.user Processes.parent_process_name Processes.process_name Processes.process_path   
   | `security_content_ctime(firstTime)` | `security_content_ctime(lastTime)`
@@ -45,7 +27,6 @@
   | `windows_dll_search_order_hijacking_hunt_filter`'
 how_to_implement: To successfully implement this search you need to be ingesting information on process that include the name of the process responsible for the changes from your endpoints into the `Endpoint` datamodel in the `Processes` node. In addition, confirm the latest CIM App 4.20 or higher is installed and the latest TA for the endpoint product. This may only with with Sysmon data and the Sysmon TA. Your mileage may vary.
 known_false_positives: False positives will be present based on paths. Filter or add other paths to the exclusion as needed.
->>>>>>> 5a98c280
 references:
 - https://hijacklibs.net
 tags:
