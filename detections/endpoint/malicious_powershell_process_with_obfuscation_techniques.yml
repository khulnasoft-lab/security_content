--- conflicted
+++ resolved
@@ -7,14 +7,10 @@
   ingesting logs with both the process name and command line from your endpoints.
   The command-line arguments are mapped to the "process" field in the Endpoint data
   model.
-<<<<<<< HEAD
-type: batch
-=======
 id: cde75cf6-3c7a-4dd6-af01-27cdb4511fd4
 known_false_positives: These characters might be legitimately on the command-line,
   but it is not common.
 name: Malicious PowerShell Process With Obfuscation Techniques
->>>>>>> f22e7a85
 references: []
 search: '| tstats `security_content_summariesonly` count values(Processes.process)
   as process values(Processes.parent_process) as parent_process min(_time) as firstTime
