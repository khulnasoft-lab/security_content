name: Suspicious Process DNS Query Known Abuse Web Services
id: 3cf0dc36-484d-11ec-a6bc-acde48001122
version: 2
date: '2022-01-18'
author: Teoderick Contreras, Splunk
type: TTP
<<<<<<< HEAD
datamodel: []
=======
datamodel:
- Endpoint
>>>>>>> 1247e886
description: This analytic detects a suspicious process making a DNS query via known,
  abused text-paste web services, VoIP, instant messaging, and digital distribution
  platforms used to download external files. This technique is abused by adversaries,
  malware actors, and red teams to download a malicious file on the target host. This
  is a good TTP indicator for possible initial access techniques. A user will experience
  false positives if the following instant messaging is allowed or common applications
  like telegram or discord are allowed in the corporate network.
search: '`sysmon` EventCode=22 QueryName IN ("*pastebin*", "*discord*", "*telegram*",
  "*t.me*") process_name IN ("cmd.exe", "*powershell*", "pwsh.exe", "wscript.exe",
  "cscript.exe") | stats count min(_time) as firstTime max(_time) as lastTime by Image
  QueryName QueryStatus process_name QueryResults Computer | `security_content_ctime(firstTime)`
  | `security_content_ctime(lastTime)` | `suspicious_process_dns_query_known_abuse_web_services_filter`'
how_to_implement: This detection relies on sysmon logs with the Event ID 22, DNS Query.
  We suggest you run this detection at least once a day over the last 14 days.
known_false_positives: Noise and false positive can be seen if the following instant
  messaging is allowed to use within corporate network. In this case, a filter is
  needed.
references:
- https://urlhaus.abuse.ch/url/1798923/
- https://www.microsoft.com/security/blog/2022/01/15/destructive-malware-targeting-ukrainian-organizations/
tags:
  analytic_story:
  - Remcos
  - WhisperGate
  confidence: 80
  context:
  - Source:Endpoint
  - Stage:Execution
  dataset:
  - https://media.githubusercontent.com/media/splunk/attack_data/master/datasets/malware/remcos/remcos_pastebin_download/sysmon.log
  impact: 80
  kill_chain_phases:
  - Exploitation
  message: suspicious process $process_name$ has a dns query in $QueryName$ on $Computer$
  mitre_attack_id:
  - T1059.005
  - T1059
  observable:
  - name: Computer
    role:
    - Victim
    type: Hostname
  - name: process_name
<<<<<<< HEAD
=======
    type: Process
>>>>>>> 1247e886
    role:
    - Attacker
    type: process name
  product:
  - Splunk Enterprise
  - Splunk Enterprise Security
  - Splunk Cloud
  required_fields:
  - _time
  - Image
  - QueryName
  - QueryStatus
  - process_name
  - QueryResults
  - Computer
  risk_score: 64
  security_domain: endpoint
  asset_type: Endpoint<|MERGE_RESOLUTION|>--- conflicted
+++ resolved
@@ -4,12 +4,8 @@
 date: '2022-01-18'
 author: Teoderick Contreras, Splunk
 type: TTP
-<<<<<<< HEAD
-datamodel: []
-=======
 datamodel:
 - Endpoint
->>>>>>> 1247e886
 description: This analytic detects a suspicious process making a DNS query via known,
   abused text-paste web services, VoIP, instant messaging, and digital distribution
   platforms used to download external files. This technique is abused by adversaries,
@@ -53,10 +49,7 @@
     - Victim
     type: Hostname
   - name: process_name
-<<<<<<< HEAD
-=======
     type: Process
->>>>>>> 1247e886
     role:
     - Attacker
     type: process name
