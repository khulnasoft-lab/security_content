name: Any Powershell DownloadString
id: 4d015ef2-7adf-11eb-95da-acde48001122
version: 3
date: '2023-04-05'
author: Michael Haag, Splunk
status: production
type: TTP
description: The following analytic identifies the use of PowerShell downloading a
  file using `DownloadString` method. This particular method is utilized in many different
  PowerShell frameworks to download files and output to disk. Identify the source
  (IP/domain) and destination file and triage appropriately. If AMSI logging or PowerShell
  transaction logs are available, review for further details of the implant.
data_source:
- Sysmon Event ID 1
search: '| tstats `security_content_summariesonly` count min(_time) as firstTime max(_time)
  as lastTime from datamodel=Endpoint.Processes where `process_powershell` Processes.process=*.DownloadString*  by
  Processes.dest Processes.user Processes.parent_process Processes.process_name Processes.original_file_name
  Processes.process Processes.process_id Processes.parent_process_id | `drop_dm_object_name(Processes)`
  | `security_content_ctime(firstTime)`| `security_content_ctime(lastTime)`| `any_powershell_downloadstring_filter`'
how_to_implement: To successfully implement this search you need to be ingesting information
  on process that include the name of the process responsible for the changes from
  your endpoints into the `Endpoint` datamodel in the `Processes` node. In addition,
  confirm the latest CIM App 4.20 or higher is installed and the latest TA for the
  endpoint product.
known_false_positives: False positives may be present and filtering will need to occur
  by parent process or command line argument. It may be required to modify this query
  to an EDR product for more granular coverage.
references:
- https://docs.microsoft.com/en-us/dotnet/api/system.net.webclient.downloadstring?view=net-5.0
- https://blog.malwarebytes.com/malwarebytes-news/2021/02/lazyscripter-from-empire-to-double-rat/
- https://github.com/redcanaryco/atomic-red-team/blob/master/atomics/T1059.001/T1059.001.md
tags:
  analytic_story:
<<<<<<< HEAD
  - Winter Vivern
  - Ingress Tool Transfer
  - Hermetic Wiper
  - Malicious PowerShell
  - HAFNIUM Group
=======
  - Hermetic Wiper
  - Malicious PowerShell
  - HAFNIUM Group
  - Ingress Tool Transfer
  asset_type: Endpoint
>>>>>>> 000a7bb6
  confidence: 70
  impact: 80
  message: An instance of $parent_process_name$ spawning $process_name$ was identified
    on endpoint $dest$ by user $user$. This behavior identifies the use of DownloadString
    within PowerShell.
  mitre_attack_id:
  - T1059
  - T1059.001
  - T1105
  observable:
  - name: user
    type: User
    role:
    - Victim
  - name: dest
    type: Hostname
    role:
    - Victim
  - name: parent_process_name
    type: Process
    role:
    - Parent Process
  - name: process_name
    type: Process
    role:
    - Child Process
  product:
  - Splunk Enterprise
  - Splunk Enterprise Security
  - Splunk Cloud
  required_fields:
  - _time
  - Processes.dest
  - Processes.user
  - Processes.parent_process_name
  - Processes.parent_process
  - Processes.original_file_name
  - Processes.process_name
  - Processes.process
  - Processes.process_id
  - Processes.parent_process_path
  - Processes.process_path
  - Processes.parent_process_id
  risk_score: 56
  security_domain: endpoint
tests:
- name: True Positive Test
  attack_data:
  - data: https://media.githubusercontent.com/media/splunk/attack_data/master/datasets/attack_techniques/T1059.001/atomic_red_team/windows-sysmon.log
    source: XmlWinEventLog:Microsoft-Windows-Sysmon/Operational
    sourcetype: xmlwineventlog<|MERGE_RESOLUTION|>--- conflicted
+++ resolved
@@ -31,19 +31,11 @@
 - https://github.com/redcanaryco/atomic-red-team/blob/master/atomics/T1059.001/T1059.001.md
 tags:
   analytic_story:
-<<<<<<< HEAD
   - Winter Vivern
   - Ingress Tool Transfer
   - Hermetic Wiper
   - Malicious PowerShell
   - HAFNIUM Group
-=======
-  - Hermetic Wiper
-  - Malicious PowerShell
-  - HAFNIUM Group
-  - Ingress Tool Transfer
-  asset_type: Endpoint
->>>>>>> 000a7bb6
   confidence: 70
   impact: 80
   message: An instance of $parent_process_name$ spawning $process_name$ was identified
