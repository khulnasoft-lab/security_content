name: High File Deletion Frequency
id: 45b125c4-866f-11eb-a95a-acde48001122
version: 1
date: '2021-03-16'
author: Teoderick Contreras
type: Anomaly
datamodel:
- Endpoint
description: This search looks for high frequency of file deletion relative to process
  name and process id. These events usually happen when the ransomware tries to encrypt
  the files with the ransomware file extensions and sysmon treat the original files
  to be deleted as soon it was replace as encrypted data.
search: '`sysmon` EventCode=23 TargetFilename IN ("*\.cmd", "*\.ini","*\.gif", "*\.jpg",
  "*\.jpeg", "*\.db", "*\.ps1", "*\.doc*", "*\.xls*", "*\.ppt*", "*\.bmp","*\.zip",
  "*\.rar", "*\.7z", "*\.chm", "*\.png", "*\.log", "*\.vbs", "*\.js") | stats values(TargetFilename)
  as deleted_files min(_time) as firstTime max(_time) as lastTime count by Computer
  user EventCode Image ProcessID |where count >=100 | `security_content_ctime(firstTime)`
  | `security_content_ctime(lastTime)` | `high_file_deletion_frequency_filter`'
how_to_implement: To successfully implement this search, you need to be ingesting
  logs with the deleted target file name, process name and process id  from your endpoints.
  If you are using Sysmon, you must have at least version 6.0.4 of the Sysmon TA.
known_false_positives: user may delete bunch of pictures or files in a folder.
references:
- https://www.fireeye.com/blog/threat-research/2020/10/fin11-email-campaigns-precursor-for-ransomware-data-theft.html
- https://blog.virustotal.com/2020/11/keep-your-friends-close-keep-ransomware.html
- https://www.microsoft.com/security/blog/2022/01/15/destructive-malware-targeting-ukrainian-organizations/
tags:
  analytic_story:
  - Clop Ransomware
<<<<<<< HEAD
=======
  - WhisperGate
  automated_detection_testing: passed
>>>>>>> d9c073b5
  confidence: 80
  context:
  - Source:Endpoint
  - Stage:Execution
  dataset:
  - https://media.githubusercontent.com/media/splunk/attack_data/master/datasets/malware/clop/clop_a/windows-sysmon.log
  impact: 90
  kill_chain_phases:
  - Exploitation
  message: High frequency file deletion activity detected on host $Computer$
  mitre_attack_id:
  - T1485
  observable:
  - name: user
    type: User
    role:
    - Victim
  - name: Computer
    type: Endpoint
    role:
    - Victim
  - name: deleted_files
    type: File Name
    role:
    - Target
  product:
  - Splunk Enterprise
  - Splunk Enterprise Security
  - Splunk Cloud
  required_fields:
  - EventCode
  - TargetFilename
  - Computer
  - user
  - Image
  - ProcessID
  - _time
  risk_score: 72
  security_domain: endpoint
  asset_type: Endpoint<|MERGE_RESOLUTION|>--- conflicted
+++ resolved
@@ -27,11 +27,7 @@
 tags:
   analytic_story:
   - Clop Ransomware
-<<<<<<< HEAD
-=======
   - WhisperGate
-  automated_detection_testing: passed
->>>>>>> d9c073b5
   confidence: 80
   context:
   - Source:Endpoint
