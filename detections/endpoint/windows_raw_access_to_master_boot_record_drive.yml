--- conflicted
+++ resolved
@@ -67,27 +67,5 @@
   - ProcessId
   - EventDescription
   - EventCode
-<<<<<<< HEAD
-  security_domain: endpoint
-  impact: 90
-  confidence: 100
   risk_score: 90
-  context:
-  - Source:Endpoint
-  message: process accessing MBR $device$ in $dest$
-  observable:
-  - name: Computer
-    type: Hostname
-    role:
-    - Victim
-  nist:
-  - DE.CM
-  cis20:
-  - CIS 3
-  - CIS 5
-  - CIS 16
-  asset_type: Endpoint
-=======
-  risk_score: 90
-  security_domain: endpoint
->>>>>>> 67ecd29d
+  security_domain: endpoint