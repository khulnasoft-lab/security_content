author: Rico Valdez, Splunk
date: '2020-07-06'
description: This search looks for Windows events that indicate one of the Windows
  event logs has been purged.
how_to_implement: To successfully implement this search, you need to be ingesting
  Windows event logs from your hosts.
<<<<<<< HEAD
type: batch
=======
id: ad517544-aff9-4c96-bd99-d6eb43bfbb6a
known_false_positives: It is possible that these logs may be legitimately cleared
  by Administrators.
name: Windows Event Log Cleared
>>>>>>> f22e7a85
references: []
search: (`wineventlog_security` (EventCode=1102 OR EventCode=1100)) OR (`wineventlog_system`
  EventCode=104) | stats count min(_time) as firstTime max(_time) as lastTime by EventCode
  dest | `security_content_ctime(firstTime)` | `security_content_ctime(lastTime)`
  | `windows_event_log_cleared_filter`
tags:
  analytics_story:
  - Windows Log Manipulation
  - Ransomware
  asset_type: Endpoint
  automated_detection_testing: passed
  cis20:
  - CIS 3
  - CIS 5
  - CIS 6
  dataset:
  - https://media.githubusercontent.com/media/splunk/attack_data/master/datasets/attack_techniques/T1070.001/atomic_red_team/windows-security.log
  - https://media.githubusercontent.com/media/splunk/attack_data/master/datasets/attack_techniques/T1070.001/atomic_red_team/windows-system.log
  kill_chain_phases:
  - Actions on Objectives
  mitre_attack_id:
  - T1070.001
  nist:
  - DE.DP
  - PR.IP
  - PR.AC
  - PR.AT
  - DE.AE
  product:
  - Splunk Enterprise
  - Splunk Enterprise Security
  - Splunk Cloud
  security_domain: endpoint
type: ESCU
version: 4<|MERGE_RESOLUTION|>--- conflicted
+++ resolved
@@ -4,14 +4,10 @@
   event logs has been purged.
 how_to_implement: To successfully implement this search, you need to be ingesting
   Windows event logs from your hosts.
-<<<<<<< HEAD
-type: batch
-=======
 id: ad517544-aff9-4c96-bd99-d6eb43bfbb6a
 known_false_positives: It is possible that these logs may be legitimately cleared
   by Administrators.
 name: Windows Event Log Cleared
->>>>>>> f22e7a85
 references: []
 search: (`wineventlog_security` (EventCode=1102 OR EventCode=1100)) OR (`wineventlog_system`
   EventCode=104) | stats count min(_time) as firstTime max(_time) as lastTime by EventCode
