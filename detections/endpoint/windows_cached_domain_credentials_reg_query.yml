--- conflicted
+++ resolved
@@ -5,26 +5,8 @@
 author: Teoderick Contreras, Splunk
 status: production
 type: Anomaly
-<<<<<<< HEAD
-description: The following analytic identifies a process command line related to the
-  discovery of cache domain credential logon count in the registry. This Technique
-  was being abused by several post exploitation tool like Winpeas where it query CachedLogonsCount
-  registry value in Winlogon registry. This value can be good information about the
-  login caching setting on the Windows OS target host. A value of 0 means login caching
-  is disable and values > 50 caches only 50 login attempts. By default all versions
-  of Windows 10 save cached logins except Windows Server 2008.
 data_source:
 - Sysmon Event ID 1
-search: '| tstats `security_content_summariesonly` count min(_time) as firstTime max(_time)
-  as lastTime from datamodel=Endpoint.Processes where  `process_reg` AND Processes.process
-  = "* query *" AND Processes.process = "*\\SOFTWARE\\Microsoft\\Windows NT\\CurrentVersion\\Winlogon*"
-  AND Processes.process = "*CACHEDLOGONSCOUNT*" by Processes.process_name Processes.original_file_name
-  Processes.process Processes.process_id Processes.process_guid Processes.parent_process_name
-  Processes.parent_process Processes.parent_process_guid Processes.dest Processes.user
-  | `drop_dm_object_name(Processes)` | `security_content_ctime(firstTime)` | `security_content_ctime(lastTime)`
-=======
-datamodel:
-- Endpoint
 description: The following analytic identifies a process command line related to the discovery of cache domain credential logon count in the registry. 
   This Technique was being abused by several post exploitation tool like Winpeas where it query CachedLogonsCount registry value in 
   Winlogon registry. This value can be good information about the login caching setting on the Windows OS target host. 
@@ -37,7 +19,6 @@
   | `drop_dm_object_name(Processes)`
   | `security_content_ctime(firstTime)` 
   | `security_content_ctime(lastTime)` 
->>>>>>> 5a98c280
   | `windows_cached_domain_credentials_reg_query_filter`'
 how_to_implement: To successfully implement this search, you need to be ingesting
   logs with the process name, parent process, and command-line executions from your
