--- conflicted
+++ resolved
@@ -30,11 +30,8 @@
   analytic_story:
   - XMRig
   - Azorult
-<<<<<<< HEAD
   - Sandworm Tools
-=======
   asset_type: Endpoint
->>>>>>> 000a7bb6
   confidence: 80
   impact: 90
   message: Process name $process_name$ with deny argument executed by $user$ to change
