--- conflicted
+++ resolved
@@ -45,12 +45,8 @@
   - https://media.githubusercontent.com/media/splunk/attack_data/master/datasets/attack_techniques/T1547.006/loading_linux_kernel_module/sysmon_linux.log
   impact: 80
   kill_chain_phases:
-<<<<<<< HEAD
   - Exploitation
-=======
-  - Privilege Escalation
   message: A commandline $process$ that may install kernel module on $dest$
->>>>>>> d9c073b5
   mitre_attack_id:
   - T1547.006
   - T1547
@@ -75,24 +71,4 @@
   - Processes.process_id
   - Processes.parent_process_id
   risk_score: 64
-<<<<<<< HEAD
-  context:
-  - Source:Endpoint
-  - Stage:Privilege Escalation
-  - Stage:Persistence
-  message: A commandline $process$ that may install kernel module on $dest$
-  observable:
-  - name: dest
-    type: Hostname
-    role:
-    - Victim
-  nist:
-  - DE.CM
-  cis20:
-  - CIS 3
-  - CIS 5
-  - CIS 16
-  asset_type: Endpoint
-=======
-  security_domain: endpoint
->>>>>>> d9c073b5
+  security_domain: endpoint