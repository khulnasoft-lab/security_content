author: Bhavin Patel, Splunk
date: '2020-11-10'
description: This search looks for fast execution of processes used for system network
  configuration discovery on the endpoint.
how_to_implement: You must be ingesting data that records registry activity from your
  hosts to populate the Endpoint data model in the processes node. This is typically
  populated via endpoint detection-and-response products, such as Carbon Black, or
  endpoint data sources, such as Sysmon. The data used for this search is usually
  generated via logs that report reads and writes to the registry or that are populated
  via Windows event logs, after enabling process tracking in your Windows audit settings.
<<<<<<< HEAD
type: batch
=======
id: a51bfe1a-94f0-48cc-b1e4-16ae10145893
known_false_positives: It is uncommon for normal users to execute a series of commands
  used for network discovery. System administrators often use scripts to execute these
  commands. These can generate false positives.
name: Detect processes used for System Network Configuration Discovery
>>>>>>> f22e7a85
references: []
search: '| tstats `security_content_summariesonly` count values(Processes.process)
  as process values(Processes.parent_process) as parent_process min(_time) as firstTime
  max(_time) as lastTime from datamodel=Endpoint.Processes by Processes.dest Processes.process_name
  Processes.user _time | `security_content_ctime(firstTime)` | `security_content_ctime(lastTime)`
  | `drop_dm_object_name(Processes)` | search `system_network_configuration_discovery_tools`
  | transaction dest connected=false maxpause=5m |where eventcount>=5 | table firstTime
  lastTime dest user process_name process parent_process eventcount | `detect_processes_used_for_system_network_configuration_discovery_filter`'
tags:
  analytics_story:
  - Unusual Processes
  asset_type: Endpoint
  automated_detection_testing: passed
  cis20:
  - CIS 2
  dataset:
  - https://media.githubusercontent.com/media/splunk/attack_data/master/datasets/attack_techniques/T1016/discovery_commands/windows-sysmon.log
  kill_chain_phases:
  - Installation
  - Command and Control
  - Actions on Objectives
  mitre_attack_id:
  - T1016
  nist:
  - ID.AM
  - PR.DS
  product:
  - Splunk Enterprise
  - Splunk Enterprise Security
  - Splunk Cloud
  security_domain: endpoint
type: ESCU
version: 2<|MERGE_RESOLUTION|>--- conflicted
+++ resolved
@@ -8,15 +8,11 @@
   endpoint data sources, such as Sysmon. The data used for this search is usually
   generated via logs that report reads and writes to the registry or that are populated
   via Windows event logs, after enabling process tracking in your Windows audit settings.
-<<<<<<< HEAD
-type: batch
-=======
 id: a51bfe1a-94f0-48cc-b1e4-16ae10145893
 known_false_positives: It is uncommon for normal users to execute a series of commands
   used for network discovery. System administrators often use scripts to execute these
   commands. These can generate false positives.
 name: Detect processes used for System Network Configuration Discovery
->>>>>>> f22e7a85
 references: []
 search: '| tstats `security_content_summariesonly` count values(Processes.process)
   as process values(Processes.parent_process) as parent_process min(_time) as firstTime
