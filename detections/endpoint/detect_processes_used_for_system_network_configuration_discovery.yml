--- conflicted
+++ resolved
@@ -16,8 +16,7 @@
   | `security_content_ctime(firstTime)` | `security_content_ctime(lastTime)` | `drop_dm_object_name(Processes)`
   | search `system_network_configuration_discovery_tools` | transaction dest connected=false
   maxpause=5m |where eventcount>=5 | table firstTime lastTime dest user process_name
-<<<<<<< HEAD
-  process parent_process eventcount | `detect_processes_used_for_system_network_configuration_discovery_filter`'
+  process parent_process parent_process_name eventcount | `detect_processes_used_for_system_network_configuration_discovery_filter`'
 how_to_implement: The detection is based on data that originates from Endpoint Detection
   and Response (EDR) agents. These agents are designed to provide security-related
   telemetry from the endpoints where the agent is installed. To implement this search,
@@ -27,15 +26,6 @@
   the EDR product. The logs must also be mapped to the `Processes` node of the `Endpoint`
   data model. Use the Splunk Common Information Model (CIM) to normalize the field
   names and speed up the data modeling process.
-=======
-  process parent_process parent_process_name eventcount | `detect_processes_used_for_system_network_configuration_discovery_filter`'
-how_to_implement: You must be ingesting data that records registry activity from your
-  hosts to populate the Endpoint data model in the processes node. This is typically
-  populated via endpoint detection-and-response product, such as Carbon Black, or
-  endpoint data sources, such as Sysmon. The data used for this search is usually
-  generated via logs that report reads and writes to the registry or that are populated
-  via Windows event logs, after enabling process tracking in your Windows audit settings.
->>>>>>> ec9e45ce
 known_false_positives: It is uncommon for normal users to execute a series of commands
   used for network discovery. System administrators often use scripts to execute these
   commands. These can generate false positives.
