--- conflicted
+++ resolved
@@ -94,21 +94,10 @@
     type: Hostname
   - name: http_method
     role:
-<<<<<<< HEAD
-    - other
-=======
     - Other
   - name: src
->>>>>>> 1247e886
-    type: Other
-  - name: src
     role:
-<<<<<<< HEAD
-    - other
-    type: Other
-=======
     - Other
->>>>>>> 1247e886
   product:
   - Splunk Enterprise
   - Splunk Enterprise Security
