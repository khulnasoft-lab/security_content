name: PowerShell Enable PowerShell Remoting
id: 40e3b299-19a5-4460-96e9-e1467f714f8e
version: 1
date: '2023-03-22'
author: Michael Haag, Splunk
status: production
type: Anomaly
<<<<<<< HEAD
data_source:
=======
status: production
data_source: 
>>>>>>> 6c0b883d
- Powershell 4104
description: This analytic utilizes PowerShell Script Block Logging (EventCode 4104) to identify the use of Enable-PSRemoting cmdlet. This cmdlet allows users to enable PowerShell remoting on a local or remote computer, which allows other computers to run commands on the target computer. The ability to remotely execute commands can be abused by attackers to take control of compromised systems and pivot to other systems on the network.
  By detecting the use of Enable-PSRemoting cmdlet via script block logging, this analytic can help organizations identify potential malicious activity related to attackers attempting to gain remote control of compromised systems.
search: '`powershell` EventCode=4104 ScriptBlockText="*Enable-PSRemoting*"
  | stats count min(_time) as firstTime max(_time) as lastTime by Computer EventCode ScriptBlockText 
  | `security_content_ctime(firstTime)` 
  | `security_content_ctime(lastTime)`| `powershell_enable_powershell_remoting_filter`'
how_to_implement: To successfully implement this analytic, you will need to enable
  PowerShell Script Block Logging on some or all endpoints. Additional setup here
  https://docs.splunk.com/Documentation/UBA/5.0.4.1/GetDataIn/AddPowerShell#Configure_module_logging_for_PowerShell.
known_false_positives: Note that false positives may occur due to the use of the Enable-PSRemoting cmdlet by legitimate users, such as system administrators. It is recommended to apply appropriate filters as needed to minimize the number of false positives.
references:
- https://learn.microsoft.com/en-us/powershell/module/microsoft.powershell.core/enable-psremoting?view=powershell-7.3
tags:
  analytic_story:
  - Malicious PowerShell
  asset_type: Endpoint
  confidence: 50
  impact: 50
  message: PowerShell was identified running a Invoke-PSremoting on $Computer$.
  mitre_attack_id:
  - T1059.001
  - T1059
  observable:
  - name: Computer
    type: Hostname
    role:
    - Victim
  product:
  - Splunk Enterprise
  - Splunk Enterprise Security
  - Splunk Cloud
  required_fields:
  - _time
  - EventCode
  - ScriptBlockText
  - Computer
  risk_score: 25
  security_domain: endpoint
tests:
- name: True Positive Test
  attack_data:
  - data: https://media.githubusercontent.com/media/splunk/attack_data/master/datasets/attack_techniques/T1059.001/atomic_red_team/4104-psremoting-windows-powershell.log
    source: XmlWinEventLog:Microsoft-Windows-PowerShell/Operational
    sourcetype: xmlwineventlog<|MERGE_RESOLUTION|>--- conflicted
+++ resolved
@@ -5,12 +5,8 @@
 author: Michael Haag, Splunk
 status: production
 type: Anomaly
-<<<<<<< HEAD
-data_source:
-=======
 status: production
 data_source: 
->>>>>>> 6c0b883d
 - Powershell 4104
 description: This analytic utilizes PowerShell Script Block Logging (EventCode 4104) to identify the use of Enable-PSRemoting cmdlet. This cmdlet allows users to enable PowerShell remoting on a local or remote computer, which allows other computers to run commands on the target computer. The ability to remotely execute commands can be abused by attackers to take control of compromised systems and pivot to other systems on the network.
   By detecting the use of Enable-PSRemoting cmdlet via script block logging, this analytic can help organizations identify potential malicious activity related to attackers attempting to gain remote control of compromised systems.
