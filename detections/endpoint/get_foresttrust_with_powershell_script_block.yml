--- conflicted
+++ resolved
@@ -47,20 +47,12 @@
   - T1482
   - T1059.001
   observable:
-<<<<<<< HEAD
-  - name: User
-    role:
-    - Victim
-    type: User
-  - name: ComputerName
-=======
   - name: UserID
     type: User
     role:
     - Victim
   - name: Computer
     type: Hostname
->>>>>>> 1247e886
     role:
     - Victim
     type: Hostname
@@ -71,18 +63,11 @@
   required_fields:
   - ComputerName
   - EventCode
-<<<<<<< HEAD
-  - Message
-  - OpCode
-  - User
-  - _time
-=======
   - ScriptBlockText
   - Path
   - Opcode
   - Computer
   - UserID
->>>>>>> 1247e886
   risk_score: 12
   security_domain: endpoint
   asset_type: Endpoint