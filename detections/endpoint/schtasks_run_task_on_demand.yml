--- conflicted
+++ resolved
@@ -63,9 +63,6 @@
   - Processes.user
   risk_score: 48
   security_domain: endpoint
-<<<<<<< HEAD
-  asset_type: Endpoint
-=======
   supported_tas:
   - Splunk_TA_microsoft_sysmon
->>>>>>> b9a848f0
+  asset_type: Endpoint