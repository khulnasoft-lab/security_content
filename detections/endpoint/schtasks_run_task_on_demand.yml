name: Schtasks Run Task On Demand
id: bb37061e-af1f-11eb-a159-acde48001122
version: 1
date: '2021-05-07'
author: Teoderick Contreras, Splunk
type: TTP
datamodel:
- Endpoint
description: This analytic identifies an on demand run of a Windows Schedule Task
  through shell or command-line. This technique has been used by adversaries that
  force to run their created Schedule Task as their persistence mechanism or for lateral
  movement as part of their malicious attack to the compromised machine.
search: '| tstats `security_content_summariesonly` values(Processes.process) as process
  values(Processes.process_id) as process_id count min(_time) as firstTime max(_time)
  as lastTime  from datamodel=Endpoint.Processes where Processes.process_name = "schtasks.exe"
  Processes.process = "*/run*" by Processes.process_name Processes.parent_process_name
  Processes.dest Processes.user | `drop_dm_object_name(Processes)` | `security_content_ctime(firstTime)`
  | `security_content_ctime(lastTime)` | `schtasks_run_task_on_demand_filter`'
how_to_implement: To successfully implement this search, you need to be ingesting
  logs with the process name, parent process, and command-line executions from your
  endpoints. If you are using Sysmon, you must have at least version 6.0.4 of the
  Sysmon TA. Tune and filter known instances where renamed schtasks.exe may be used.
known_false_positives: Administrators may use to debug Schedule Task entries. Filter
  as needed.
references:
- https://thedfirreport.com/2020/04/20/sqlserver-or-the-miner-in-the-basement/
tags:
  analytic_story:
  - XMRig
  - Industroyer2
  confidence: 80
  context:
  - Source:Endpoint
  - Stage:Execution
  dataset:
  - https://media.githubusercontent.com/media/splunk/attack_data/master/datasets/malware/xmrig_miner/windows-sysmon.log
  impact: 60
  kill_chain_phases:
  - Exploitation
  message: A "on demand" execution of schedule task process $process_name$  using
    commandline $process$ in host $dest$
  mitre_attack_id:
  - T1053
  observable:
  - name: dest
    role:
    - Victim
    type: Hostname
  - name: user
<<<<<<< HEAD
=======
    type: User
>>>>>>> 1247e886
    role:
    - Victim
    type: user
  product:
  - Splunk Enterprise
  - Splunk Enterprise Security
  - Splunk Cloud
  required_fields:
  - Endpoint.Processes.dest
  - Endpoint.Processes.parent_process_name
  - Endpoint.Processes.process
  - Endpoint.Processes.process_id
  - Endpoint.Processes.process_name
  - Endpoint.Processes.user
  - _time
  risk_score: 48
  security_domain: endpoint
  supported_tas:
  - Splunk_TA_microsoft_sysmon
  asset_type: Endpoint<|MERGE_RESOLUTION|>--- conflicted
+++ resolved
@@ -47,10 +47,7 @@
     - Victim
     type: Hostname
   - name: user
-<<<<<<< HEAD
-=======
     type: User
->>>>>>> 1247e886
     role:
     - Victim
     type: user
