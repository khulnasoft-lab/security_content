--- conflicted
+++ resolved
@@ -17,11 +17,7 @@
 search: '`sysmon` EventCode =7 Image IN ("*\\wscript.exe", "*\\cscript.exe") ImageLoaded
   IN ("*\\Wldap32.dll", "*\\adsldp.dll", "*\\adsldpc.dll") | stats min(_time) as firstTime
   max(_time) as lastTime count by Image EventCode process_name ProcessId ProcessGuid
-<<<<<<< HEAD
-  dest ImageLoaded | `security_content_ctime(firstTime)` | `security_content_ctime(lastTime)`
-=======
   Computer ImageLoaded | rename Computer as dest | `security_content_ctime(firstTime)` | `security_content_ctime(lastTime)`
->>>>>>> 3a6638db
   | `ms_scripting_process_loading_ldap_module_filter`'
 how_to_implement: To successfully implement this search, you need to be ingesting
   logs with the process name, parent process, and command-line executions from your
