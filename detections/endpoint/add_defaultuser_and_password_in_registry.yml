name: Add DefaultUser And Password In Registry
id: d4a3eb62-0f1e-11ec-a971-acde48001122
version: 4
date: '2023-03-29'
author: Steven Dick, Teoderick Contreras, Splunk
status: production
type: Anomaly
description: this search is to detect a suspicious registry modification to implement
  auto admin logon to a host. This technique was seen in BlackMatter ransomware to
  automatically logon to the compromise host after  triggering a safemode boot to
  continue encrypting the whole network. This behavior is not a common practice and
  really a suspicious TTP or alert need to be consider if found within then network
  premise.
<<<<<<< HEAD
search: '| tstats `security_content_summariesonly` count FROM datamodel=Endpoint.Registry WHERE (Registry.registry_path= "*SOFTWARE\\Microsoft\\Windows NT\\CurrentVersion\\Winlogon*" AND Registry.registry_value_name= DefaultPassword OR Registry.registry_value_name= DefaultUserName) BY _time span=1h Registry.registry_path Registry.registry_key_name Registry.registry_value_name Registry.registry_value_data Registry.process_guid 
  | `drop_dm_object_name(Registry)`
  | `security_content_ctime(firstTime)` 
  | `security_content_ctime(lastTime)`
  | `add_defaultuser_and_password_in_registry_filter`'
=======
data_source:
- Sysmon Event ID 1
search: '| tstats `security_content_summariesonly` count min(_time) AS firstTime max(_time)
  AS lastTime FROM datamodel=Endpoint.Processes BY _time span=1h Processes.user Processes.process_id
  Processes.process_name Processes.process Processes.process_path Processes.dest Processes.parent_process_name
  Processes.parent_process Processes.process_guid | `drop_dm_object_name(Processes)`
  | join process_guid [ | tstats `security_content_summariesonly` count FROM datamodel=Endpoint.Registry
  WHERE (Registry.registry_path= "*SOFTWARE\\Microsoft\\Windows NT\\CurrentVersion\\Winlogon*"
  AND Registry.registry_value_name= DefaultPassword OR Registry.registry_value_name=
  DefaultUserName) BY _time span=1h Registry.registry_path Registry.registry_key_name
  Registry.registry_value_name Registry.registry_value_data Registry.process_guid
  | `drop_dm_object_name(Registry)`] | fields firstTime lastTime dest user parent_process_name
  parent_process process_name process_path process registry_key_name registry_path
  registry_value_name registry_value_data process_guid | where isnotnull(registry_value_data)
  | `security_content_ctime(firstTime)` | `security_content_ctime(lastTime)` | `add_defaultuser_and_password_in_registry_filter`'
>>>>>>> 000a7bb6
how_to_implement: To successfully implement this search, you need to be ingesting
  logs with the registry value name, registry path, and registry value data from your
  endpoints. If you are using Sysmon, you must have at least version 2.0 of the offical
  Sysmon TA. https://splunkbase.splunk.com/app/5709
known_false_positives: unknown
references:
- https://news.sophos.com/en-us/2021/08/09/blackmatter-ransomware-emerges-from-the-shadow-of-darkside/
tags:
  analytic_story:
  - BlackMatter Ransomware
  asset_type: Endpoint
  confidence: 50
  impact: 50
  message: modified registry key $registry_key_name$ with registry value $registry_value_name$
    to prepare autoadminlogon
  mitre_attack_id:
  - T1552.002
  - T1552
  observable:
  - name: dest
    type: Endpoint
    role:
    - Victim
  product:
  - Splunk Enterprise
  - Splunk Enterprise Security
  - Splunk Cloud
  required_fields:
  - _time
  - Processes.user
  - Processes.dest
  - Processes.process_id
  - Processes.process_name
  - Processes.process
  - Processes.process_path
  - Processes.parent_process_name
  - Processes.parent_process
  - Processes.process_guid
  - Registry.dest
  - Registry.registry_value_name
  - Registry.registry_key_name
  - Registry.registry_path
  - Registry.registry_value_data
  - Registry.process_guid
  risk_score: 25
  security_domain: endpoint
tests:
- name: True Positive Test
  attack_data:
  - data: https://media.githubusercontent.com/media/splunk/attack_data/master/datasets/attack_techniques/T1552.002/autoadminlogon/windows-sysmon.log
    source: XmlWinEventLog:Microsoft-Windows-Sysmon/Operational
    sourcetype: xmlwineventlog<|MERGE_RESOLUTION|>--- conflicted
+++ resolved
@@ -11,29 +11,13 @@
   continue encrypting the whole network. This behavior is not a common practice and
   really a suspicious TTP or alert need to be consider if found within then network
   premise.
-<<<<<<< HEAD
+data_source:
+- Sysmon Event ID 1
 search: '| tstats `security_content_summariesonly` count FROM datamodel=Endpoint.Registry WHERE (Registry.registry_path= "*SOFTWARE\\Microsoft\\Windows NT\\CurrentVersion\\Winlogon*" AND Registry.registry_value_name= DefaultPassword OR Registry.registry_value_name= DefaultUserName) BY _time span=1h Registry.registry_path Registry.registry_key_name Registry.registry_value_name Registry.registry_value_data Registry.process_guid 
   | `drop_dm_object_name(Registry)`
   | `security_content_ctime(firstTime)` 
   | `security_content_ctime(lastTime)`
   | `add_defaultuser_and_password_in_registry_filter`'
-=======
-data_source:
-- Sysmon Event ID 1
-search: '| tstats `security_content_summariesonly` count min(_time) AS firstTime max(_time)
-  AS lastTime FROM datamodel=Endpoint.Processes BY _time span=1h Processes.user Processes.process_id
-  Processes.process_name Processes.process Processes.process_path Processes.dest Processes.parent_process_name
-  Processes.parent_process Processes.process_guid | `drop_dm_object_name(Processes)`
-  | join process_guid [ | tstats `security_content_summariesonly` count FROM datamodel=Endpoint.Registry
-  WHERE (Registry.registry_path= "*SOFTWARE\\Microsoft\\Windows NT\\CurrentVersion\\Winlogon*"
-  AND Registry.registry_value_name= DefaultPassword OR Registry.registry_value_name=
-  DefaultUserName) BY _time span=1h Registry.registry_path Registry.registry_key_name
-  Registry.registry_value_name Registry.registry_value_data Registry.process_guid
-  | `drop_dm_object_name(Registry)`] | fields firstTime lastTime dest user parent_process_name
-  parent_process process_name process_path process registry_key_name registry_path
-  registry_value_name registry_value_data process_guid | where isnotnull(registry_value_data)
-  | `security_content_ctime(firstTime)` | `security_content_ctime(lastTime)` | `add_defaultuser_and_password_in_registry_filter`'
->>>>>>> 000a7bb6
 how_to_implement: To successfully implement this search, you need to be ingesting
   logs with the registry value name, registry path, and registry value data from your
   endpoints. If you are using Sysmon, you must have at least version 2.0 of the offical
