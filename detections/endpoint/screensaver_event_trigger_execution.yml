--- conflicted
+++ resolved
@@ -52,10 +52,7 @@
     - Victim
     type: Hostname
   - name: user
-<<<<<<< HEAD
-=======
     type: User
->>>>>>> 1247e886
     role:
     - Victim
     type: user
