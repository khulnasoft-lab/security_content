--- conflicted
+++ resolved
@@ -7,14 +7,10 @@
   (index, source, sourcetype, etc.) for Windows Sysmon logs. Replace the macro definition
   with configurations for your Splunk environment. The search also uses a post-filter
   macro designed to filter out known false positives.
-<<<<<<< HEAD
-type: batch
-=======
 id: 67d4dbef-9564-4699-8da8-03a151529edc
 known_false_positives: Other tools can access LSASS for legitimate reasons and generate
   an event. In these cases, tweaking the search may help eliminate noise.
 name: Create Remote Thread into LSASS
->>>>>>> f22e7a85
 references:
 - https://2017.zeronights.org/wp-content/uploads/materials/ZN17_Kheirkhabarov_Hunting_for_Credentials_Dumping_in_Windows_Environment.pdf
 search: '`sysmon` EventID=8 TargetImage=*lsass.exe | stats count min(_time) as firstTime
