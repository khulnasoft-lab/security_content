--- conflicted
+++ resolved
@@ -38,14 +38,6 @@
   - name: Computer
     role:
     - Victim
-<<<<<<< HEAD
-    type: Hostname
-  - name: ImageLoaded
-    role:
-    - Attacker
-    type: ImageLoaded
-=======
->>>>>>> 1247e886
   product:
   - Splunk Enterprise
   - Splunk Enterprise Security
