--- conflicted
+++ resolved
@@ -10,14 +10,10 @@
   ingesting logs with both the process name and command line from your endpoints.
   The command-line arguments are mapped to the "process" field in the Endpoint data
   model.
-<<<<<<< HEAD
-type: batch
-=======
 id: 6c135f8d-5e60-454e-80b7-c56eed739833
 known_false_positives: While not common, loading a DLL under %AppData% and calling
   a function by ordinal is possible by a legitimate process
 name: RunDLL Loading DLL By Ordinal
->>>>>>> f22e7a85
 references: []
 search: '| tstats `security_content_summariesonly` values(Processes.process) as process
   min(_time) as firstTime max(_time) as lastTime from datamodel=Endpoint.Processes
