--- conflicted
+++ resolved
@@ -60,10 +60,7 @@
     - Victim
     type: Hostname
   - name: user
-<<<<<<< HEAD
-=======
     type: User
->>>>>>> 1247e886
     role:
     - Victim
     type: user
@@ -79,9 +76,6 @@
   - Endpoint.Processes.process_name
   - Endpoint.Processes.user
   - _time
-<<<<<<< HEAD
-  risk_score: 70
-=======
   - Processes.dest
   - Processes.user
   - Processes.parent_process_name
@@ -94,5 +88,4 @@
   - Processes.process_path
   - Processes.parent_process_id
   risk_score: 49
->>>>>>> 1247e886
   security_domain: endpoint