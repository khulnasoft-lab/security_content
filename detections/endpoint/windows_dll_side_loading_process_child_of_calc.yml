name: Windows DLL Side-Loading Process Child Of Calc
id: 295ca9ed-e97b-4520-90f7-dfb6469902e1
version: 1
date: '2022-10-20'
author: Teoderick Contreras, Splunk
<<<<<<< HEAD
status: production
type: TTP
description: The following analytic identifies the suspicious child process of calc.exe
  due to dll side loading technique to execute another executable. This technique
  was seen in qakbot malware that uses dll side loading technique to calc applications
  to load its malicious dll code. The malicious dll that abuses dll side loading technique
  will load the actual qakbot loader dll using regsvr32.exe application. This TTP
  is a good indicator of qakbot since the calc.exe will not load other child processes
  aside from win32calc.exe.
data_source:
- Sysmon Event ID 1
search: '| tstats `security_content_summariesonly` count min(_time) as firstTime max(_time)
  as lastTime from datamodel=Endpoint.Processes where (Processes.parent_process_name
  = "calc.exe")  AND Processes.process_name != "win32calc.exe" by Processes.parent_process
  Processes.process_name Processes.process_id Processes.process_guid Processes.process
  Processes.user Processes.dest | `drop_dm_object_name("Processes")` | `security_content_ctime(firstTime)`
  |`security_content_ctime(lastTime)` | `windows_dll_side_loading_process_child_of_calc_filter`'
how_to_implement: To successfully implement this search you need to be ingesting information
  on process that include the name of the process responsible for the changes from
  your endpoints into the `Endpoint` datamodel in the `Processes` node. In addition,
  confirm the latest CIM App 4.20 or higher is installed and the latest TA for the
  endpoint product.
=======
type: Anomaly
datamodel:
- Endpoint
description: The following analytic identifies the suspicious child process of calc.exe due to dll side loading technique to execute another executable. 
  This technique was seen in qakbot malware that uses dll side loading technique to calc applications to load its malicious dll code. The malicious dll that abuses 
  dll side loading technique will load the actual qakbot loader dll using regsvr32.exe application. 
  This TTP is a good indicator of qakbot since the calc.exe will not load other child processes aside from win32calc.exe.
search: '| tstats `security_content_summariesonly` count min(_time) as firstTime max(_time) as lastTime from datamodel=Endpoint.Processes 
  where (Processes.parent_process_name = "calc.exe")  AND Processes.process_name != "win32calc.exe"
  by Processes.parent_process Processes.process_name Processes.process_id Processes.process_guid Processes.process Processes.user Processes.dest
  | `drop_dm_object_name("Processes")` 
  | `security_content_ctime(firstTime)` 
  | `security_content_ctime(lastTime)` 
  | `windows_dll_side_loading_process_child_of_calc_filter`'
how_to_implement: To successfully implement this search you need to be ingesting information on process 
  that include the name of the process responsible for the changes from your endpoints into the `Endpoint` 
  datamodel in the `Processes` node. In addition, confirm the latest CIM App 4.20 or higher is installed and 
  the latest TA for the endpoint product.
>>>>>>> 4d2e635a
known_false_positives: unknown
references:
- https://malpedia.caad.fkie.fraunhofer.de/details/win.qakbot
tags:
  analytic_story:
  - Qakbot
  asset_type: Endpoint
  confidence: 90
  impact: 90
  message: calc.exe has a child process $process_name$ in $dest$
  mitre_attack_id:
  - T1574.002
  - T1574
  observable:
  - name: dest
    type: Hostname
    role:
    - Victim
  product:
  - Splunk Enterprise
  - Splunk Enterprise Security
  - Splunk Cloud
  required_fields:
  - _time
  - Processes.dest
  - Processes.user
  - Processes.parent_process_name
  - Processes.parent_process
  - Processes.original_file_name
  - Processes.process_name
  - Processes.process
  - Processes.process_id
  - Processes.parent_process_path
  - Processes.process_path
  - Processes.parent_process_id
  risk_score: 81
  security_domain: endpoint
tests:
- name: True Positive Test
  attack_data:
  - data: https://media.githubusercontent.com/media/splunk/attack_data/master/datasets/malware/qakbot/sysmon.log
    source: XmlWinEventLog:Microsoft-Windows-Sysmon/Operational
    sourcetype: xmlwineventlog
    update_timestamp: true<|MERGE_RESOLUTION|>--- conflicted
+++ resolved
@@ -3,33 +3,10 @@
 version: 1
 date: '2022-10-20'
 author: Teoderick Contreras, Splunk
-<<<<<<< HEAD
 status: production
-type: TTP
-description: The following analytic identifies the suspicious child process of calc.exe
-  due to dll side loading technique to execute another executable. This technique
-  was seen in qakbot malware that uses dll side loading technique to calc applications
-  to load its malicious dll code. The malicious dll that abuses dll side loading technique
-  will load the actual qakbot loader dll using regsvr32.exe application. This TTP
-  is a good indicator of qakbot since the calc.exe will not load other child processes
-  aside from win32calc.exe.
+type: Anomaly
 data_source:
 - Sysmon Event ID 1
-search: '| tstats `security_content_summariesonly` count min(_time) as firstTime max(_time)
-  as lastTime from datamodel=Endpoint.Processes where (Processes.parent_process_name
-  = "calc.exe")  AND Processes.process_name != "win32calc.exe" by Processes.parent_process
-  Processes.process_name Processes.process_id Processes.process_guid Processes.process
-  Processes.user Processes.dest | `drop_dm_object_name("Processes")` | `security_content_ctime(firstTime)`
-  |`security_content_ctime(lastTime)` | `windows_dll_side_loading_process_child_of_calc_filter`'
-how_to_implement: To successfully implement this search you need to be ingesting information
-  on process that include the name of the process responsible for the changes from
-  your endpoints into the `Endpoint` datamodel in the `Processes` node. In addition,
-  confirm the latest CIM App 4.20 or higher is installed and the latest TA for the
-  endpoint product.
-=======
-type: Anomaly
-datamodel:
-- Endpoint
 description: The following analytic identifies the suspicious child process of calc.exe due to dll side loading technique to execute another executable. 
   This technique was seen in qakbot malware that uses dll side loading technique to calc applications to load its malicious dll code. The malicious dll that abuses 
   dll side loading technique will load the actual qakbot loader dll using regsvr32.exe application. 
@@ -45,7 +22,6 @@
   that include the name of the process responsible for the changes from your endpoints into the `Endpoint` 
   datamodel in the `Processes` node. In addition, confirm the latest CIM App 4.20 or higher is installed and 
   the latest TA for the endpoint product.
->>>>>>> 4d2e635a
 known_false_positives: unknown
 references:
 - https://malpedia.caad.fkie.fraunhofer.de/details/win.qakbot
