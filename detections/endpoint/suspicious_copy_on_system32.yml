--- conflicted
+++ resolved
@@ -33,11 +33,8 @@
   - Unusual Processes
   - Qakbot
   - IcedID
-<<<<<<< HEAD
+  - AsyncRAT
   asset_type: Endpoint
-=======
-  - AsyncRAT
->>>>>>> c8339b2e
   confidence: 90
   impact: 70
   message: execution of copy exe to copy file from $process$ in $dest$
@@ -57,6 +54,19 @@
   - Splunk Enterprise
   - Splunk Enterprise Security
   - Splunk Cloud
+  required_fields:
+  - _time
+  - Processes.dest
+  - Processes.user
+  - Processes.parent_process_name
+  - Processes.parent_process
+  - Processes.original_file_name
+  - Processes.process_name
+  - Processes.process
+  - Processes.process_id
+  - Processes.parent_process_path
+  - Processes.process_path
+  - Processes.parent_process_id
   risk_score: 63
   security_domain: endpoint
 tests:
