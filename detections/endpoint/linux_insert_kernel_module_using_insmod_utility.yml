--- conflicted
+++ resolved
@@ -44,12 +44,8 @@
   - https://media.githubusercontent.com/media/splunk/attack_data/master/datasets/attack_techniques/T1547.006/loading_linux_kernel_module/sysmon_linux.log
   impact: 80
   kill_chain_phases:
-<<<<<<< HEAD
   - Exploitation
-=======
-  - Privilege Escalation
   message: A commandline $process$ that may install kernel module on $dest$
->>>>>>> d9c073b5
   mitre_attack_id:
   - T1547.006
   - T1547
@@ -73,29 +69,5 @@
   - Processes.process
   - Processes.process_id
   - Processes.parent_process_id
-<<<<<<< HEAD
-  security_domain: endpoint
-  impact: 80
-  confidence: 80
   risk_score: 64
-  context:
-  - Source:Endpoint
-  - Stage:Privilege Escalation
-  - Stage:Persistence
-  message: A commandline $process$ that may install kernel module on $dest$
-  observable:
-  - name: dest
-    type: Hostname
-    role:
-    - Victim
-  nist:
-  - DE.CM
-  cis20:
-  - CIS 3
-  - CIS 5
-  - CIS 16
-  asset_type: Endpoint
-=======
-  risk_score: 64
-  security_domain: endpoint
->>>>>>> d9c073b5
+  security_domain: endpoint