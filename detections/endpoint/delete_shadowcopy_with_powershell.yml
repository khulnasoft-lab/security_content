name: Delete ShadowCopy With PowerShell
id: 5ee2bcd0-b2ff-11eb-bb34-acde48001122
version: 2
date: '2022-05-02'
author: Teoderick Contreras, Splunk
type: TTP
datamodel: []
description: This following analytic detects PowerShell command to delete shadow copy
  using the WMIC PowerShell module. This technique was seen used by a recent adversary
  to deploy DarkSide Ransomware where it executed a child process of PowerShell to
  execute a hex encoded command to delete shadow copy. This hex encoded command was
  able to be decrypted by PowerShell log.
search: '`powershell` EventCode=4104 ScriptBlockText= "*ShadowCopy*" (ScriptBlockText = "*Delete*"
  OR ScriptBlockText = "*Remove*") | stats count min(_time) as firstTime max(_time) as lastTime
  by Opcode Computer
  UserID EventCode ScriptBlockText | `security_content_ctime(firstTime)` | `security_content_ctime(lastTime)`
  | `delete_shadowcopy_with_powershell_filter`'
how_to_implement: To successfully implement this search, you need to be ingesting
  logs with the powershell logs  from your endpoints. make sure you enable needed
  registry to monitor this event.
known_false_positives: unknown
references:
- https://www.mandiant.com/resources/shining-a-light-on-darkside-ransomware-operations
- https://www.techtarget.com/searchwindowsserver/tutorial/Set-up-PowerShell-script-block-logging-for-added-security
tags:
  analytic_story:
  - DarkSide Ransomware
  - Ransomware
  - Revil Ransomware
  confidence: 90
  context:
  - Source:Endpoint
  - Stage:Execution
  dataset:
  - https://media.githubusercontent.com/media/splunk/attack_data/master/datasets/attack_techniques/T1059.001/powershell_script_block_logging/sbl_xml.log
  impact: 90
  kill_chain_phases:
  - Exploitation
  message: An attempt to delete ShadowCopy was performed using PowerShell on $Computer$
    by $User$.
  mitre_attack_id:
  - T1490
  observable:
  - name: User
    role:
    - Victim
<<<<<<< HEAD
    type: User
  - name: ComputerName
=======
  - name: Computer
    type: Hostname
>>>>>>> 1247e886
    role:
    - Victim
    type: Hostname
  product:
  - Splunk Enterprise
  - Splunk Enterprise Security
  - Splunk Cloud
  required_fields:
  - _time
  - ScriptBlockText
  - Opcode
  - Computer
  - UserID
  - EventCode
  risk_score: 81
  security_domain: endpoint
  asset_type: Endpoint<|MERGE_RESOLUTION|>--- conflicted
+++ resolved
@@ -44,13 +44,11 @@
   - name: User
     role:
     - Victim
-<<<<<<< HEAD
     type: User
-  - name: ComputerName
-=======
+    role:
+    - Victim
   - name: Computer
     type: Hostname
->>>>>>> 1247e886
     role:
     - Victim
     type: Hostname
