--- conflicted
+++ resolved
@@ -1,7 +1,7 @@
 name: Delete ShadowCopy With PowerShell
 id: 5ee2bcd0-b2ff-11eb-bb34-acde48001122
-version: 2
-date: '2022-02-24'
+version: 1
+date: '2021-05-12'
 author: Teoderick Contreras, Splunk
 type: TTP
 datamodel:
@@ -11,9 +11,9 @@
   to deploy DarkSide Ransomware where it executed a child process of PowerShell to
   execute a hex encoded command to delete shadow copy. This hex encoded command was
   able to be decrypted by PowerShell log.
-search: '`powershell` EventCode=4104 ScriptBlockText= "*ShadowCopy*" (ScriptBlockText = "*Delete*"
-  OR ScriptBlockText = "*Remove*") | stats count min(_time) as firstTime max(_time) as lastTime
-  by EventCode ScriptBlockText Computer UserID | `security_content_ctime(firstTime)` | `security_content_ctime(lastTime)`
+search: '`powershell` EventCode=4104 Message= "*ShadowCopy*" (Message = "*Delete*"
+  OR Message = "*Remove*") | stats count min(_time) as firstTime max(_time) as lastTime
+  by EventCode Message ComputerName User | `security_content_ctime(firstTime)` | `security_content_ctime(lastTime)`
   | `delete_shadowcopy_with_powershell_filter`'
 how_to_implement: To successfully implement this search, you need to be ingesting
   logs with the powershell logs  from your endpoints. make sure you enable needed
@@ -22,38 +22,30 @@
 references:
 - https://www.fireeye.com/blog/threat-research/2021/05/shining-a-light-on-darkside-ransomware-operations.html
 - https://searchwindowsserver.techtarget.com/tutorial/Set-up-PowerShell-script-block-logging-for-added-security
-- https://www.splunk.com/en_us/blog/security/hunting-for-malicious-powershell-using-script-block-logging.html
-- https://github.com/redcanaryco/atomic-red-team/blob/master/atomics/T1490/T1490.md#atomic-test-5---windows---delete-volume-shadow-copies-via-wmi-with-powershell
 tags:
   analytic_story:
   - DarkSide Ransomware
   - Ransomware
   - Revil Ransomware
-<<<<<<< HEAD
-  - Malicious PowerShell
-  automated_detection_testing: passed
-=======
->>>>>>> a229f866
   confidence: 90
   context:
   - Source:Endpoint
   - Stage:Execution
   dataset:
-  - https://media.githubusercontent.com/media/splunk/attack_data/master/datasets/attack_techniques/T1490/atomic_red_team/shadow-powershell.log
+  - https://media.githubusercontent.com/media/splunk/attack_data/master/datasets/malware/revil/inf1/windows-powershell.log
   impact: 90
   kill_chain_phases:
   - Exploitation
-  message: An attempt to delete ShadowCopy was performed using PowerShell on $Computer$
-    by $UserID$.
+  message: An attempt to delete ShadowCopy was performed using PowerShell on $ComputerName$
+    by $User$.
   mitre_attack_id:
   - T1490
-  - T1059.001
   observable:
-  - name: UserID
+  - name: User
     type: User
     role:
     - Victim
-  - name: Computer
+  - name: ComputerName
     type: Hostname
     role:
     - Victim
@@ -64,9 +56,9 @@
   required_fields:
   - _time
   - EventCode
-  - ScriptBlockText
-  - Computer
-  - UserID
+  - Message
+  - ComputerName
+  - User
   risk_score: 81
   security_domain: endpoint
   asset_type: Endpoint