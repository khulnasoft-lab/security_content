--- conflicted
+++ resolved
@@ -5,31 +5,8 @@
 author: Michael Haag, Splunk
 status: production
 type: Anomaly
-<<<<<<< HEAD
-description: The following analytic identifies the use of ngrok.exe being utilized
-  on the Windows operating system. Unfortunately, there is no original file name for
-  Ngrok, so it may be worth an additional hunt to identify any command-line arguments.
-  The sign of someone using Ngrok is not malicious, however, more recenctly it has
-  become an adversary tool.
 data_source:
 - Sysmon Event ID 1
-search: '| tstats `security_content_summariesonly` count min(_time) as firstTime max(_time)
-  as lastTime from datamodel=Endpoint.Processes where Processes.process_name=ngrok.exe
-  Processes.process IN ("*start*", "*--config*","*http*","*authtoken*", "*http*",
-  "(*tcp*") by Processes.dest Processes.user Processes.parent_process_name Processes.process_name
-  Processes.original_file_name Processes.process Processes.process_id Processes.parent_process_id
-  | `drop_dm_object_name(Processes)` | `security_content_ctime(firstTime)` | `security_content_ctime(lastTime)`|
-  `windows_ngrok_reverse_proxy_usage_filter`'
-how_to_implement: To successfully implement this search you need to be ingesting information
-  on process that include the name of the process responsible for the changes from
-  your endpoints into the `Endpoint` datamodel in the `Processes` node. In addition,
-  confirm the latest CIM App 4.20 or higher is installed and the latest TA for the
-  endpoint product.
-known_false_positives: False positives will be present based on organizations that
-  allow the use of Ngrok. Filter or monitor as needed.
-=======
-datamodel:
-- Endpoint
 description: The following analytic identifies the use of ngrok.exe being utilized on the Windows operating system. Unfortunately, there is no original file name for Ngrok, so it may be worth an additional hunt to identify any command-line arguments.
   The sign of someone using Ngrok is not malicious, however, more recently it has become an adversary tool.
 search: '| tstats `security_content_summariesonly` count min(_time) as firstTime max(_time)
@@ -41,7 +18,6 @@
   | `security_content_ctime(lastTime)`| `windows_ngrok_reverse_proxy_usage_filter`'
 how_to_implement: To successfully implement this search you need to be ingesting information on process that include the name of the process responsible for the changes from your endpoints into the `Endpoint` datamodel in the `Processes` node. In addition, confirm the latest CIM App 4.20 or higher is installed and the latest TA for the endpoint product.
 known_false_positives: False positives will be present based on organizations that allow the use of Ngrok. Filter or monitor as needed.
->>>>>>> 5a98c280
 references:
 - https://www.cisa.gov/uscert/sites/default/files/publications/aa22-320a_joint_csa_iranian_government-sponsored_apt_actors_compromise_federal%20network_deploy_crypto%20miner_credential_harvester.pdf
 tags:
