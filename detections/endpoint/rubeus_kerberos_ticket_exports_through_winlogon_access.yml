name: Rubeus Kerberos Ticket Exports Through Winlogon Access
id: 5ed8c50a-8869-11ec-876f-acde48001122
version: 1
date: '2022-02-07'
author: Mauricio Velazco, Splunk
type: TTP
datamodel: []
description: The following analytic looks for a process accessing the winlogon.exe
  system process. The Splunk Threat Research team identified this behavior when using
  the Rubeus tool to monitor for and export kerberos tickets from memory. Before being
  able to export tickets. Rubeus will try to escalate privileges to SYSTEM by obtaining
  a handle to winlogon.exe before trying to monitor for kerberos tickets. Exporting
  tickets from memory is typically the first step for pass the ticket attacks. Red
  teams and adversaries alike may use the pass the ticket technique using stolen Kerberos
  tickets to move laterally within an environment, bypassing normal system access
  controls. Defenders should be aware that adversaries may customize the source code
  of Rubeus to potentially bypass this analytic.
search: ' `sysmon` EventCode=10 TargetImage=C:\\Windows\\system32\\winlogon.exe (GrantedAccess=0x1f3fff)
  (SourceImage!=C:\\Windows\\system32\\svchost.exe AND SourceImage!=C:\\Windows\\system32\\lsass.exe
  AND SourceImage!=C:\\Windows\\system32\\LogonUI.exe AND SourceImage!=C:\\Windows\\system32\\smss.exe
  AND SourceImage!=C:\\Windows\\system32\\wbem\\wmiprvse.exe) | stats count min(_time)
  as firstTime max(_time) as lastTime by Computer, SourceImage, SourceProcessId, TargetImage,
  TargetProcessId, EventCode, GrantedAccess | rename Computer as dest | `security_content_ctime(firstTime)`|
  `security_content_ctime(lastTime)` | `rubeus_kerberos_ticket_exports_through_winlogon_access_filter`'
how_to_implement: This search needs Sysmon Logs and a sysmon configuration, which
  includes EventCode 10. This search uses an input macro named `sysmon`. We strongly
  recommend that you specify your environment-specific configurations (index, source,
  sourcetype, etc.) for Windows Sysmon logs. Replace the macro definition with configurations
  for your Splunk environment.
known_false_positives: Legitimate applications may obtain a handle for winlogon.exe.
  Filter as needed
references:
- https://github.com/GhostPack/Rubeus
- http://www.harmj0y.net/blog/redteaming/from-kekeo-to-rubeus/
- https://attack.mitre.org/techniques/T1550/003/
tags:
  analytic_story:
  - Active Directory Kerberos Attacks
  confidence: 60
  context:
  - Source:Endpoint
  - Stage:Privilege Escalation
  dataset:
  - https://media.githubusercontent.com/media/splunk/attack_data/master/datasets/attack_techniques/T1550.003/rubeus/windows-sysmon.log
  impact: 60
  kill_chain_phases:
<<<<<<< HEAD
  - Exploitation
=======
  - Privilege Escalation
  - Lateral Movement
  message: Winlogon.exe was accessed by $SourceImage$ on $dest$
>>>>>>> 67ecd29d
  mitre_attack_id:
  - T1550
  - T1550.003
  observable:
  - name: dest
    type: Endpoint
    role:
    - Victim
  - name: TargetImage
    type: Process
    role:
    - Target
  product:
  - Splunk Enterprise
  - Splunk Enterprise Security
  - Splunk Cloud
  required_fields:
  - _time
  - EventCode
  - TargetImage
  - CallTrace
  - Computer
  - TargetProcessId
  - SourceImage
  - SourceProcessId
  risk_score: 36
<<<<<<< HEAD
  context:
  - Source:Endpoint
  - Stage:Privilege Escalation
  message: Winlogon.exe was accessed by $SourceImage$ on $dest$
  observable:
  - name: dest
    type: Endpoint
    role:
    - Victim
  - name: TargetImage
    type: Process
    role:
    - Target
  asset_type: Endpoint
=======
  security_domain: endpoint
>>>>>>> 67ecd29d
<|MERGE_RESOLUTION|>--- conflicted
+++ resolved
@@ -44,13 +44,9 @@
   - https://media.githubusercontent.com/media/splunk/attack_data/master/datasets/attack_techniques/T1550.003/rubeus/windows-sysmon.log
   impact: 60
   kill_chain_phases:
-<<<<<<< HEAD
-  - Exploitation
-=======
   - Privilege Escalation
   - Lateral Movement
   message: Winlogon.exe was accessed by $SourceImage$ on $dest$
->>>>>>> 67ecd29d
   mitre_attack_id:
   - T1550
   - T1550.003
@@ -77,21 +73,4 @@
   - SourceImage
   - SourceProcessId
   risk_score: 36
-<<<<<<< HEAD
-  context:
-  - Source:Endpoint
-  - Stage:Privilege Escalation
-  message: Winlogon.exe was accessed by $SourceImage$ on $dest$
-  observable:
-  - name: dest
-    type: Endpoint
-    role:
-    - Victim
-  - name: TargetImage
-    type: Process
-    role:
-    - Target
-  asset_type: Endpoint
-=======
-  security_domain: endpoint
->>>>>>> 67ecd29d
+  security_domain: endpoint