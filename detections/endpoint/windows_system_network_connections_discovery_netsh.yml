name: Windows System Network Connections Discovery Netsh
id: abfb7cc5-c275-4a97-9029-62cd8d4ffeca
version: 1
date: '2022-11-30'
author: Teoderick Contreras, Splunk
status: production
type: Hunting
<<<<<<< HEAD
description: The following analytic identifies a process execution of Windows OS built-in
  tool netsh.exe to show state, configuration and profile of host firewall. This tool
  is being used or abused by several adversaries or even post exploitation tool to
  bypass firewall rules or to discover firewall settings. This hunting detection can
  help to detect a possible suspicious usage of netsh.exe to retrieve firewall settings
  or even firewall wlan profile. We recommend checking which parent process and process
  name execute this command. Also check the process file path for verification that
  may lead to further TTP's threat behavior.
data_source:
- Sysmon Event ID 1
search: '| tstats `security_content_summariesonly` count min(_time) as firstTime max(_time)
  as lastTime from datamodel=Endpoint.Processes where `process_netsh`AND Processes.process
  = "* show *" Processes.process IN ("*state*", "*config*", "*wlan*", "*profile*")
  by Processes.process_name Processes.original_file_name Processes.process Processes.process_id
  Processes.process_guid Processes.parent_process_name Processes.parent_process Processes.parent_process_guid
  Processes.dest Processes.user | `drop_dm_object_name(Processes)` | `security_content_ctime(firstTime)`
  | `security_content_ctime(lastTime)` | `windows_system_network_connections_discovery_netsh_filter`'
=======
datamodel:
- Endpoint
description: The following analytic identifies a process execution of Windows OS built-in tool netsh.exe to show state, configuration and profile of host firewall. 
  This tool is being used or abused by several adversaries or even post exploitation tool to bypass firewall rules or to discover firewall settings. 
  This hunting detection can help to detect a possible suspicious usage of netsh.exe to retrieve firewall settings or even firewall wlan profile. 
  We recommend checking which parent process and process name execute this command. Also check the process file path for verification that may lead to further 
  TTP's threat behavior.
search: '| tstats `security_content_summariesonly` count min(_time) as firstTime max(_time) as lastTime from datamodel=Endpoint.Processes
  where `process_netsh`AND Processes.process = "* show *" Processes.process IN ("*state*", "*config*", "*wlan*", "*profile*")
  by Processes.process_name Processes.original_file_name Processes.process Processes.process_id Processes.process_guid 
  Processes.parent_process_name Processes.parent_process Processes.parent_process_guid Processes.dest Processes.user 
  | `drop_dm_object_name(Processes)`
  | `security_content_ctime(firstTime)` 
  | `security_content_ctime(lastTime)` 
  | `windows_system_network_connections_discovery_netsh_filter`'
>>>>>>> 5a98c280
how_to_implement: To successfully implement this search, you need to be ingesting
  logs with the process name, parent process, and command-line executions from your
  endpoints. If you are using Sysmon, you must have at least version 6.0.4 of the
  Sysmon TA. Tune and filter known instances of wermgr.exe may be used.
known_false_positives: network administrator can use this tool for auditing process.
references:
- https://attack.mitre.org/techniques/T1049/
- https://github.com/carlospolop/PEASS-ng/tree/master/winPEAS
- https://www.microsoft.com/en-us/security/blog/2022/10/14/new-prestige-ransomware-impacts-organizations-in-ukraine-and-poland/
tags:
  analytic_story:
  - Windows Post-Exploitation
  - Prestige Ransomware
  asset_type: Endpoint
  confidence: 30
  impact: 30
  message: netsh process with command line $process$ in $dest$
  mitre_attack_id:
  - T1049
  observable:
  - name: dest
    type: Hostname
    role:
    - Victim
  product:
  - Splunk Enterprise
  - Splunk Enterprise Security
  - Splunk Cloud
  risk_score: 9
  security_domain: endpoint
tests:
- name: True Positive Test
  attack_data:
  - data: https://media.githubusercontent.com/media/splunk/attack_data/master/datasets/malware/winpeas/sysmon.log
    source: XmlWinEventLog:Microsoft-Windows-Sysmon/Operational
    sourcetype: xmlwineventlog
    update_timestamp: true<|MERGE_RESOLUTION|>--- conflicted
+++ resolved
@@ -5,27 +5,8 @@
 author: Teoderick Contreras, Splunk
 status: production
 type: Hunting
-<<<<<<< HEAD
-description: The following analytic identifies a process execution of Windows OS built-in
-  tool netsh.exe to show state, configuration and profile of host firewall. This tool
-  is being used or abused by several adversaries or even post exploitation tool to
-  bypass firewall rules or to discover firewall settings. This hunting detection can
-  help to detect a possible suspicious usage of netsh.exe to retrieve firewall settings
-  or even firewall wlan profile. We recommend checking which parent process and process
-  name execute this command. Also check the process file path for verification that
-  may lead to further TTP's threat behavior.
 data_source:
 - Sysmon Event ID 1
-search: '| tstats `security_content_summariesonly` count min(_time) as firstTime max(_time)
-  as lastTime from datamodel=Endpoint.Processes where `process_netsh`AND Processes.process
-  = "* show *" Processes.process IN ("*state*", "*config*", "*wlan*", "*profile*")
-  by Processes.process_name Processes.original_file_name Processes.process Processes.process_id
-  Processes.process_guid Processes.parent_process_name Processes.parent_process Processes.parent_process_guid
-  Processes.dest Processes.user | `drop_dm_object_name(Processes)` | `security_content_ctime(firstTime)`
-  | `security_content_ctime(lastTime)` | `windows_system_network_connections_discovery_netsh_filter`'
-=======
-datamodel:
-- Endpoint
 description: The following analytic identifies a process execution of Windows OS built-in tool netsh.exe to show state, configuration and profile of host firewall. 
   This tool is being used or abused by several adversaries or even post exploitation tool to bypass firewall rules or to discover firewall settings. 
   This hunting detection can help to detect a possible suspicious usage of netsh.exe to retrieve firewall settings or even firewall wlan profile. 
@@ -39,7 +20,6 @@
   | `security_content_ctime(firstTime)` 
   | `security_content_ctime(lastTime)` 
   | `windows_system_network_connections_discovery_netsh_filter`'
->>>>>>> 5a98c280
 how_to_implement: To successfully implement this search, you need to be ingesting
   logs with the process name, parent process, and command-line executions from your
   endpoints. If you are using Sysmon, you must have at least version 6.0.4 of the
