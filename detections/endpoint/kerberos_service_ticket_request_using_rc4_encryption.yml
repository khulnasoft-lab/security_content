name: Kerberos Service Ticket Request Using RC4 Encryption
id: 7d90f334-a482-11ec-908c-acde48001122
version: 1
date: '2022-03-15'
author: Mauricio Velazco, Splunk
status: production
type: TTP
description: The following analytic leverages Kerberos Event 4769, A Kerberos service
  ticket was requested, to identify a potential Kerberos Service Ticket request related
  to a Golden Ticket attack. Adversaries who have obtained the Krbtgt account NTLM
  password hash may forge a Kerberos Granting Ticket (TGT) to obtain unrestricted
  access to an Active Directory environment. Armed with a Golden Ticket, attackers
  can request service tickets to move laterally and execute code on remote systems.
  Looking for Kerberos Service Ticket requests using the legacy RC4 encryption mechanism
  could represent the second stage of a Golden Ticket attack. RC4 usage should be
  rare on a modern network since Windows Vista & Windows Sever 2008 and newer support
  AES Kerberos encryption.\ Defenders should note that if an attacker does not leverage
  the NTLM password hash but rather the AES key to create a golden ticket, this detection
  may be bypassed.
data_source:
- Windows Security 4769
search: ' `wineventlog_security` EventCode=4769 Service_Name="*$" (Ticket_Options=0x40810000
  OR Ticket_Options=0x40800000 OR Ticket_Options=0x40810010) Ticket_Encryption_Type=0x17
  | stats count min(_time) as firstTime max(_time) as lastTime by dest, service, service_id,
  Ticket_Encryption_Type, Ticket_Options | `security_content_ctime(lastTime)` | `security_content_ctime(firstTime)`
  | `kerberos_service_ticket_request_using_rc4_encryption_filter`'
how_to_implement: To successfully implement this search, you need to be ingesting
  Domain Controller and Kerberos events. The Advanced Security Audit policy setting
  `Audit Kerberos Authentication Service` within `Account Logon` needs to be enabled.
known_false_positives: Based on Microsoft documentation, legacy systems or applications
  will use RC4-HMAC as the default encryption for Kerberos Service Ticket requests.
  Specifically, systems before Windows Server 2008 and Windows Vista. Newer systems
  will use AES128 or AES256.
references:
- https://attack.mitre.org/techniques/T1558/001/
- https://docs.microsoft.com/en-us/windows/security/threat-protection/auditing/event-4769
- https://adsecurity.org/?p=1515
- https://gist.github.com/TarlogicSecurity/2f221924fef8c14a1d8e29f3cb5c5c4a
- https://en.hackndo.com/kerberos-silver-golden-tickets/
tags:
  analytic_story:
  - Active Directory Kerberos Attacks
<<<<<<< HEAD
  - Active Directory Privilege Escalation
  dataset:
  - https://media.githubusercontent.com/media/splunk/attack_data/master/datasets/attack_techniques/T1558.001/impacket/windows-security.log
  kill_chain_phases:
  - Exploitation
=======
  asset_type: Endpoint
  confidence: 50
  impact: 90
  message: A Kerberos Service TTicket request with RC4 encryption was requested from
    $Client_Address$
>>>>>>> 16526a4b
  mitre_attack_id:
  - T1558
  - T1558.001
  observable:
  - name: dest
    type: Endpoint
    role:
    - Victim
  product:
  - Splunk Enterprise
  - Splunk Enterprise Security
  - Splunk Cloud
  required_fields:
  - _time
  - EventCode
  - Ticket_Options
  - Ticket_Encryption_Type
  - dest
  - service
  - service_id
  risk_score: 45
  security_domain: endpoint
tests:
- name: True Positive Test
  attack_data:
  - data: https://media.githubusercontent.com/media/splunk/attack_data/master/datasets/attack_techniques/T1558.001/impacket/windows-security.log
    source: WinEventLog:Security
    sourcetype: WinEventLog<|MERGE_RESOLUTION|>--- conflicted
+++ resolved
@@ -40,19 +40,12 @@
 tags:
   analytic_story:
   - Active Directory Kerberos Attacks
-<<<<<<< HEAD
   - Active Directory Privilege Escalation
-  dataset:
-  - https://media.githubusercontent.com/media/splunk/attack_data/master/datasets/attack_techniques/T1558.001/impacket/windows-security.log
-  kill_chain_phases:
-  - Exploitation
-=======
   asset_type: Endpoint
   confidence: 50
   impact: 90
   message: A Kerberos Service TTicket request with RC4 encryption was requested from
     $Client_Address$
->>>>>>> 16526a4b
   mitre_attack_id:
   - T1558
   - T1558.001
