name: Disabling ControlPanel
id: 6ae0148e-9215-11eb-a94a-acde48001122
<<<<<<< HEAD
version: 2
date: '2022-01-27'
author: Teoderick Contreras, Splunk
status: production
=======
version: 3
date: '2022-11-14'
author: Steven Dick, Teoderick Contreras, Splunk
>>>>>>> c8339b2e
type: TTP
description: this search is to identify registry modification to disable control panel
  window. This technique is commonly seen in malware to prevent their artifacts ,
  persistence removed on the infected machine.
<<<<<<< HEAD
data_source:
- Sysmon Event ID 13
search: '| tstats `security_content_summariesonly` count from datamodel=Endpoint.Registry
  where Registry.registry_path= "*\\SOFTWARE\\Microsoft\\Windows\\CurrentVersion\\Policies\\Explorer\\NoControlPanel"
  Registry.registry_value_data = "0x00000001" by _time span=1h Registry.dest Registry.user
  Registry.registry_path Registry.registry_value_name Registry.registry_key_name Registry.process_guid
  Registry.registry_value_data | `drop_dm_object_name(Registry)` |rename process_guid
  as proc_guid |join proc_guid, _time [| tstats `security_content_summariesonly` count
  FROM datamodel=Endpoint.Processes by _time span=1h Processes.process_id Processes.process_name
  Processes.process Processes.dest Processes.parent_process_name Processes.parent_process
  Processes.process_guid | `drop_dm_object_name(Processes)` |rename process_guid as
  proc_guid | fields _time dest user parent_process_name parent_process process_name
  process_path process proc_guid registry_path registry_value_name registry_value_data
  registry_key_name] | table _time dest user parent_process_name parent_process process_name
  process_path process proc_guid registry_path registry_value_name registry_value_data
  registry_key_name | `disabling_controlpanel_filter`'
how_to_implement: To successfully implement this search you need to be ingesting information
  on process that include the name of the process responsible for the changes from
  your endpoints into the `Endpoint` datamodel in the `Registry` node. Also make sure
  that this registry was included in your config files ex. sysmon config to be monitored.
=======
search: '| tstats `security_content_summariesonly` count min(_time) AS firstTime max(_time) AS lastTime FROM datamodel=Endpoint.Processes BY _time span=1h Processes.user Processes.process_id Processes.process_name Processes.process Processes.process_path Processes.dest Processes.parent_process_name Processes.parent_process Processes.process_guid
  | `drop_dm_object_name(Processes)` 
  | join process_guid [
  | tstats `security_content_summariesonly` count FROM datamodel=Endpoint.Registry WHERE (Registry.registry_path= "*\\SOFTWARE\\Microsoft\\Windows\\CurrentVersion\\Policies\\Explorer\\NoControlPanel" Registry.registry_value_data = "0x00000001") BY _time span=1h Registry.registry_path Registry.registry_key_name Registry.registry_value_name Registry.registry_value_data Registry.process_guid 
  | `drop_dm_object_name(Registry)`] 
  | fields firstTime lastTime dest user parent_process_name parent_process process_name process_path process registry_key_name registry_path registry_value_name registry_value_data process_guid
  | where isnotnull(registry_value_data)
  | `security_content_ctime(firstTime)` 
  | `security_content_ctime(lastTime)`
  | `disabling_controlpanel_filter`'

how_to_implement: To successfully implement this search, you need to be ingesting
  logs with the registry value name, registry path, and registry value data from your
  endpoints. If you are using Sysmon, you must have at least version 2.0 of the offical
  Sysmon TA. https://splunkbase.splunk.com/app/5709
>>>>>>> c8339b2e
known_false_positives: admin may disable this application for non technical user.
references:
- https://any.run/report/ea4ea08407d4ee72e009103a3b77e5a09412b722fdef67315ea63f22011152af/a866d7b1-c236-4f26-a391-5ae32213dfc4#registry
tags:
  analytic_story:
  - Windows Defense Evasion Tactics
  - Windows Registry Abuse
  asset_type: Endpoint
  confidence: 50
  impact: 50
  message: The Windows Control Panel was disabled on $dest$ by $user$.
  mitre_attack_id:
  - T1562.001
  - T1562
  observable:
  - name: user
    type: User
    role:
    - Victim
  - name: dest
    type: Hostname
    role:
    - Victim
  product:
  - Splunk Enterprise
  - Splunk Enterprise Security
  - Splunk Cloud
<<<<<<< HEAD
=======
  required_fields:
  - _time
  - Processes.user
  - Processes.dest
  - Processes.process_id 
  - Processes.process_name 
  - Processes.process 
  - Processes.process_path  
  - Processes.parent_process_name 
  - Processes.parent_process 
  - Processes.process_guid
  - Registry.dest
  - Registry.registry_value_name
  - Registry.registry_key_name
  - Registry.registry_path
  - Registry.registry_value_data
  - Registry.process_guid
>>>>>>> c8339b2e
  risk_score: 25
  security_domain: endpoint
tests:
- name: True Positive Test
  attack_data:
  - data: https://media.githubusercontent.com/media/splunk/attack_data/master/datasets/attack_techniques/T1562.001/win_app_defender_disabling/windows-security.log
    source: WinEventLog:Security
    sourcetype: WinEventLog
    update_timestamp: true
  - data: https://media.githubusercontent.com/media/splunk/attack_data/master/datasets/attack_techniques/T1562.001/win_app_defender_disabling/windows-system.log
    source: WinEventLog:System
    sourcetype: WinEventLog
    update_timestamp: true
  - data: https://media.githubusercontent.com/media/splunk/attack_data/master/datasets/attack_techniques/T1562.001/win_app_defender_disabling/windows-sysmon.log
    source: XmlWinEventLog:Microsoft-Windows-Sysmon/Operational
    sourcetype: xmlwineventlog<|MERGE_RESOLUTION|>--- conflicted
+++ resolved
@@ -1,57 +1,31 @@
 name: Disabling ControlPanel
 id: 6ae0148e-9215-11eb-a94a-acde48001122
-<<<<<<< HEAD
-version: 2
-date: '2022-01-27'
-author: Teoderick Contreras, Splunk
-status: production
-=======
 version: 3
 date: '2022-11-14'
 author: Steven Dick, Teoderick Contreras, Splunk
->>>>>>> c8339b2e
+status: production
 type: TTP
 description: this search is to identify registry modification to disable control panel
   window. This technique is commonly seen in malware to prevent their artifacts ,
   persistence removed on the infected machine.
-<<<<<<< HEAD
 data_source:
-- Sysmon Event ID 13
-search: '| tstats `security_content_summariesonly` count from datamodel=Endpoint.Registry
-  where Registry.registry_path= "*\\SOFTWARE\\Microsoft\\Windows\\CurrentVersion\\Policies\\Explorer\\NoControlPanel"
-  Registry.registry_value_data = "0x00000001" by _time span=1h Registry.dest Registry.user
-  Registry.registry_path Registry.registry_value_name Registry.registry_key_name Registry.process_guid
-  Registry.registry_value_data | `drop_dm_object_name(Registry)` |rename process_guid
-  as proc_guid |join proc_guid, _time [| tstats `security_content_summariesonly` count
-  FROM datamodel=Endpoint.Processes by _time span=1h Processes.process_id Processes.process_name
-  Processes.process Processes.dest Processes.parent_process_name Processes.parent_process
-  Processes.process_guid | `drop_dm_object_name(Processes)` |rename process_guid as
-  proc_guid | fields _time dest user parent_process_name parent_process process_name
-  process_path process proc_guid registry_path registry_value_name registry_value_data
-  registry_key_name] | table _time dest user parent_process_name parent_process process_name
-  process_path process proc_guid registry_path registry_value_name registry_value_data
-  registry_key_name | `disabling_controlpanel_filter`'
-how_to_implement: To successfully implement this search you need to be ingesting information
-  on process that include the name of the process responsible for the changes from
-  your endpoints into the `Endpoint` datamodel in the `Registry` node. Also make sure
-  that this registry was included in your config files ex. sysmon config to be monitored.
-=======
-search: '| tstats `security_content_summariesonly` count min(_time) AS firstTime max(_time) AS lastTime FROM datamodel=Endpoint.Processes BY _time span=1h Processes.user Processes.process_id Processes.process_name Processes.process Processes.process_path Processes.dest Processes.parent_process_name Processes.parent_process Processes.process_guid
-  | `drop_dm_object_name(Processes)` 
-  | join process_guid [
-  | tstats `security_content_summariesonly` count FROM datamodel=Endpoint.Registry WHERE (Registry.registry_path= "*\\SOFTWARE\\Microsoft\\Windows\\CurrentVersion\\Policies\\Explorer\\NoControlPanel" Registry.registry_value_data = "0x00000001") BY _time span=1h Registry.registry_path Registry.registry_key_name Registry.registry_value_name Registry.registry_value_data Registry.process_guid 
-  | `drop_dm_object_name(Registry)`] 
-  | fields firstTime lastTime dest user parent_process_name parent_process process_name process_path process registry_key_name registry_path registry_value_name registry_value_data process_guid
-  | where isnotnull(registry_value_data)
-  | `security_content_ctime(firstTime)` 
-  | `security_content_ctime(lastTime)`
-  | `disabling_controlpanel_filter`'
-
+- Sysmon Event ID 1
+search: '| tstats `security_content_summariesonly` count min(_time) AS firstTime max(_time)
+  AS lastTime FROM datamodel=Endpoint.Processes BY _time span=1h Processes.user Processes.process_id
+  Processes.process_name Processes.process Processes.process_path Processes.dest Processes.parent_process_name
+  Processes.parent_process Processes.process_guid | `drop_dm_object_name(Processes)`
+  | join process_guid [ | tstats `security_content_summariesonly` count FROM datamodel=Endpoint.Registry
+  WHERE (Registry.registry_path= "*\\SOFTWARE\\Microsoft\\Windows\\CurrentVersion\\Policies\\Explorer\\NoControlPanel"
+  Registry.registry_value_data = "0x00000001") BY _time span=1h Registry.registry_path
+  Registry.registry_key_name Registry.registry_value_name Registry.registry_value_data
+  Registry.process_guid | `drop_dm_object_name(Registry)`] | fields firstTime lastTime
+  dest user parent_process_name parent_process process_name process_path process registry_key_name
+  registry_path registry_value_name registry_value_data process_guid | where isnotnull(registry_value_data)
+  | `security_content_ctime(firstTime)` | `security_content_ctime(lastTime)` | `disabling_controlpanel_filter`'
 how_to_implement: To successfully implement this search, you need to be ingesting
   logs with the registry value name, registry path, and registry value data from your
   endpoints. If you are using Sysmon, you must have at least version 2.0 of the offical
   Sysmon TA. https://splunkbase.splunk.com/app/5709
->>>>>>> c8339b2e
 known_false_positives: admin may disable this application for non technical user.
 references:
 - https://any.run/report/ea4ea08407d4ee72e009103a3b77e5a09412b722fdef67315ea63f22011152af/a866d7b1-c236-4f26-a391-5ae32213dfc4#registry
@@ -79,18 +53,16 @@
   - Splunk Enterprise
   - Splunk Enterprise Security
   - Splunk Cloud
-<<<<<<< HEAD
-=======
   required_fields:
   - _time
   - Processes.user
   - Processes.dest
-  - Processes.process_id 
-  - Processes.process_name 
-  - Processes.process 
-  - Processes.process_path  
-  - Processes.parent_process_name 
-  - Processes.parent_process 
+  - Processes.process_id
+  - Processes.process_name
+  - Processes.process
+  - Processes.process_path
+  - Processes.parent_process_name
+  - Processes.parent_process
   - Processes.process_guid
   - Registry.dest
   - Registry.registry_value_name
@@ -98,7 +70,6 @@
   - Registry.registry_path
   - Registry.registry_value_data
   - Registry.process_guid
->>>>>>> c8339b2e
   risk_score: 25
   security_domain: endpoint
 tests:
