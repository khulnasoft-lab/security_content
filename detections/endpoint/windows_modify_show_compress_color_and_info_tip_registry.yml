--- conflicted
+++ resolved
@@ -1,15 +1,9 @@
 name: Windows Modify Show Compress Color And Info Tip Registry
 id: b7548c2e-9a10-11ec-99e3-acde48001122
-<<<<<<< HEAD
-version: 1
-date: '2022-03-02'
-author: Teoderick Contreras, Splunk
-status: production
-=======
 version: 2
 date: '2022-11-14'
 author: Steven Dick, Teoderick Contreras, Splunk
->>>>>>> c8339b2e
+status: production
 type: TTP
 description: This analytic is to look for suspicious registry modification related
   to file compression color and information tips. This IOC was seen in hermetic wiper
@@ -18,41 +12,24 @@
   tips. This is a good indicator that a process tries to modified one of the registry
   GlobalFolderOptions related to file compression attribution in terms of color in
   NTFS file system.
-<<<<<<< HEAD
 data_source:
-- Sysmon Event ID 13
-search: '| tstats `security_content_summariesonly` count from datamodel=Endpoint.Registry
-  where Registry.registry_path = "*\\Microsoft\\Windows\\CurrentVersion\\Explorer\\Advanced*"
-  AND Registry.registry_value_name  IN("ShowCompColor", "ShowInfoTip") by _time span=1h
-  Registry.dest Registry.user Registry.registry_path Registry.registry_value_name
-  Registry.registry_value_data Registry.process_guid | `drop_dm_object_name(Registry)`
-  |rename process_guid as proc_guid |join proc_guid, _time [| tstats `security_content_summariesonly`
-  count FROM datamodel=Endpoint.Processes by _time span=1h Processes.process_id Processes.process_name
-  Processes.process Processes.dest Processes.parent_process_name Processes.parent_process
-  Processes.process_guid | `drop_dm_object_name(Processes)` |rename process_guid as
-  proc_guid | fields _time dest user parent_process_name parent_process process_name
-  process_path process proc_guid registry_path registry_value_name registry_value_data]
-  | table _time dest user parent_process_name parent_process process_name process_path
-  process proc_guid registry_path registry_value_name registry_value_data | `windows_modify_show_compress_color_and_info_tip_registry_filter`'
-how_to_implement: To successfully implement this search you need to be ingesting information
-  on process that include the name of the Filesystem responsible for the changes from
-  your endpoints into the `Endpoint` datamodel in the `Processes` and `Registry` node.
-=======
-search: '| tstats `security_content_summariesonly` count min(_time) AS firstTime max(_time) AS lastTime FROM datamodel=Endpoint.Processes BY _time span=1h Processes.user Processes.process_id Processes.process_name Processes.process Processes.process_path Processes.dest Processes.parent_process_name Processes.parent_process Processes.process_guid
-  | `drop_dm_object_name(Processes)` 
-  | join process_guid [
-  | tstats `security_content_summariesonly` count FROM datamodel=Endpoint.Registry WHERE (Registry.registry_path = "*\\Microsoft\\Windows\\CurrentVersion\\Explorer\\Advanced*" AND Registry.registry_value_name  IN("ShowCompColor", "ShowInfoTip")) BY _time span=1h Registry.registry_path Registry.registry_key_name Registry.registry_value_name Registry.registry_value_data Registry.process_guid 
-  | `drop_dm_object_name(Registry)`] 
-  | fields firstTime lastTime dest user parent_process_name parent_process process_name process_path process registry_key_name registry_path registry_value_name registry_value_data process_guid
-  | where isnotnull(registry_value_data)
-  | `security_content_ctime(firstTime)` 
-  | `security_content_ctime(lastTime)`
-  | `windows_modify_show_compress_color_and_info_tip_registry_filter`'
+- Sysmon Event ID 1
+search: '| tstats `security_content_summariesonly` count min(_time) AS firstTime max(_time)
+  AS lastTime FROM datamodel=Endpoint.Processes BY _time span=1h Processes.user Processes.process_id
+  Processes.process_name Processes.process Processes.process_path Processes.dest Processes.parent_process_name
+  Processes.parent_process Processes.process_guid | `drop_dm_object_name(Processes)`
+  | join process_guid [ | tstats `security_content_summariesonly` count FROM datamodel=Endpoint.Registry
+  WHERE (Registry.registry_path = "*\\Microsoft\\Windows\\CurrentVersion\\Explorer\\Advanced*"
+  AND Registry.registry_value_name  IN("ShowCompColor", "ShowInfoTip")) BY _time span=1h
+  Registry.registry_path Registry.registry_key_name Registry.registry_value_name Registry.registry_value_data
+  Registry.process_guid | `drop_dm_object_name(Registry)`] | fields firstTime lastTime
+  dest user parent_process_name parent_process process_name process_path process registry_key_name
+  registry_path registry_value_name registry_value_data process_guid | where isnotnull(registry_value_data)
+  | `security_content_ctime(firstTime)` | `security_content_ctime(lastTime)` | `windows_modify_show_compress_color_and_info_tip_registry_filter`'
 how_to_implement: To successfully implement this search, you need to be ingesting
   logs with the registry value name, registry path, and registry value data from your
   endpoints. If you are using Sysmon, you must have at least version 2.0 of the offical
   Sysmon TA. https://splunkbase.splunk.com/app/5709
->>>>>>> c8339b2e
 known_false_positives: unknown
 references:
 - https://blog.talosintelligence.com/2022/02/threat-advisory-hermeticwiper.html
@@ -77,18 +54,16 @@
   - Splunk Enterprise
   - Splunk Enterprise Security
   - Splunk Cloud
-<<<<<<< HEAD
-=======
   required_fields:
   - _time
   - Processes.user
   - Processes.dest
-  - Processes.process_id 
-  - Processes.process_name 
-  - Processes.process 
-  - Processes.process_path  
-  - Processes.parent_process_name 
-  - Processes.parent_process 
+  - Processes.process_id
+  - Processes.process_name
+  - Processes.process
+  - Processes.process_path
+  - Processes.parent_process_name
+  - Processes.parent_process
   - Processes.process_guid
   - Registry.dest
   - Registry.registry_value_name
@@ -96,7 +71,6 @@
   - Registry.registry_path
   - Registry.registry_value_data
   - Registry.process_guid
->>>>>>> c8339b2e
   risk_score: 25
   security_domain: endpoint
 tests:
