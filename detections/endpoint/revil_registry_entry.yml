name: Revil Registry Entry
id: e3d3f57a-c381-11eb-9e35-acde48001122
<<<<<<< HEAD
version: 2
date: '2021-01-26'
author: Teoderick Contreras, Splunk
status: production
=======
version: 3
date: '2022-11-14'
author: Steven Dick, Teoderick Contreras, Splunk
>>>>>>> c8339b2e
type: TTP
description: This analytic identifies suspicious modification in registry entry to
  keep some malware data during its infection. This technique seen in several apt
  implant, malware and ransomware like REVIL where it keep some information like the
  random generated file extension it uses for all the encrypted files and ransomware
  notes file name in the compromised host.
<<<<<<< HEAD
data_source:
- Sysmon Event ID 13
search: '| tstats `security_content_summariesonly` count  FROM datamodel=Endpoint.Registry
  where (Registry.registry_path="*\\SOFTWARE\\WOW6432Node\\Facebook_Assistant\\*"
  OR Registry.registry_path="*\\SOFTWARE\\WOW6432Node\\BlackLivesMatter*") by _time
  span=1h Registry.dest Registry.user Registry.registry_path Registry.registry_value_name
  Registry.registry_value_data Registry.process_guid | `drop_dm_object_name(Registry)`
  |rename process_guid as proc_guid |join proc_guid, _time [| tstats `security_content_summariesonly`
  count FROM datamodel=Endpoint.Processes by _time span=1h Processes.process_id Processes.process_name
  Processes.process Processes.dest Processes.parent_process_name Processes.parent_process
  Processes.process_guid | `drop_dm_object_name(Processes)` |rename process_guid as
  proc_guid | fields _time dest user parent_process_name parent_process process_name
  process_path process proc_guid registry_path registry_value_name registry_value_data]
  | table _time dest user parent_process_name parent_process process_name process_path
  process proc_guid registry_path registry_value_name registry_value_data | `revil_registry_entry_filter`'
how_to_implement: to successfully implement this search, you need to be ingesting
  logs with the Image, TargetObject registry key, registry Details from your endpoints.
  If you are using Sysmon, you must have at least version 6.0.4 of the Sysmon TA.
=======
search: '| tstats `security_content_summariesonly` count min(_time) AS firstTime max(_time) AS lastTime FROM datamodel=Endpoint.Processes BY _time span=1h Processes.user Processes.process_id Processes.process_name Processes.process Processes.process_path Processes.dest Processes.parent_process_name Processes.parent_process Processes.process_guid
  | `drop_dm_object_name(Processes)` 
  | join process_guid [
  | tstats `security_content_summariesonly` count FROM datamodel=Endpoint.Registry WHERE (Registry.registry_path="*\\SOFTWARE\\WOW6432Node\\Facebook_Assistant\\*" OR Registry.registry_path="*\\SOFTWARE\\WOW6432Node\\BlackLivesMatter*") BY _time span=1h Registry.registry_path Registry.registry_key_name Registry.registry_value_name Registry.registry_value_data Registry.process_guid 
  | `drop_dm_object_name(Registry)`] 
  | fields firstTime lastTime dest user parent_process_name parent_process process_name process_path process registry_key_name registry_path registry_value_name registry_value_data process_guid
  | where isnotnull(registry_value_data)
  | `security_content_ctime(firstTime)` 
  | `security_content_ctime(lastTime)`
  | `revil_registry_entry_filter`'
how_to_implement: To successfully implement this search, you need to be ingesting
  logs with the registry value name, registry path, and registry value data from your
  endpoints. If you are using Sysmon, you must have at least version 2.0 of the offical
  Sysmon TA. https://splunkbase.splunk.com/app/5709
>>>>>>> c8339b2e
known_false_positives: unknown
references:
- https://krebsonsecurity.com/2021/05/a-closer-look-at-the-darkside-ransomware-gang/
- https://www.mcafee.com/blogs/other-blogs/mcafee-labs/mcafee-atr-analyzes-sodinokibi-aka-revil-ransomware-as-a-service-what-the-code-tells-us/
tags:
  analytic_story:
  - Ransomware
  - Revil Ransomware
  - Windows Registry Abuse
  asset_type: Endpoint
  confidence: 100
  impact: 60
  message: A registry entry $registry_path$ with registry value $registry_value_name$
    and $registry_value_name$ related to revil ransomware in host $dest$
  mitre_attack_id:
  - T1112
  observable:
  - name: dest
    type: Hostname
    role:
    - Victim
  - name: user
    type: User
    role:
    - Victim
  product:
  - Splunk Enterprise
  - Splunk Enterprise Security
  - Splunk Cloud
<<<<<<< HEAD
=======
  required_fields:
  - _time
  - Processes.user
  - Processes.dest
  - Processes.process_id 
  - Processes.process_name 
  - Processes.process 
  - Processes.process_path  
  - Processes.parent_process_name 
  - Processes.parent_process 
  - Processes.process_guid
  - Registry.dest
  - Registry.registry_value_name
  - Registry.registry_key_name
  - Registry.registry_path
  - Registry.registry_value_data
  - Registry.process_guid
>>>>>>> c8339b2e
  risk_score: 60
  security_domain: endpoint
tests:
- name: True Positive Test
  attack_data:
  - data: https://media.githubusercontent.com/media/splunk/attack_data/master/datasets/malware/revil/inf1/windows-sysmon.log
    source: XmlWinEventLog:Microsoft-Windows-Sysmon/Operational
    sourcetype: xmlwineventlog<|MERGE_RESOLUTION|>--- conflicted
+++ resolved
@@ -1,56 +1,34 @@
 name: Revil Registry Entry
 id: e3d3f57a-c381-11eb-9e35-acde48001122
-<<<<<<< HEAD
-version: 2
-date: '2021-01-26'
-author: Teoderick Contreras, Splunk
-status: production
-=======
 version: 3
 date: '2022-11-14'
 author: Steven Dick, Teoderick Contreras, Splunk
->>>>>>> c8339b2e
+status: production
 type: TTP
 description: This analytic identifies suspicious modification in registry entry to
   keep some malware data during its infection. This technique seen in several apt
   implant, malware and ransomware like REVIL where it keep some information like the
   random generated file extension it uses for all the encrypted files and ransomware
   notes file name in the compromised host.
-<<<<<<< HEAD
 data_source:
-- Sysmon Event ID 13
-search: '| tstats `security_content_summariesonly` count  FROM datamodel=Endpoint.Registry
-  where (Registry.registry_path="*\\SOFTWARE\\WOW6432Node\\Facebook_Assistant\\*"
-  OR Registry.registry_path="*\\SOFTWARE\\WOW6432Node\\BlackLivesMatter*") by _time
-  span=1h Registry.dest Registry.user Registry.registry_path Registry.registry_value_name
-  Registry.registry_value_data Registry.process_guid | `drop_dm_object_name(Registry)`
-  |rename process_guid as proc_guid |join proc_guid, _time [| tstats `security_content_summariesonly`
-  count FROM datamodel=Endpoint.Processes by _time span=1h Processes.process_id Processes.process_name
-  Processes.process Processes.dest Processes.parent_process_name Processes.parent_process
-  Processes.process_guid | `drop_dm_object_name(Processes)` |rename process_guid as
-  proc_guid | fields _time dest user parent_process_name parent_process process_name
-  process_path process proc_guid registry_path registry_value_name registry_value_data]
-  | table _time dest user parent_process_name parent_process process_name process_path
-  process proc_guid registry_path registry_value_name registry_value_data | `revil_registry_entry_filter`'
-how_to_implement: to successfully implement this search, you need to be ingesting
-  logs with the Image, TargetObject registry key, registry Details from your endpoints.
-  If you are using Sysmon, you must have at least version 6.0.4 of the Sysmon TA.
-=======
-search: '| tstats `security_content_summariesonly` count min(_time) AS firstTime max(_time) AS lastTime FROM datamodel=Endpoint.Processes BY _time span=1h Processes.user Processes.process_id Processes.process_name Processes.process Processes.process_path Processes.dest Processes.parent_process_name Processes.parent_process Processes.process_guid
-  | `drop_dm_object_name(Processes)` 
-  | join process_guid [
-  | tstats `security_content_summariesonly` count FROM datamodel=Endpoint.Registry WHERE (Registry.registry_path="*\\SOFTWARE\\WOW6432Node\\Facebook_Assistant\\*" OR Registry.registry_path="*\\SOFTWARE\\WOW6432Node\\BlackLivesMatter*") BY _time span=1h Registry.registry_path Registry.registry_key_name Registry.registry_value_name Registry.registry_value_data Registry.process_guid 
-  | `drop_dm_object_name(Registry)`] 
-  | fields firstTime lastTime dest user parent_process_name parent_process process_name process_path process registry_key_name registry_path registry_value_name registry_value_data process_guid
-  | where isnotnull(registry_value_data)
-  | `security_content_ctime(firstTime)` 
-  | `security_content_ctime(lastTime)`
-  | `revil_registry_entry_filter`'
+- Sysmon Event ID 1
+search: '| tstats `security_content_summariesonly` count min(_time) AS firstTime max(_time)
+  AS lastTime FROM datamodel=Endpoint.Processes BY _time span=1h Processes.user Processes.process_id
+  Processes.process_name Processes.process Processes.process_path Processes.dest Processes.parent_process_name
+  Processes.parent_process Processes.process_guid | `drop_dm_object_name(Processes)`
+  | join process_guid [ | tstats `security_content_summariesonly` count FROM datamodel=Endpoint.Registry
+  WHERE (Registry.registry_path="*\\SOFTWARE\\WOW6432Node\\Facebook_Assistant\\*"
+  OR Registry.registry_path="*\\SOFTWARE\\WOW6432Node\\BlackLivesMatter*") BY _time
+  span=1h Registry.registry_path Registry.registry_key_name Registry.registry_value_name
+  Registry.registry_value_data Registry.process_guid | `drop_dm_object_name(Registry)`]
+  | fields firstTime lastTime dest user parent_process_name parent_process process_name
+  process_path process registry_key_name registry_path registry_value_name registry_value_data
+  process_guid | where isnotnull(registry_value_data) | `security_content_ctime(firstTime)`
+  | `security_content_ctime(lastTime)` | `revil_registry_entry_filter`'
 how_to_implement: To successfully implement this search, you need to be ingesting
   logs with the registry value name, registry path, and registry value data from your
   endpoints. If you are using Sysmon, you must have at least version 2.0 of the offical
   Sysmon TA. https://splunkbase.splunk.com/app/5709
->>>>>>> c8339b2e
 known_false_positives: unknown
 references:
 - https://krebsonsecurity.com/2021/05/a-closer-look-at-the-darkside-ransomware-gang/
@@ -80,18 +58,16 @@
   - Splunk Enterprise
   - Splunk Enterprise Security
   - Splunk Cloud
-<<<<<<< HEAD
-=======
   required_fields:
   - _time
   - Processes.user
   - Processes.dest
-  - Processes.process_id 
-  - Processes.process_name 
-  - Processes.process 
-  - Processes.process_path  
-  - Processes.parent_process_name 
-  - Processes.parent_process 
+  - Processes.process_id
+  - Processes.process_name
+  - Processes.process
+  - Processes.process_path
+  - Processes.parent_process_name
+  - Processes.parent_process
   - Processes.process_guid
   - Registry.dest
   - Registry.registry_value_name
@@ -99,7 +75,6 @@
   - Registry.registry_path
   - Registry.registry_value_data
   - Registry.process_guid
->>>>>>> c8339b2e
   risk_score: 60
   security_domain: endpoint
 tests:
