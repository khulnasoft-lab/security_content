--- conflicted
+++ resolved
@@ -70,9 +70,6 @@
   - Registry.registry_key_name
   risk_score: 60
   security_domain: endpoint
-<<<<<<< HEAD
-  asset_type: Endpoint
-=======
   supported_tas:
   - Splunk_TA_microsoft_sysmon
->>>>>>> b9a848f0
+  asset_type: Endpoint