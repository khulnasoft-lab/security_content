name: Drop IcedID License dat
id: b7a045fc-f14a-11eb-8e79-acde48001122
version: 1
date: '2021-07-30'
author: Teoderick Contreras, Splunk
status: production
type: Hunting
description: This search is to detect dropping a suspicious file named as "license.dat"
  in %appdata%. This behavior seen in latest IcedID malware that contain the actual
  core bot that will be injected in other process to do banking stealing.
data_source:
- Sysmon Event ID 11
search: '`sysmon` EventCode= 11  TargetFilename = "*\\license.dat" AND (TargetFilename="*\\appdata\\*"
  OR TargetFilename="*\\programdata\\*") |stats count min(_time) as firstTime max(_time)
<<<<<<< HEAD
  as lastTime by TargetFilename EventCode process_id  process_name dest | `security_content_ctime(firstTime)`
=======
  as lastTime by TargetFilename EventCode process_id  process_name Computer | rename Computer as dest  | `security_content_ctime(firstTime)`
>>>>>>> 83a2a59b
  | `security_content_ctime(lastTime)` | `drop_icedid_license_dat_filter`'
how_to_implement: To successfully implement this search, you need to be ingesting
  logs with the process name, parent process, and command-line executions from your
  endpoints. If you are using Sysmon, you must have at least version 6.0.4 of the
  Sysmon TA.
known_false_positives: unknown
references:
- https://www.cisecurity.org/insights/white-papers/security-primer-icedid
tags:
  analytic_story:
  - IcedID
  asset_type: Endpoint
  confidence: 90
  impact: 70
<<<<<<< HEAD
  message: process $SourceImage$ create a file $TargetImage$ in host $dest$
=======
  message: A process $process_name$ create a file $TargetFilename$ on host $dest$
>>>>>>> 83a2a59b
  mitre_attack_id:
  - T1204
  - T1204.002
  observable:
  - name: dest
    type: Hostname
    role:
    - Victim
  - name: process_name
    type: Process
    role:
    - Attacker
  product:
  - Splunk Enterprise
  - Splunk Enterprise Security
  - Splunk Cloud
  required_fields:
  - _time
  risk_score: 63
  security_domain: endpoint
tests:
- name: True Positive Test
  attack_data:
  - data: https://media.githubusercontent.com/media/splunk/attack_data/master/datasets/malware/icedid/simulated_icedid/windows-sysmon.log
    source: XmlWinEventLog:Microsoft-Windows-Sysmon/Operational
    sourcetype: xmlwineventlog<|MERGE_RESOLUTION|>--- conflicted
+++ resolved
@@ -12,11 +12,7 @@
 - Sysmon Event ID 11
 search: '`sysmon` EventCode= 11  TargetFilename = "*\\license.dat" AND (TargetFilename="*\\appdata\\*"
   OR TargetFilename="*\\programdata\\*") |stats count min(_time) as firstTime max(_time)
-<<<<<<< HEAD
   as lastTime by TargetFilename EventCode process_id  process_name dest | `security_content_ctime(firstTime)`
-=======
-  as lastTime by TargetFilename EventCode process_id  process_name Computer | rename Computer as dest  | `security_content_ctime(firstTime)`
->>>>>>> 83a2a59b
   | `security_content_ctime(lastTime)` | `drop_icedid_license_dat_filter`'
 how_to_implement: To successfully implement this search, you need to be ingesting
   logs with the process name, parent process, and command-line executions from your
@@ -31,11 +27,7 @@
   asset_type: Endpoint
   confidence: 90
   impact: 70
-<<<<<<< HEAD
-  message: process $SourceImage$ create a file $TargetImage$ in host $dest$
-=======
-  message: A process $process_name$ create a file $TargetFilename$ on host $dest$
->>>>>>> 83a2a59b
+  message: A process $process_name$ created a file $TargetFilename$ on host $dest$
   mitre_attack_id:
   - T1204
   - T1204.002
