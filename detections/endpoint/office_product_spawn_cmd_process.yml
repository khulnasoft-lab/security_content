name: Office Product Spawn CMD Process
id: b8b19420-e892-11eb-9244-acde48001122
version: 4
date: '2022-02-15'
author: Teoderick Contreras, Splunk
status: production
type: TTP
description: this search is to detect a suspicious office product process that spawn
  cmd child process. This is commonly seen in a ms office product having macro to
  execute shell command to download or execute malicious lolbin relative to its malicious
  code. This is seen in trickbot spear phishing doc where it execute shell cmd to
  run mshta payload.
data_source:
- Sysmon Event ID 1
search: '| tstats `security_content_summariesonly` count min(_time) as firstTime max(_time)
  as lastTime from datamodel=Endpoint.Processes where (Processes.parent_process_name
  = "winword.exe" OR Processes.parent_process_name= "excel.exe" OR Processes.parent_process_name
  = "powerpnt.exe" OR Processes.parent_process_name= "onenote.exe" OR Processes.parent_process_name
  = "onenotem.exe" OR Processes.parent_process_name = "onenoteviewer.exe" OR Processes.parent_process_name
  = "onenoteim.exe" OR Processes.parent_process_name = "msaccess.exe") `process_cmd`
  by Processes.parent_process Processes.process_name Processes.process Processes.process_id
  Processes.process_guid Processes.user Processes.dest Processes.original_file_name
  | `drop_dm_object_name("Processes")` | `security_content_ctime(firstTime)` |`security_content_ctime(lastTime)`
  | `office_product_spawn_cmd_process_filter`'
how_to_implement: To successfully implement this search you need to be ingesting information
  on process that include the name of the process responsible for the changes from
  your endpoints into the `Endpoint` datamodel in the `Processes` node. In addition,
  confirm the latest CIM App 4.20 or higher is installed and the latest TA for the
  endpoint product.
known_false_positives: IT or network admin may create an document automation that
  will run shell script.
references:
- https://twitter.com/cyb3rops/status/1416050325870587910?s=21
- https://bazaar.abuse.ch/sample/02cbc1ab80695fc12ff8822b926957c3a600247b9ca412a137f69cb5716c8781/
- https://www.fortinet.com/blog/threat-research/latest-remcos-rat-phishing
- https://www.trustwave.com/en-us/resources/blogs/spiderlabs-blog/trojanized-onenote-document-leads-to-formbook-malware/
tags:
  analytic_story:
  - Trickbot
  - DarkCrystal RAT
  - Azorult
  - Remcos
  - Qakbot
  - AgentTesla
<<<<<<< HEAD
  asset_type: Endpoint
=======
  - CVE-2023-21716 Word RTF Heap Corruption
>>>>>>> 4d2e635a
  confidence: 80
  impact: 70
  message: an office product parent process $parent_process_name$ spawn child process
    $process_name$ in host $dest$
  mitre_attack_id:
  - T1566
  - T1566.001
  observable:
  - name: dest
    type: Hostname
    role:
    - Victim
  - name: user
    type: User
    role:
    - Victim
  product:
  - Splunk Enterprise
  - Splunk Enterprise Security
  - Splunk Cloud
  required_fields:
  - _time
  - Processes.dest
  - Processes.user
  - Processes.parent_process_name
  - Processes.parent_process
  - Processes.original_file_name
  - Processes.process_name
  - Processes.process
  - Processes.process_id
  - Processes.parent_process_path
  - Processes.process_path
  - Processes.parent_process_id
  risk_score: 56
  security_domain: endpoint
tests:
- name: True Positive Test
  attack_data:
  - data: https://media.githubusercontent.com/media/splunk/attack_data/master/datasets/malware/trickbot/spear_phish/windows-sysmon.log
    source: XmlWinEventLog:Microsoft-Windows-Sysmon/Operational
    sourcetype: xmlwineventlog<|MERGE_RESOLUTION|>--- conflicted
+++ resolved
@@ -42,11 +42,8 @@
   - Remcos
   - Qakbot
   - AgentTesla
-<<<<<<< HEAD
+  - CVE-2023-21716 Word RTF Heap Corruption
   asset_type: Endpoint
-=======
-  - CVE-2023-21716 Word RTF Heap Corruption
->>>>>>> 4d2e635a
   confidence: 80
   impact: 70
   message: an office product parent process $parent_process_name$ spawn child process
