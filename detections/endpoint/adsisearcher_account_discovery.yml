name: AdsiSearcher Account Discovery
id: de7fcadc-04f3-11ec-a241-acde48001122
version: 2
date: '2022-02-24'
author: Teoderick Contreras, Mauricio Velazco, Splunk
type: TTP
datamodel: []
description: The following analytic utilizes PowerShell Script Block Logging (EventCode=4104)
  to identify the `[Adsisearcher]` type accelerator being used to query Active Directory
  for domain groups. Red Teams and adversaries may leverage `[Adsisearcher]` to enumerate
  domain users for situational awareness and Active Directory Discovery.
search: '`powershell` EventCode=4104 ScriptBlockText = "*[adsisearcher]*" ScriptBlockText = "*objectcategory=user*"
  ScriptBlockText IN ("*.findAll()*","*.findOne()*") | stats count min(_time) as firstTime max(_time) as lastTime
  by EventCode ScriptBlockText Computer UserID | `security_content_ctime(firstTime)` | `security_content_ctime(lastTime)`
  | `adsisearcher_account_discovery_filter`'
how_to_implement: The following Hunting analytic requires PowerShell operational logs
  to be imported. Modify the powershell macro as needed to match the sourcetype or
  add index. This analytic is specific to 4104, or PowerShell Script Block Logging.
known_false_positives: Administrators or power users may use this command for troubleshooting.
references:
- https://attack.mitre.org/techniques/T1087/002/
- https://www.blackhillsinfosec.com/red-blue-purple/
- https://devblogs.microsoft.com/scripting/use-the-powershell-adsisearcher-type-accelerator-to-search-active-directory/
- https://www.splunk.com/en_us/blog/security/hunting-for-malicious-powershell-using-script-block-logging.html
tags:
  analytic_story:
  - Active Directory Discovery
<<<<<<< HEAD
  - Malicious PowerShell
  automated_detection_testing: passed
=======
>>>>>>> a229f866
  confidence: 50
  context:
  - Source:Endpoint
  - Stage:Discovery
  dataset:
  - https://media.githubusercontent.com/media/splunk/attack_data/master/datasets/attack_techniques/T1087.002/AD_discovery/adsisearcher-powershell.log
  impact: 50
  kill_chain_phases:
  - Reconnaissance
  message: PowerShell process having command-line $ScriptBlockText$ for user enumeration
  mitre_attack_id:
  - T1087.002
  - T1087
  - T1059.001
  observable:
  - name: Computer
    type: Hostname
    role:
    - Victim
  - name: UserID
    type: User
    role:
    - Victim
  product:
  - Splunk Enterprise
  - Splunk Enterprise Security
  - Splunk Cloud
  required_fields:
  - _time
  - EventCode
  - ScriptBlockText
  - Computer
  - UserID
  risk_score: 25
  security_domain: endpoint
  asset_type: Endpoint<|MERGE_RESOLUTION|>--- conflicted
+++ resolved
@@ -1,7 +1,7 @@
 name: AdsiSearcher Account Discovery
 id: de7fcadc-04f3-11ec-a241-acde48001122
-version: 2
-date: '2022-02-24'
+version: 1
+date: '2021-08-24'
 author: Teoderick Contreras, Mauricio Velazco, Splunk
 type: TTP
 datamodel: []
@@ -9,9 +9,9 @@
   to identify the `[Adsisearcher]` type accelerator being used to query Active Directory
   for domain groups. Red Teams and adversaries may leverage `[Adsisearcher]` to enumerate
   domain users for situational awareness and Active Directory Discovery.
-search: '`powershell` EventCode=4104 ScriptBlockText = "*[adsisearcher]*" ScriptBlockText = "*objectcategory=user*"
-  ScriptBlockText IN ("*.findAll()*","*.findOne()*") | stats count min(_time) as firstTime max(_time) as lastTime
-  by EventCode ScriptBlockText Computer UserID | `security_content_ctime(firstTime)` | `security_content_ctime(lastTime)`
+search: '`powershell` EventCode=4104 Message = "*[adsisearcher]*" Message = "*objectcategory=user*"
+  Message = "*.findAll()*" | stats count min(_time) as firstTime max(_time) as lastTime
+  by EventCode Message ComputerName User | `security_content_ctime(firstTime)` | `security_content_ctime(lastTime)`
   | `adsisearcher_account_discovery_filter`'
 how_to_implement: The following Hunting analytic requires PowerShell operational logs
   to be imported. Modify the powershell macro as needed to match the sourcetype or
@@ -21,35 +21,28 @@
 - https://attack.mitre.org/techniques/T1087/002/
 - https://www.blackhillsinfosec.com/red-blue-purple/
 - https://devblogs.microsoft.com/scripting/use-the-powershell-adsisearcher-type-accelerator-to-search-active-directory/
-- https://www.splunk.com/en_us/blog/security/hunting-for-malicious-powershell-using-script-block-logging.html
 tags:
   analytic_story:
   - Active Directory Discovery
-<<<<<<< HEAD
-  - Malicious PowerShell
-  automated_detection_testing: passed
-=======
->>>>>>> a229f866
   confidence: 50
   context:
   - Source:Endpoint
   - Stage:Discovery
   dataset:
-  - https://media.githubusercontent.com/media/splunk/attack_data/master/datasets/attack_techniques/T1087.002/AD_discovery/adsisearcher-powershell.log
+  - https://media.githubusercontent.com/media/splunk/attack_data/master/datasets/attack_techniques/T1087.002/AD_discovery/windows-powershell.log
   impact: 50
   kill_chain_phases:
   - Reconnaissance
-  message: PowerShell process having command-line $ScriptBlockText$ for user enumeration
+  message: powershell process having commandline $Message$ for user enumeration
   mitre_attack_id:
   - T1087.002
   - T1087
-  - T1059.001
   observable:
-  - name: Computer
+  - name: ComputerName
     type: Hostname
     role:
     - Victim
-  - name: UserID
+  - name: User
     type: User
     role:
     - Victim
@@ -60,9 +53,9 @@
   required_fields:
   - _time
   - EventCode
-  - ScriptBlockText
-  - Computer
-  - UserID
+  - Message
+  - ComputerName
+  - User
   risk_score: 25
   security_domain: endpoint
   asset_type: Endpoint