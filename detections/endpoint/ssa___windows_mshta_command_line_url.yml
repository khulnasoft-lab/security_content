--- conflicted
+++ resolved
@@ -58,30 +58,6 @@
   mitre_attack_id:
   - T1218.005
   - T1218
-<<<<<<< HEAD
-  product:
-  - Splunk Behavioral Analytics
-  required_fields:
-  - _time
-  - dest_device_id
-  - process_name
-  - parent_process_name
-  - process_path
-  - dest_user_id
-  - process
-  - cmd_line
-  security_domain: endpoint
-  impact: 80
-  confidence: 100
-  risk_score: 80
-  context:
-  - Source:Endpoint
-  - Stage:Defense Evasion
-  message: An instance of $parent_process_name$ spawning $process_name$ was identified
-    on endpoint $dest_device_id$ by user $dest_user_id$ attempting to access a remote
-    destination to download an additional payload.
-=======
->>>>>>> 67ecd29d
   nist:
   - PR.PT
   - DE.CM
@@ -102,9 +78,6 @@
     type: Process
     role:
     - Child Process
-<<<<<<< HEAD
-  asset_type: Endpoint
-=======
   product:
   - Splunk Behavioral Analytics
   required_fields:
@@ -117,5 +90,4 @@
   - process
   - cmd_line
   risk_score: 80
-  security_domain: endpoint
->>>>>>> 67ecd29d
+  security_domain: endpoint