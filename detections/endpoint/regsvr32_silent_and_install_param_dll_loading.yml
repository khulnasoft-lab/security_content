name: Regsvr32 Silent and Install Param Dll Loading
id: f421c250-24e7-11ec-bc43-acde48001122
version: 1
date: '2021-10-04'
author: Teoderick Contreras, Splunk
type: TTP
datamodel:
- Endpoint
description: This analytic is to detect a loading of dll using regsvr32 application
  with silent parameter and dllinstall execution. This technique was seen in several
  RAT malware similar to remcos, njrat and adversaries to load their malicious DLL
  on the compromised machine. This TTP may executed by normal 3rd party application
  so it is better to pivot by the parent process, parent command-line and command-line
  of the file that execute this regsvr32.
search: '| tstats `security_content_summariesonly` count min(_time) as firstTime max(_time)
<<<<<<< HEAD
  as lastTime from datamodel=Endpoint.Processes where `process_regsvr32` AND
  Processes.process="*/i*" by Processes.dest Processes.parent_process
  Processes.process Processes.parent_process_name Processes.process_name Processes.original_file_name Processes.user 
  | `drop_dm_object_name(Processes)` 
  | `security_content_ctime(firstTime)`
  | `security_content_ctime(lastTime)` | where match(process,"(?i)[\-|\/]s*") | `regsvr32_silent_and_install_param_dll_loading_filter`'
how_to_implement: To successfully implement this search you need to be ingesting information on process that include the name of the process responsible for the changes from your endpoints into the `Endpoint` datamodel in the `Processes` node. In addition, confirm the latest CIM App 4.20 or higher is installed and the latest TA for the endpoint product.
=======
  as lastTime from datamodel=Endpoint.Processes where `process_regsvr32` AND Processes.process="*/i*"
  by Processes.dest Processes.parent_process Processes.process Processes.parent_process_name
  Processes.process_name Processes.original_file_name Processes.user | `drop_dm_object_name(Processes)`
  | `security_content_ctime(firstTime)` | `security_content_ctime(lastTime)` | where
  match(process,"(?i)[\-|\/]s(il*e*n*t*)*") | `regsvr32_silent_and_install_param_dll_loading_filter`'
how_to_implement: To successfully implement this search you need to be ingesting information
  on process that include the name of the process responsible for the changes from
  your endpoints into the `Endpoint` datamodel in the `Processes` node. In addition,
  confirm the latest CIM App 4.20 or higher is installed and the latest TA for the
  endpoint product.
>>>>>>> d1d7ba39
known_false_positives: Other third part application may used this parameter but not
  so common in base windows environment.
references:
- https://app.any.run/tasks/dc93ee63-050c-4ff8-b07e-8277af9ab939/#
- https://attack.mitre.org/techniques/T1218/010/
- https://regexr.com/699e2
tags:
  analytic_story:
  - Suspicious Regsvr32 Activity
  automated_detection_testing: passed
  confidence: 60
  context:
  - Source:Endpoint
  - Stage:Defense Evasion
  dataset:
  - https://media.githubusercontent.com/media/splunk/attack_data/master/datasets/attack_techniques/T1059.005/vbs_wscript/sysmon.log
  impact: 60
  kill_chain_phases:
  - Exploitation
  message: An instance of $parent_process_name$ spawning $process_name$ was identified
    on endpoint $dest$ by user $user$ attempting to load a DLL using the silent and
    dllinstall parameter.
  mitre_attack_id:
  - T1218
  - T1218.010
  observable:
  - name: user
    type: User
    role:
    - Victim
  - name: dest
    type: Hostname
    role:
    - Victim
  - name: parent_process_name
    type: Parent Process
    role:
    - Parent Process
  - name: process_name
    type: Process
    role:
    - Child Process
  product:
  - Splunk Enterprise
  - Splunk Enterprise Security
  - Splunk Cloud
  required_fields:
  - _time
  - Processes.dest
  - Processes.user
  - Processes.parent_process_name
  - Processes.parent_process
  - Processes.original_file_name
  - Processes.process_name
  - Processes.process
  - Processes.process_id
  - Processes.parent_process_path
  - Processes.process_path
  - Processes.parent_process_id
  risk_score: 36
  security_domain: endpoint<|MERGE_RESOLUTION|>--- conflicted
+++ resolved
@@ -13,15 +13,6 @@
   so it is better to pivot by the parent process, parent command-line and command-line
   of the file that execute this regsvr32.
 search: '| tstats `security_content_summariesonly` count min(_time) as firstTime max(_time)
-<<<<<<< HEAD
-  as lastTime from datamodel=Endpoint.Processes where `process_regsvr32` AND
-  Processes.process="*/i*" by Processes.dest Processes.parent_process
-  Processes.process Processes.parent_process_name Processes.process_name Processes.original_file_name Processes.user 
-  | `drop_dm_object_name(Processes)` 
-  | `security_content_ctime(firstTime)`
-  | `security_content_ctime(lastTime)` | where match(process,"(?i)[\-|\/]s*") | `regsvr32_silent_and_install_param_dll_loading_filter`'
-how_to_implement: To successfully implement this search you need to be ingesting information on process that include the name of the process responsible for the changes from your endpoints into the `Endpoint` datamodel in the `Processes` node. In addition, confirm the latest CIM App 4.20 or higher is installed and the latest TA for the endpoint product.
-=======
   as lastTime from datamodel=Endpoint.Processes where `process_regsvr32` AND Processes.process="*/i*"
   by Processes.dest Processes.parent_process Processes.process Processes.parent_process_name
   Processes.process_name Processes.original_file_name Processes.user | `drop_dm_object_name(Processes)`
@@ -32,13 +23,11 @@
   your endpoints into the `Endpoint` datamodel in the `Processes` node. In addition,
   confirm the latest CIM App 4.20 or higher is installed and the latest TA for the
   endpoint product.
->>>>>>> d1d7ba39
 known_false_positives: Other third part application may used this parameter but not
   so common in base windows environment.
 references:
 - https://app.any.run/tasks/dc93ee63-050c-4ff8-b07e-8277af9ab939/#
 - https://attack.mitre.org/techniques/T1218/010/
-- https://regexr.com/699e2
 tags:
   analytic_story:
   - Suspicious Regsvr32 Activity
