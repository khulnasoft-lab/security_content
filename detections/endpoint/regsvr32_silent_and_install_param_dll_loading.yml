name: Regsvr32 Silent and Install Param Dll Loading
id: f421c250-24e7-11ec-bc43-acde48001122
version: 1
date: '2021-10-04'
author: Teoderick Contreras, Splunk
type: Anomaly
datamodel:
- Endpoint
description: This analytic is to detect a loading of dll using regsvr32 application
  with silent parameter and dllinstall execution. This technique was seen in several
  RAT malware similar to remcos, njrat and adversaries to load their malicious DLL
  on the compromised machine. This TTP may executed by normal 3rd party application
  so it is better to pivot by the parent process, parent command-line and command-line
  of the file that execute this regsvr32.
search: '| tstats `security_content_summariesonly` count min(_time) as firstTime max(_time)
  as lastTime from datamodel=Endpoint.Processes where `process_regsvr32` AND Processes.process="*/i*"
  by Processes.dest Processes.parent_process Processes.process Processes.parent_process_name
  Processes.process_name Processes.original_file_name Processes.user | `drop_dm_object_name(Processes)`
  | `security_content_ctime(firstTime)` | `security_content_ctime(lastTime)` | where
  match(process,"(?i)[\-|\/][Ss]{1}") | `regsvr32_silent_and_install_param_dll_loading_filter`'
how_to_implement: To successfully implement this search you need to be ingesting information
  on process that include the name of the process responsible for the changes from
  your endpoints into the `Endpoint` datamodel in the `Processes` node. In addition,
  confirm the latest CIM App 4.20 or higher is installed and the latest TA for the
  endpoint product.
known_false_positives: Other third part application may used this parameter but not
  so common in base windows environment.
references:
- https://app.any.run/tasks/dc93ee63-050c-4ff8-b07e-8277af9ab939/#
- https://attack.mitre.org/techniques/T1218/010/
tags:
  analytic_story:
  - Suspicious Regsvr32 Activity
  - Remcos
<<<<<<< HEAD
=======
  - Hermetic Wiper
  automated_detection_testing: passed
>>>>>>> b9a848f0
  confidence: 60
  context:
  - Source:Endpoint
  - Stage:Defense Evasion
  dataset:
  - https://media.githubusercontent.com/media/splunk/attack_data/master/datasets/attack_techniques/T1059.005/vbs_wscript/sysmon.log
  impact: 60
  kill_chain_phases:
  - Exploitation
  message: An instance of $parent_process_name$ spawning $process_name$ was identified
    on endpoint $dest$ by user $user$ attempting to load a DLL using the silent and
    dllinstall parameter.
  mitre_attack_id:
  - T1218
  - T1218.010
  observable:
  - name: user
    type: User
    role:
    - Victim
  - name: dest
    type: Hostname
    role:
    - Victim
  - name: parent_process_name
    type: Process
    role:
    - Parent Process
  - name: process_name
    type: Process
    role:
    - Child Process
  product:
  - Splunk Enterprise
  - Splunk Enterprise Security
  - Splunk Cloud
  required_fields:
  - _time
  - Processes.dest
  - Processes.user
  - Processes.parent_process_name
  - Processes.parent_process
  - Processes.original_file_name
  - Processes.process_name
  - Processes.process
  - Processes.process_id
  - Processes.parent_process_path
  - Processes.process_path
  - Processes.parent_process_id
  risk_score: 36
  security_domain: endpoint
<<<<<<< HEAD
  asset_type: Endpoint
=======
  supported_tas:
  - Splunk_TA_microsoft_sysmon
>>>>>>> b9a848f0
<|MERGE_RESOLUTION|>--- conflicted
+++ resolved
@@ -32,11 +32,8 @@
   analytic_story:
   - Suspicious Regsvr32 Activity
   - Remcos
-<<<<<<< HEAD
-=======
   - Hermetic Wiper
   automated_detection_testing: passed
->>>>>>> b9a848f0
   confidence: 60
   context:
   - Source:Endpoint
@@ -88,9 +85,6 @@
   - Processes.parent_process_id
   risk_score: 36
   security_domain: endpoint
-<<<<<<< HEAD
-  asset_type: Endpoint
-=======
   supported_tas:
   - Splunk_TA_microsoft_sysmon
->>>>>>> b9a848f0
+  asset_type: Endpoint