name: Windows InstallUtil Credential Theft
id: ccfeddec-43ec-11ec-b494-acde48001122
version: 3
date: '2022-08-25'
author: Michael Haag, Mauricio Velazo, Splunk
status: production
type: TTP
description: 'The following analytic identifies the Windows InstallUtil.exe binary
  loading `vaultcli.dll` and Samlib.dll`. This technique may be used to execute code
  to bypassing application control and capture credentials by utilizing a tool like
  MimiKatz. \

  When `InstallUtil.exe` is used in a malicous manner, the path to an executable on
  the filesystem is typically specified. Take note of the parent process. In a suspicious
  instance, this will be spawned from a non-standard process like `Cmd.exe`, `PowerShell.exe`
  or `Explorer.exe`. \

  If used by a developer, typically this will be found with multiple command-line
  switches/arguments and spawn from Visual Studio. \

  During triage review resulting network connections, file modifications, and parallel
  processes. Capture any artifacts and review further.'
data_source:
- Sysmon Event ID 7
search: '`sysmon` EventCode=7  parent_process_name=installutil.exe ImageLoaded IN
  ("*\\samlib.dll", "*\\vaultcli.dll") | stats count min(_time) as firstTime max(_time)
<<<<<<< HEAD
  as lastTime by dest, parent_process_name, ImageLoaded, OriginalFileName, ProcessId
   | `security_content_ctime(firstTime)` | `security_content_ctime(lastTime)`
=======
  as lastTime by dest, parent_process_name, ImageLoaded, OriginalFileName, ProcessId | `security_content_ctime(firstTime)` | `security_content_ctime(lastTime)`
>>>>>>> 3a6638db
  | `windows_installutil_credential_theft_filter`'
how_to_implement: To successfully implement this search, you need to be ingesting
  logs with the process name, parent process, and module loads from your endpoints.
  If you are using Sysmon, you must have at least version 6.0.4 of the Sysmon TA.
known_false_positives: Typically this will not trigger as by it's very nature InstallUtil
  does not need credentials. Filter as needed.
references:
- https://gist.github.com/xorrior/bbac3919ca2aef8d924bdf3b16cce3d0
tags:
  analytic_story:
  - Signed Binary Proxy Execution InstallUtil
  asset_type: Endpoint
  confidence: 100
  impact: 80
  message: An instance of $parent_process_name$ spawning $ImageLoaded$ was identified
    on endpoint $dest$ loading samlib.dll and vaultcli.dll to potentially
    capture credentials in memory.
  mitre_attack_id:
  - T1218.004
  - T1218
  observable:
  - name: dest
    type: Hostname
    role:
    - Victim
  - name: parent_process_name
    type: Process
    role:
    - Parent Process
  product:
  - Splunk Enterprise
  - Splunk Enterprise Security
  - Splunk Cloud
  required_fields:
  - _time
  - Processes.dest
  - Processes.user
  - Processes.parent_process_name
  - Processes.parent_process
  - Processes.original_file_name
  - Processes.process_name
  - Processes.process
  - Processes.process_id
  - Processes.parent_process_path
  - Processes.process_path
  - Processes.parent_process_id
  risk_score: 80
  security_domain: endpoint
tests:
- name: True Positive Test
  attack_data:
  - data: https://media.githubusercontent.com/media/splunk/attack_data/master/datasets/attack_techniques/T1218.004/atomic_red_team/windows-sysmon.log
    source: XmlWinEventLog:Microsoft-Windows-Sysmon/Operational
    sourcetype: xmlwineventlog<|MERGE_RESOLUTION|>--- conflicted
+++ resolved
@@ -24,12 +24,8 @@
 - Sysmon Event ID 7
 search: '`sysmon` EventCode=7  parent_process_name=installutil.exe ImageLoaded IN
   ("*\\samlib.dll", "*\\vaultcli.dll") | stats count min(_time) as firstTime max(_time)
-<<<<<<< HEAD
   as lastTime by dest, parent_process_name, ImageLoaded, OriginalFileName, ProcessId
    | `security_content_ctime(firstTime)` | `security_content_ctime(lastTime)`
-=======
-  as lastTime by dest, parent_process_name, ImageLoaded, OriginalFileName, ProcessId | `security_content_ctime(firstTime)` | `security_content_ctime(lastTime)`
->>>>>>> 3a6638db
   | `windows_installutil_credential_theft_filter`'
 how_to_implement: To successfully implement this search, you need to be ingesting
   logs with the process name, parent process, and module loads from your endpoints.
