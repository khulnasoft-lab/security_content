name: Powershell Fileless Script Contains Base64 Encoded Content
id: 8acbc04c-c882-11eb-b060-acde48001122
version: 2
date: '2022-04-26'
author: Michael Haag, Splunk
status: production
type: TTP
description: 'The following analytic utilizes PowerShell Script Block Logging (EventCode=4104)
  to identify suspicious PowerShell execution. Script Block Logging captures the command
  sent to PowerShell, the full command to be executed. Upon enabling, logs will output
  to Windows event logs. Dependent upon volume, enable on critical endpoints or all.
  \

  This analytic identifies `FromBase64String` within the script block. A typical malicious
  instance will include additional code. \

  Command example - `[Byte[]]$var_code = [System.Convert]::FromBase64String(38uqIyMjQ6rG....`
  \

  During triage, review parallel processes using an EDR product or 4688 events. It
  will be important to understand the timeline of events around this activity. Review
  the entire logged PowerShell script block.'
<<<<<<< HEAD
data_source:
- Powershell 4104
search: '`powershell` EventCode=4104 ScriptBlockText=*frombase64string* | stats count
  min(_time) as firstTime max(_time) as lastTime by EventCode ScriptBlockText Computer
  UserID | `security_content_ctime(firstTime)` | `security_content_ctime(lastTime)`
=======
search: '`powershell` EventCode=4104 ScriptBlockText = "*frombase64string*" OR ScriptBlockText = "*gnirtS46esaBmorF*" 
  | stats count min(_time) as firstTime max(_time) as lastTime by EventCode ScriptBlockText Computer UserID
  | `security_content_ctime(firstTime)` 
  | `security_content_ctime(lastTime)` 
>>>>>>> c8339b2e
  | `powershell_fileless_script_contains_base64_encoded_content_filter`'
how_to_implement: To successfully implement this analytic, you will need to enable
  PowerShell Script Block Logging on some or all endpoints. Additional setup here
  https://docs.splunk.com/Documentation/UBA/5.0.4.1/GetDataIn/AddPowerShell#Configure_module_logging_for_PowerShell.
known_false_positives: False positives should be limited. Filter as needed.
references:
- https://docs.splunk.com/Documentation/UBA/5.0.4.1/GetDataIn/AddPowerShell#Configure_module_logging_for_PowerShell.
- https://blog.palantir.com/tampering-with-windows-event-tracing-background-offense-and-defense-4be7ac62ac63
- https://static1.squarespace.com/static/552092d5e4b0661088167e5c/t/59c1814829f18782e24f1fe2/1505853768977/Windows+PowerShell+Logging+Cheat+Sheet+ver+Sept+2017+v2.1.pdf
- https://www.crowdstrike.com/blog/investigating-powershell-command-and-script-logging/
tags:
  analytic_story:
  - Hermetic Wiper
  - Malicious PowerShell
<<<<<<< HEAD
  asset_type: Endpoint
=======
  - AsyncRAT
>>>>>>> c8339b2e
  confidence: 80
  impact: 70
<<<<<<< HEAD
  message: A suspicious powershell script contains base64 command in $Message$ with
    EventCode $EventCode$ in host $ComputerName$
=======
  kill_chain_phases:
  - Exploitation
  message: A suspicious powershell script contains base64 command in $ScriptBlockText$ with
    EventCode $EventCode$ in host $Computer$
>>>>>>> c8339b2e
  mitre_attack_id:
  - T1059
  - T1027
  - T1059.001
  observable:
  - name: Computer
    type: Hostname
    role:
    - Victim
  product:
  - Splunk Enterprise
  - Splunk Enterprise Security
  - Splunk Cloud
<<<<<<< HEAD
=======
  required_fields:
  - _time
  - ScriptBlockText
  - Opcode
  - Computer
  - UserID
  - EventCode
>>>>>>> c8339b2e
  risk_score: 56
  security_domain: endpoint
tests:
- name: True Positive Test
  attack_data:
  - data: https://media.githubusercontent.com/media/splunk/attack_data/master/datasets/attack_techniques/T1059.001/powershell_script_block_logging/frombase64string.log
    source: XmlWinEventLog:Microsoft-Windows-PowerShell/Operational
    sourcetype: xmlwineventlog<|MERGE_RESOLUTION|>--- conflicted
+++ resolved
@@ -20,19 +20,12 @@
   During triage, review parallel processes using an EDR product or 4688 events. It
   will be important to understand the timeline of events around this activity. Review
   the entire logged PowerShell script block.'
-<<<<<<< HEAD
 data_source:
 - Powershell 4104
-search: '`powershell` EventCode=4104 ScriptBlockText=*frombase64string* | stats count
-  min(_time) as firstTime max(_time) as lastTime by EventCode ScriptBlockText Computer
-  UserID | `security_content_ctime(firstTime)` | `security_content_ctime(lastTime)`
-=======
-search: '`powershell` EventCode=4104 ScriptBlockText = "*frombase64string*" OR ScriptBlockText = "*gnirtS46esaBmorF*" 
-  | stats count min(_time) as firstTime max(_time) as lastTime by EventCode ScriptBlockText Computer UserID
-  | `security_content_ctime(firstTime)` 
-  | `security_content_ctime(lastTime)` 
->>>>>>> c8339b2e
-  | `powershell_fileless_script_contains_base64_encoded_content_filter`'
+search: '`powershell` EventCode=4104 ScriptBlockText = "*frombase64string*" OR ScriptBlockText
+  = "*gnirtS46esaBmorF*" | stats count min(_time) as firstTime max(_time) as lastTime
+  by EventCode ScriptBlockText Computer UserID | `security_content_ctime(firstTime)`
+  | `security_content_ctime(lastTime)` | `powershell_fileless_script_contains_base64_encoded_content_filter`'
 how_to_implement: To successfully implement this analytic, you will need to enable
   PowerShell Script Block Logging on some or all endpoints. Additional setup here
   https://docs.splunk.com/Documentation/UBA/5.0.4.1/GetDataIn/AddPowerShell#Configure_module_logging_for_PowerShell.
@@ -46,22 +39,12 @@
   analytic_story:
   - Hermetic Wiper
   - Malicious PowerShell
-<<<<<<< HEAD
+  - AsyncRAT
   asset_type: Endpoint
-=======
-  - AsyncRAT
->>>>>>> c8339b2e
   confidence: 80
   impact: 70
-<<<<<<< HEAD
-  message: A suspicious powershell script contains base64 command in $Message$ with
-    EventCode $EventCode$ in host $ComputerName$
-=======
-  kill_chain_phases:
-  - Exploitation
-  message: A suspicious powershell script contains base64 command in $ScriptBlockText$ with
-    EventCode $EventCode$ in host $Computer$
->>>>>>> c8339b2e
+  message: A suspicious powershell script contains base64 command in $ScriptBlockText$
+    with EventCode $EventCode$ in host $Computer$
   mitre_attack_id:
   - T1059
   - T1027
@@ -75,8 +58,6 @@
   - Splunk Enterprise
   - Splunk Enterprise Security
   - Splunk Cloud
-<<<<<<< HEAD
-=======
   required_fields:
   - _time
   - ScriptBlockText
@@ -84,7 +65,6 @@
   - Computer
   - UserID
   - EventCode
->>>>>>> c8339b2e
   risk_score: 56
   security_domain: endpoint
 tests:
