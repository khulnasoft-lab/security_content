name: Windows Non-System Account Targeting Lsass
id: b1ce9a72-73cf-11ec-981b-acde48001122
version: 2
date: '2022-07-30'
author: Michael Haag, Splunk
status: production
type: TTP
description: The following analytic identifies non SYSTEM accounts requesting access
  to lsass.exe. This behavior may be related to credential dumping or applications
  requiring access to credentials. Triaging this event will require understanding
  the GrantedAccess from the SourceImage. In addition, whether the account is privileged
  or not. Review the process requesting permissions and review parallel processes.
data_source:
- Sysmon Event ID 1
search: '`sysmon` EventCode=10 TargetImage=*lsass.exe NOT (SourceUser="NT AUTHORITY\\*")
<<<<<<< HEAD
  | stats count min(_time) as firstTime max(_time) as lastTime by dest, TargetImage,
  GrantedAccess, SourceImage, SourceProcessId, SourceUser, TargetUser | rename dest
  as dest | `security_content_ctime(firstTime)`| `security_content_ctime(lastTime)`
=======
  | stats count min(_time) as firstTime max(_time) as lastTime by dest, parent_process_name, parent_process_path ,parent_process_id, TargetImage,
  GrantedAccess, SourceUser, TargetUser | rename TargetUser
  as user | `security_content_ctime(firstTime)`| `security_content_ctime(lastTime)`
>>>>>>> 3a6638db
  | `windows_non_system_account_targeting_lsass_filter`'
how_to_implement: To successfully implement this search, you need to be ingesting
  logs with the process name, parent process, and command-line executions from your
  endpoints. If you are using Sysmon, you must have at least version 6.0.4 of the
  Sysmon TA. Enabling EventCode 10 TargetProcess lsass.exe is required.
known_false_positives: False positives will occur based on legitimate application
  requests, filter based on source image as needed.
references:
- https://en.wikipedia.org/wiki/Local_Security_Authority_Subsystem_Service
- https://docs.microsoft.com/en-us/windows/win32/api/minidumpapiset/nf-minidumpapiset-minidumpwritedump
- https://cyberwardog.blogspot.com/2017/03/chronicles-of-threat-hunter-hunting-for_22.html
- https://raw.githubusercontent.com/PowerShellMafia/PowerSploit/master/Exfiltration/Invoke-Mimikatz.ps1
- https://docs.microsoft.com/en-us/windows/win32/procthread/process-security-and-access-rights?redirectedfrom=MSDN
tags:
  analytic_story:
  - Credential Dumping
  asset_type: Endpoint
  confidence: 80
  impact: 80
  message: A process, $parent_process_path$, has loaded $ImageLoaded$ that are typically related
    to credential dumping on $dest$. Review for further details.
  mitre_attack_id:
  - T1003.001
  - T1003
  observable:
  - name: user
    type: User
    role:
    - Victim
  - name: dest
    type: Hostname
    role:
    - Victim
  - name: parent_process_path
    type: Process
    role:
    - Parent Process
  product:
  - Splunk Enterprise
  - Splunk Enterprise Security
  - Splunk Cloud
  required_fields:
  - _time
  - dest
  - TargetImage
  - GrantedAccess
  - SourceImage
  - SourceProcessId
  - SourceUser
  - TargetUser
  risk_score: 64
  security_domain: endpoint
tests:
- name: True Positive Test
  attack_data:
  - data: https://media.githubusercontent.com/media/splunk/attack_data/master/datasets/attack_techniques/T1003.001/atomic_red_team/windows-sysmon_creddump.log
    source: XmlWinEventLog:Microsoft-Windows-Sysmon/Operational
    sourcetype: xmlwineventlog<|MERGE_RESOLUTION|>--- conflicted
+++ resolved
@@ -13,15 +13,9 @@
 data_source:
 - Sysmon Event ID 1
 search: '`sysmon` EventCode=10 TargetImage=*lsass.exe NOT (SourceUser="NT AUTHORITY\\*")
-<<<<<<< HEAD
-  | stats count min(_time) as firstTime max(_time) as lastTime by dest, TargetImage,
-  GrantedAccess, SourceImage, SourceProcessId, SourceUser, TargetUser | rename dest
-  as dest | `security_content_ctime(firstTime)`| `security_content_ctime(lastTime)`
-=======
   | stats count min(_time) as firstTime max(_time) as lastTime by dest, parent_process_name, parent_process_path ,parent_process_id, TargetImage,
   GrantedAccess, SourceUser, TargetUser | rename TargetUser
   as user | `security_content_ctime(firstTime)`| `security_content_ctime(lastTime)`
->>>>>>> 3a6638db
   | `windows_non_system_account_targeting_lsass_filter`'
 how_to_implement: To successfully implement this search, you need to be ingesting
   logs with the process name, parent process, and command-line executions from your
