--- conflicted
+++ resolved
@@ -58,12 +58,7 @@
     type: Endpoint
   - name: process_name
     role:
-<<<<<<< HEAD
-    - Process
-    type: Process Name
-=======
     - Child Process
->>>>>>> 1247e886
   product:
   - Splunk Enterprise
   - Splunk Enterprise Security
