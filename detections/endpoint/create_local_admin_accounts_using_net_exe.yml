--- conflicted
+++ resolved
@@ -1,11 +1,7 @@
 name: Create local admin accounts using net exe
 id: b89919ed-fe5f-492c-b139-151bb162040e
 version: 5
-<<<<<<< HEAD
-date: '2020-07-21'
-=======
 date: '2021-08-29'
->>>>>>> 1997f68d
 author: Bhavin Patel, Splunk
 type: TTP
 datamodel:
@@ -14,16 +10,15 @@
   net.exe .
 search: '| tstats `security_content_summariesonly` count values(Processes.user) as
   user values(Processes.parent_process) as parent_process min(_time) as firstTime
-<<<<<<< HEAD
-  max(_time) as lastTime from datamodel=Endpoint.Processes where `process_net` AND (Processes.process=*localgroup* OR Processes.process=*/add*
-  OR Processes.process=*user*) by Processes.process Processes.process_name Processes.dest Processes.original_file_name
-=======
   max(_time) as lastTime from datamodel=Endpoint.Processes where (Processes.process_name=net.exe
   OR Processes.process_name=net1.exe) AND (Processes.process=*localgroup* OR Processes.process=*user*) AND Processes.process=*/add* by Processes.process Processes.process_name Processes.dest
->>>>>>> 1997f68d
   | `drop_dm_object_name(Processes)` | `security_content_ctime(firstTime)`| `security_content_ctime(lastTime)`
   |`create_local_admin_accounts_using_net_exe_filter` '
-how_to_implement: To successfully implement this search you need to be ingesting information on process that include the name of the process responsible for the changes from your endpoints into the `Endpoint` datamodel in the `Processes` node. In addition, confirm the latest CIM App 4.20 or higher is installed and the latest TA for the endpoint product.
+how_to_implement: You must be ingesting data that records process activity from your
+  hosts to populate the Endpoint data model in the Processes node. You must also be
+  ingesting logs with both the process name and command line from your endpoints.
+  The command-line arguments are mapped to the "process" field in the Endpoint data
+  model.
 known_false_positives: Administrators often leverage net.exe to create admin accounts.
 references: []
 tags:
@@ -77,11 +72,11 @@
   - _time
   - Processes.dest
   - Processes.user
-  - Processes.parent_process_name #parent process name
-  - Processes.parent_process #parent cmdline
+  - Processes.parent_process_name
+  - Processes.parent_process
   - Processes.original_file_name
-  - Processes.process_name #process name
-  - Processes.process #process cmdline
+  - Processes.process_name
+  - Processes.process
   - Processes.process_id
   - Processes.parent_process_path
   - Processes.process_path
