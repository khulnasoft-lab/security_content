--- conflicted
+++ resolved
@@ -7,13 +7,9 @@
   ingesting logs with both the process name and command line from your endpoints.
   The command-line arguments are mapped to the "process" field in the Endpoint data
   model.
-<<<<<<< HEAD
-type: batch
-=======
 id: b89919ed-fe5f-492c-b139-151bb162040e
 known_false_positives: Administrators often leverage net.exe to create admin accounts.
 name: Create local admin accounts using net exe
->>>>>>> f22e7a85
 references: []
 search: '| tstats `security_content_summariesonly` count values(Processes.user) as
   user values(Processes.parent_process) as parent_process min(_time) as firstTime
