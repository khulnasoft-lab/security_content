name: Remote Process Instantiation via WMI and PowerShell
id: 112638b4-4634-11ec-b9ab-3e22fbd008af
version: 1
date: '2021-11-15'
author: Mauricio Velazco, Splunk
type: TTP
datamodel:
- Endpoint
description: This analytic looks for the execution of `powershell.exe` leveraging
  the `Invoke-WmiMethod` commandlet complemented with arguments utilized to start
  a process on a remote endpoint by abusing WMI. Red Teams and adversaries alike may
  abuse WMI and `powershell.exe` for lateral movement and remote code execution.
search: '| tstats `security_content_summariesonly` count min(_time) as firstTime max(_time)
  as lastTime from datamodel=Endpoint.Processes where `process_powershell` (Processes.process="*Invoke-WmiMethod*"
  AND Processes.process="*-CN*" AND Processes.process="*-Class Win32_Process*" AND  Processes.process="*-Name
  create*") by Processes.dest Processes.user Processes.parent_process_name Processes.process_name
  Processes.process Processes.process_id Processes.parent_process_id | `drop_dm_object_name(Processes)`
  | `security_content_ctime(firstTime)`| `security_content_ctime(lastTime)` | `remote_process_instantiation_via_wmi_and_powershell_filter`'
how_to_implement: To successfully implement this search, you need to be ingesting
  logs with the process name, parent process, and command-line executions from your
  endpoints.
known_false_positives: Administrators may leverage WWMI and powershell.exe to start
  a process on remote systems, but this activity is usually limited to a small set
  of hosts or users.
references:
- https://attack.mitre.org/techniques/T1047/
- https://docs.microsoft.com/en-us/powershell/module/microsoft.powershell.management/invoke-wmimethod?view=powershell-5.1
tags:
  analytic_story:
<<<<<<< HEAD
  - Active Directory Lateral Movement
=======
  - Lateral Movement
  automated_detection_testing: passed
  confidence: 70
  context:
  - Source:Endpoint
  - Stage:Lateral Movement
>>>>>>> 579d070c
  dataset:
  - https://media.githubusercontent.com/media/splunk/attack_data/master/datasets/attack_techniques/T1047/lateral_movement/windows-sysmon.log
  impact: 90
  kill_chain_phases:
  - Lateral Movement
  message: A process was started on a remote endpoint from $dest by abusing WMI using
    PowerShell.exe
  mitre_attack_id:
  - T1047
  observable:
  - name: dest
    type: Endpoint
    role:
    - Victim
  product:
  - Splunk Enterprise
  - Splunk Enterprise Security
  - Splunk Cloud
  required_fields:
  - _time
  - Processes.dest
  - Processes.user
  - Processes.parent_process_name
  - Processes.parent_process
  - Processes.original_file_name
  - Processes.process_name
  - Processes.process
  - Processes.process_id
  - Processes.parent_process_path
  - Processes.process_path
  - Processes.parent_process_id
  risk_score: 63
  security_domain: endpoint<|MERGE_RESOLUTION|>--- conflicted
+++ resolved
@@ -27,16 +27,12 @@
 - https://docs.microsoft.com/en-us/powershell/module/microsoft.powershell.management/invoke-wmimethod?view=powershell-5.1
 tags:
   analytic_story:
-<<<<<<< HEAD
   - Active Directory Lateral Movement
-=======
-  - Lateral Movement
   automated_detection_testing: passed
   confidence: 70
   context:
   - Source:Endpoint
   - Stage:Lateral Movement
->>>>>>> 579d070c
   dataset:
   - https://media.githubusercontent.com/media/splunk/attack_data/master/datasets/attack_techniques/T1047/lateral_movement/windows-sysmon.log
   impact: 90
