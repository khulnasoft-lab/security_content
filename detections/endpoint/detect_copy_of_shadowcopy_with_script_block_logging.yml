name: Detect Copy of ShadowCopy with Script Block Logging
id: 9251299c-ea5b-11eb-a8de-acde48001122
version: 2
date: '2022-02-24'
author: Michael Haag, Splunk
type: TTP
datamodel: []
description: 'The following analytic utilizes PowerShell Script Block Logging (EventCode=4104)
  to identify suspicious PowerShell execution. Script Block Logging captures the command
  sent to PowerShell, the full command to be executed. Upon enabling, logs will output
  to Windows event logs. Dependent upon volume, enable on critical endpoints or all.
  \

  This analytic identifies `copy` or `[System.IO.File]::Copy` being used to capture
  the SAM, SYSTEM or SECURITY hives identified in script block. This will catch the
  most basic use cases for credentials being taken for offline cracking. \

  During triage, review parallel processes using an EDR product or 4688 events. It
  will be important to understand the timeline of events around this activity. Review
  the entire logged PowerShell script block.'
search: '`powershell` EventCode=4104 ScriptBlockText IN ("*copy*","*[System.IO.File]::Copy*")
  AND ScriptBlockText IN ("*System32\\config\\SAM*", "*System32\\config\\SYSTEM*","*System32\\config\\SECURITY*")
  | stats count min(_time) as firstTime max(_time) as lastTime by Opcode Computer
  UserID EventCode ScriptBlockText | `security_content_ctime(firstTime)` | `security_content_ctime(lastTime)`
  | `detect_copy_of_shadowcopy_with_script_block_logging_filter`'
how_to_implement: To successfully implement this analytic, you will need to enable
  PowerShell Script Block Logging on some or all endpoints. Additional setup here
  https://docs.splunk.com/Documentation/UBA/5.0.4.1/GetDataIn/AddPowerShell#Configure_module_logging_for_PowerShell.
known_false_positives: Limited false positives as the scope is limited to SAM, SYSTEM
  and SECURITY hives.
references:
- https://msrc.microsoft.com/update-guide/vulnerability/CVE-2021-36934
- https://github.com/GossiTheDog/HiveNightmare
- https://github.com/JumpsecLabs/Guidance-Advice/tree/main/SAM_Permissions
- https://www.splunk.com/en_us/blog/security/hunting-for-malicious-powershell-using-script-block-logging.html
- https://github.com/redcanaryco/atomic-red-team/blob/master/atomics/T1003.002/T1003.002.md#atomic-test-6---dump-volume-shadow-copy-hives-with-systemiofile
tags:
  analytic_story:
  - Credential Dumping
<<<<<<< HEAD
  - Malicious PowerShell
  automated_detection_testing: passed
=======
>>>>>>> a229f866
  confidence: 100
  context:
  - Source:Endpoint
  - Stage:Defense Evasion
  cve:
  - CVE-2021-36934
  dataset:
  - https://media.githubusercontent.com/media/splunk/attack_data/master/datasets/attack_techniques/T1003.002/atomic_red_team/copy-powershell.log
  impact: 80
  kill_chain_phases:
  - Exploitation
  message: PowerShell was identified running a script to capture the SAM hive on endpoint
    $Computer$ by User $UserID$.
  mitre_attack_id:
  - T1003.002
  - T1003
  - T1059.001
  observable:
  - name: UserID
    type: user
    role:
    - Victim
  - name: Computer
    type: Hostname
    role:
    - Victim
  product:
  - Splunk Enterprise
  - Splunk Enterprise Security
  - Splunk Cloud
  required_fields:
  - _time
  - ScriptBlockText
  - Opcode
  - Computer
  - UserID
  - EventCode
  risk_score: 80
  security_domain: endpoint
  asset_type: Endpoint<|MERGE_RESOLUTION|>--- conflicted
+++ resolved
@@ -1,7 +1,7 @@
 name: Detect Copy of ShadowCopy with Script Block Logging
 id: 9251299c-ea5b-11eb-a8de-acde48001122
-version: 2
-date: '2022-02-24'
+version: 1
+date: '2021-07-21'
 author: Michael Haag, Splunk
 type: TTP
 datamodel: []
@@ -18,10 +18,10 @@
   During triage, review parallel processes using an EDR product or 4688 events. It
   will be important to understand the timeline of events around this activity. Review
   the entire logged PowerShell script block.'
-search: '`powershell` EventCode=4104 ScriptBlockText IN ("*copy*","*[System.IO.File]::Copy*")
-  AND ScriptBlockText IN ("*System32\\config\\SAM*", "*System32\\config\\SYSTEM*","*System32\\config\\SECURITY*")
-  | stats count min(_time) as firstTime max(_time) as lastTime by Opcode Computer
-  UserID EventCode ScriptBlockText | `security_content_ctime(firstTime)` | `security_content_ctime(lastTime)`
+search: '`powershell` EventCode=4104 Message IN ("*copy*","*[System.IO.File]::Copy*")
+  AND Message IN ("*System32\\config\\SAM*", "*System32\\config\\SYSTEM*","*System32\\config\\SECURITY*")
+  | stats count min(_time) as firstTime max(_time) as lastTime by OpCode ComputerName
+  User EventCode Message | `security_content_ctime(firstTime)` | `security_content_ctime(lastTime)`
   | `detect_copy_of_shadowcopy_with_script_block_logging_filter`'
 how_to_implement: To successfully implement this analytic, you will need to enable
   PowerShell Script Block Logging on some or all endpoints. Additional setup here
@@ -32,16 +32,9 @@
 - https://msrc.microsoft.com/update-guide/vulnerability/CVE-2021-36934
 - https://github.com/GossiTheDog/HiveNightmare
 - https://github.com/JumpsecLabs/Guidance-Advice/tree/main/SAM_Permissions
-- https://www.splunk.com/en_us/blog/security/hunting-for-malicious-powershell-using-script-block-logging.html
-- https://github.com/redcanaryco/atomic-red-team/blob/master/atomics/T1003.002/T1003.002.md#atomic-test-6---dump-volume-shadow-copy-hives-with-systemiofile
 tags:
   analytic_story:
   - Credential Dumping
-<<<<<<< HEAD
-  - Malicious PowerShell
-  automated_detection_testing: passed
-=======
->>>>>>> a229f866
   confidence: 100
   context:
   - Source:Endpoint
@@ -49,22 +42,21 @@
   cve:
   - CVE-2021-36934
   dataset:
-  - https://media.githubusercontent.com/media/splunk/attack_data/master/datasets/attack_techniques/T1003.002/atomic_red_team/copy-powershell.log
+  - https://media.githubusercontent.com/media/splunk/attack_data/master/datasets/attack_techniques/T1003.002/serioussam/windows-powershell.log
   impact: 80
   kill_chain_phases:
   - Exploitation
   message: PowerShell was identified running a script to capture the SAM hive on endpoint
-    $Computer$ by User $UserID$.
+    $ComputerName$ by user $user$.
   mitre_attack_id:
   - T1003.002
   - T1003
-  - T1059.001
   observable:
-  - name: UserID
-    type: user
+  - name: user
+    type: User
     role:
     - Victim
-  - name: Computer
+  - name: ComputerName
     type: Hostname
     role:
     - Victim
@@ -74,10 +66,10 @@
   - Splunk Cloud
   required_fields:
   - _time
-  - ScriptBlockText
-  - Opcode
-  - Computer
-  - UserID
+  - Message
+  - OpCode
+  - ComputerName
+  - User
   - EventCode
   risk_score: 80
   security_domain: endpoint
