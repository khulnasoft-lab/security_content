--- conflicted
+++ resolved
@@ -56,11 +56,8 @@
 tags:
   analytic_story:
   - Active Directory Discovery
-<<<<<<< HEAD
-=======
   - Active Directory Kerberos Attacks
   automated_detection_testing: passed
->>>>>>> b9a848f0
   confidence: 100
   context:
   - Source:Endpoint
@@ -69,12 +66,7 @@
   - https://media.githubusercontent.com/media/splunk/attack_data/master/datasets/attack_techniques/T1558.003/atomic_red_team/windows-sysmon_setspn.log
   impact: 80
   kill_chain_phases:
-<<<<<<< HEAD
   - Exploitation
-=======
-  - Privilege Escalation
-  - Active Directory Kerberos Attacks
->>>>>>> b9a848f0
   message: An instance of $parent_process_name$ spawning $process_name$ was identified
     on endpoint $dest$ by user $user$ attempting to identify service principle names.
   mitre_attack_id:
@@ -115,9 +107,6 @@
   - Processes.parent_process_id
   risk_score: 80
   security_domain: endpoint
-<<<<<<< HEAD
-  asset_type: Endpoint
-=======
   supported_tas:
   - Splunk_TA_microsoft_sysmon
->>>>>>> b9a848f0
+  asset_type: Endpoint