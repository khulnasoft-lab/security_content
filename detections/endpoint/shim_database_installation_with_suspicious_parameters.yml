author: David Dorsey, Splunk
date: '2020-11-23'
description: This search detects the process execution and arguments required to silently
  create a shim database.  The sdbinst.exe application is used to install shim database
  files (.sdb). A shim is a small library which transparently intercepts an API, changes
  the parameters passed, handles the operation itself, or redirects the operation
  elsewhere.
how_to_implement: You must be ingesting data that records process activity from your
  hosts to populate the Endpoint data model in the Processes node. You must also be
  ingesting logs with both the process name and command line from your endpoints.
  The command-line arguments are mapped to the "process" field in the Endpoint data
  model.
<<<<<<< HEAD
type: batch
=======
id: 404620de-46d8-48b6-90cc-8a8d7b0876a3
known_false_positives: None identified
name: Shim Database Installation With Suspicious Parameters
>>>>>>> f22e7a85
references: []
search: '| tstats `security_content_summariesonly` values(Processes.process) as process
  min(_time) as firstTime max(_time) as lastTime from datamodel=Endpoint.Processes
  where Processes.process_name = sdbinst.exe by Processes.process_name Processes.parent_process_name
  Processes.dest Processes.user | `drop_dm_object_name(Processes)` | `security_content_ctime(firstTime)`
  | `security_content_ctime(lastTime)` | `shim_database_installation_with_suspicious_parameters_filter`'
tags:
  analytics_story:
  - Windows Persistence Techniques
  asset_type: Endpoint
  automated_detection_testing: passed
  cis20:
  - CIS 8
  dataset:
  - https://media.githubusercontent.com/media/splunk/attack_data/master/datasets/attack_techniques/T1546.011/atomic_red_team/windows-sysmon.log
  kill_chain_phases:
  - Actions on Objectives
  mitre_attack_id:
  - T1546.011
  nist:
  - DE.CM
  product:
  - Splunk Enterprise
  - Splunk Enterprise Security
  - Splunk Cloud
  security_domain: endpoint
type: ESCU
version: 4<|MERGE_RESOLUTION|>--- conflicted
+++ resolved
@@ -10,13 +10,9 @@
   ingesting logs with both the process name and command line from your endpoints.
   The command-line arguments are mapped to the "process" field in the Endpoint data
   model.
-<<<<<<< HEAD
-type: batch
-=======
 id: 404620de-46d8-48b6-90cc-8a8d7b0876a3
 known_false_positives: None identified
 name: Shim Database Installation With Suspicious Parameters
->>>>>>> f22e7a85
 references: []
 search: '| tstats `security_content_summariesonly` values(Processes.process) as process
   min(_time) as firstTime max(_time) as lastTime from datamodel=Endpoint.Processes
