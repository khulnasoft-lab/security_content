--- conflicted
+++ resolved
@@ -42,12 +42,8 @@
   - T1087.001
   - T1059.001
   observable:
-<<<<<<< HEAD
-  - name: dest
-=======
   - name: Computer
     type: Endpoint
->>>>>>> 1247e886
     role:
     - Victim
     type: Endpoint
