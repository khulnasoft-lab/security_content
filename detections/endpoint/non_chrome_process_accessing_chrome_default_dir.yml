--- conflicted
+++ resolved
@@ -31,11 +31,8 @@
   - FIN7
   - Remcos
   - AgentTesla
-<<<<<<< HEAD
+  - 3CX Supply Chain Attack
   asset_type: Endpoint
-=======
-  - 3CX Supply Chain Attack
->>>>>>> 4dc17024
   confidence: 70
   impact: 50
   message: a non firefox browser process $process_name$ accessing $Object_Name$
