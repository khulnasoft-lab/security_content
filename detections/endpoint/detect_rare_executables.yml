--- conflicted
+++ resolved
@@ -28,14 +28,11 @@
   analytics_story:
   - 'Emotet Malware  DHS Report TA18-201A '
   - Unusual Processes
-<<<<<<< HEAD
   - Cloud Federated Credential Abuse
-=======
   asset_type: Endpoint
   cis20:
   - CIS 2
   - CIS 8
->>>>>>> f22e7a85
   kill_chain_phases:
   - Installation
   - Command and Control
