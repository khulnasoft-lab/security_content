name: Process Deleting Its Process File Path
id: f7eda4bc-871c-11eb-b110-acde48001122
version: 1
date: '2021-03-17'
author: Teoderick Contreras
type: TTP
datamodel:
- Endpoint
description: This detection is to identify a suspicious process that tries to delete
  the process file path related to its process. This technique is known to be defense
  evasion once a certain condition of malware is satisfied or not. Clop ransomware
  use this technique where it will try to delete its process file path using a .bat
  command if the keyboard layout is not the layout it tries to infect.
search: '`sysmon` EventCode=1 cmdline = "* /c *" cmdline = "* del*" Image = "*\\cmd.exe"
  |eval result = if(like(process,"%".parent_process."%"), "Found", "Not Found") |
  stats min(_time) as firstTime max(_time) as lastTime count by Computer user ParentImage
  ParentCommandLine Image cmdline EventCode ProcessID result | where result = "Found"
  | `security_content_ctime(firstTime)` | `security_content_ctime(lastTime)` | `process_deleting_its_process_file_path_filter`'
how_to_implement: You must be ingesting data that records process activity from your
  hosts to populate the Endpoint data model in the Processes node. You must also be
  ingesting logs with both the process name and command line from your endpoints.
  The command-line arguments are mapped to the "process" field in the Endpoint data
  model.
known_false_positives: unknown
references:
- https://www.fireeye.com/blog/threat-research/2020/10/fin11-email-campaigns-precursor-for-ransomware-data-theft.html
- https://blog.virustotal.com/2020/11/keep-your-friends-close-keep-ransomware.html
- https://www.microsoft.com/security/blog/2022/01/15/destructive-malware-targeting-ukrainian-organizations/
tags:
  analytic_story:
  - Clop Ransomware
  - Remcos
<<<<<<< HEAD
=======
  - WhisperGate
  automated_detection_testing: passed
>>>>>>> d9c073b5
  confidence: 100
  context:
  - Source:Endpoint
  - Stage:Credential Access
  dataset:
  - https://media.githubusercontent.com/media/splunk/attack_data/master/datasets/malware/clop/clop_a/windows-sysmon.log
  impact: 60
  kill_chain_phases:
  - Exploitation
  message: A process $Image$ tries to delete its process path in commandline $cmdline$
    as part of defense evasion in host $Computer$
  mitre_attack_id:
  - T1070
  observable:
  - name: Computer
    type: Hostname
    role:
    - Victim
  - name: user
    type: User
    role:
    - Victim
  product:
  - Splunk Enterprise
  - Splunk Enterprise Security
  - Splunk Cloud
  required_fields:
  - EventCode
  - Computer
  - user
  - ParentImage
  - ParentCommandLine
  - Image
  - cmdline
  - ProcessID
  - result
  - _time
  risk_score: 60
  security_domain: endpoint
  asset_type: Endpoint<|MERGE_RESOLUTION|>--- conflicted
+++ resolved
@@ -30,11 +30,7 @@
   analytic_story:
   - Clop Ransomware
   - Remcos
-<<<<<<< HEAD
-=======
   - WhisperGate
-  automated_detection_testing: passed
->>>>>>> d9c073b5
   confidence: 100
   context:
   - Source:Endpoint
