name: Process Deleting Its Process File Path
id: f7eda4bc-871c-11eb-b110-acde48001122
version: 2
date: '2023-04-14'
author: Teoderick Contreras
status: production
type: TTP
description: This detection is to identify a suspicious process that tries to delete
  the process file path related to its process. This technique is known to be defense
  evasion once a certain condition of malware is satisfied or not. Clop ransomware
  use this technique where it will try to delete its process file path using a .bat
  command if the keyboard layout is not the layout it tries to infect.
data_source:
- Sysmon Event ID 1
search: '`sysmon` EventCode=1 CommandLine = "* /c *" CommandLine = "* del*" Image
  = "*\\cmd.exe" | eval result = if(like(process,"%".parent_process."%"), "Found",
  "Not Found") | stats min(_time) as firstTime max(_time) as lastTime count by dest
  user ParentImage ParentCommandLine Image CommandLine EventCode ProcessID result
  | where result = "Found" | `security_content_ctime(firstTime)` | `security_content_ctime(lastTime)`
  | `process_deleting_its_process_file_path_filter`'
how_to_implement: You must be ingesting data that records process activity from your
  hosts to populate the Endpoint data model in the Processes node. You must also be
  ingesting logs with both the process name and command line from your endpoints.
  The command-line arguments are mapped to the "process" field in the Endpoint data
  model.
known_false_positives: unknown
references:
- https://www.mandiant.com/resources/fin11-email-campaigns-precursor-for-ransomware-data-theft
- https://blog.virustotal.com/2020/11/keep-your-friends-close-keep-ransomware.html
- https://www.microsoft.com/security/blog/2022/01/15/destructive-malware-targeting-ukrainian-organizations/
tags:
  analytic_story:
  - Clop Ransomware
  - Data Destruction
  - WhisperGate
  - Remcos
  asset_type: Endpoint
  confidence: 100
  impact: 60
<<<<<<< HEAD
  message: A process $Image$ tries to delete its process path in commandline $CommandLine$
    as part of defense evasion in host $Computer$
=======
  message: A process $Image$ tries to delete its process path in commandline $cmdline$
    as part of defense evasion in host $dest$
>>>>>>> 3d3631fb
  mitre_attack_id:
  - T1070
  observable:
  - name: dest
    type: Hostname
    role:
    - Victim
  - name: user
    type: User
    role:
    - Victim
  product:
  - Splunk Enterprise
  - Splunk Enterprise Security
  - Splunk Cloud
  required_fields:
  - EventCode
  - dest
  - user
  - ParentImage
  - ParentCommandLine
  - Image
  - cmdline
  - ProcessID
  - result
  - _time
  risk_score: 60
  security_domain: endpoint
tests:
- name: True Positive Test
  attack_data:
  - data: https://media.githubusercontent.com/media/splunk/attack_data/master/datasets/malware/clop/clop_a/windows-sysmon.log
    source: XmlWinEventLog:Microsoft-Windows-Sysmon/Operational
    sourcetype: xmlwineventlog<|MERGE_RESOLUTION|>--- conflicted
+++ resolved
@@ -18,11 +18,15 @@
   user ParentImage ParentCommandLine Image CommandLine EventCode ProcessID result
   | where result = "Found" | `security_content_ctime(firstTime)` | `security_content_ctime(lastTime)`
   | `process_deleting_its_process_file_path_filter`'
-how_to_implement: You must be ingesting data that records process activity from your
-  hosts to populate the Endpoint data model in the Processes node. You must also be
-  ingesting logs with both the process name and command line from your endpoints.
-  The command-line arguments are mapped to the "process" field in the Endpoint data
-  model.
+how_to_implement: The detection is based on data that originates from Endpoint Detection
+  and Response (EDR) agents. These agents are designed to provide security-related
+  telemetry from the endpoints where the agent is installed. To implement this search,
+  you must ingest logs that contain the process GUID, process name, and parent process.
+  Additionally, you must ingest complete command-line executions. These logs must
+  be processed using the appropriate Splunk Technology Add-ons that are specific to
+  the EDR product. The logs must also be mapped to the `Processes` node of the `Endpoint`
+  data model. Use the Splunk Common Information Model (CIM) to normalize the field
+  names and speed up the data modeling process.
 known_false_positives: unknown
 references:
 - https://www.mandiant.com/resources/fin11-email-campaigns-precursor-for-ransomware-data-theft
@@ -37,13 +41,8 @@
   asset_type: Endpoint
   confidence: 100
   impact: 60
-<<<<<<< HEAD
   message: A process $Image$ tries to delete its process path in commandline $CommandLine$
-    as part of defense evasion in host $Computer$
-=======
-  message: A process $Image$ tries to delete its process path in commandline $cmdline$
     as part of defense evasion in host $dest$
->>>>>>> 3d3631fb
   mitre_attack_id:
   - T1070
   observable:
