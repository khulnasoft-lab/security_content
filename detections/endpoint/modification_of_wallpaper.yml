--- conflicted
+++ resolved
@@ -31,11 +31,8 @@
   - BlackMatter Ransomware
   - Windows Registry Abuse
   - Brute Ratel C4
-<<<<<<< HEAD
+  - LockBit Ransomware
   asset_type: Endpoint
-=======
-  - LockBit Ransomware
->>>>>>> 5a98c280
   confidence: 90
   impact: 60
   message: Wallpaper modification on $dest$
