--- conflicted
+++ resolved
@@ -14,13 +14,8 @@
 search: '`sysmon` EventCode =13  (TargetObject= "*\\Control Panel\\Desktop\\Wallpaper"
   AND Image != "*\\explorer.exe") OR (TargetObject= "*\\Control Panel\\Desktop\\Wallpaper"
   AND Details = "*\\temp\\*") | stats count min(_time) as firstTime max(_time) as
-<<<<<<< HEAD
-  lastTime by EventCode Image TargetObject Details  dest process_guid process_id
-  user_id | `security_content_ctime(firstTime)` | `security_content_ctime(lastTime)`
-=======
-  lastTime by EventCode Image TargetObject Details  Computer process_guid process_id
+  lastTime by EventCode Image TargetObject Details Computer process_guid process_id
   user_id | rename Computer as dest | `security_content_ctime(firstTime)` | `security_content_ctime(lastTime)`
->>>>>>> 3a6638db
   | `modification_of_wallpaper_filter`'
 how_to_implement: To successfully implement this search, you need to be ingesting
   logs with the Image, TargetObject registry key, registry Details from your endpoints.
