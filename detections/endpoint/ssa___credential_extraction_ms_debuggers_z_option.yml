--- conflicted
+++ resolved
@@ -16,11 +16,6 @@
   code, not analyze its crash dumps.
 name: Credential Extraction native Microsoft debuggers via z command line option
 references: []
-<<<<<<< HEAD
-type: streaming
-author: Stanislav Miskovic, Splunk
-=======
->>>>>>> f22e7a85
 search: ' | from read_ssa_enriched_events()
 
   | eval timestamp=parse_long(ucast(map_get(input_event, "_time"), "string", null)),
