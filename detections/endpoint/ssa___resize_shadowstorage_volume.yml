--- conflicted
+++ resolved
@@ -5,7 +5,6 @@
 author: Teoderick Contreras, Splunk
 type: TTP
 datamodel:
-<<<<<<< HEAD
 - Endpoint_Processes
 description: The following analytics identifies the resizing of shadowstorage by ransomware
   malware to avoid the shadow volumes being made again. this technique is an alternative
@@ -13,11 +12,6 @@
   team. one example of ransomware that use this technique is CLOP ransomware where
   it drops a .bat file that will resize the shadowstorage to minimum size as much
   as possible
-=======
-- Endpoint
-description: The following analytic identifies the resizing of shadowstorage using vssadmin.exe to avoid the shadow volumes being made again. This technique is typically found used by adversaries during a ransomware event 
-  and a precursor to deleting the shadowstorage. 
->>>>>>> a5d81f3c
 search: '| from read_ssa_enriched_events() | eval timestamp=parse_long(ucast(map_get(input_event,
   "_time"), "string", null)), cmd_line=lower(ucast(map_get(input_event, "process"),
   "string", null)), process_name=lower(ucast(map_get(input_event, "process_name"),
