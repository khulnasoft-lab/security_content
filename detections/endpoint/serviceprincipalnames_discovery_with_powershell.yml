name: ServicePrincipalNames Discovery with PowerShell
id: 13243068-2d38-11ec-8908-acde48001122
version: 2
date: '2022-02-26'
author: Michael Haag, Splunk
type: TTP
datamodel: []
description: 'The following analytic identifies `powershell.exe` usage, using Script
  Block Logging EventCode 4104, related to querying the domain for Service Principle
  Names. typically, this is a precursor activity related to kerberoasting or the silver
  ticket attack. \

  What is a ServicePrincipleName? \

  A service principal name (SPN) is a unique identifier of a service instance. SPNs
  are used by Kerberos authentication to associate a service instance with a service
  logon account. This allows a client application to request that the service authenticate
  an account even if the client does not have the account name.\

  The following analytic identifies the use of KerberosRequestorSecurityToken class
  within the script block. Using .NET System.IdentityModel.Tokens.KerberosRequestorSecurityToken
  class in PowerShell is the equivelant of using setspn.exe. \

  During triage, review parallel processes for further suspicious activity.'
search: '`powershell` EventCode=4104 ScriptBlockText="*KerberosRequestorSecurityToken*" |
  stats count min(_time) as firstTime max(_time) as lastTime by ScriptBlockText Opcode Computer
  UserID EventCode | `security_content_ctime(firstTime)` | `security_content_ctime(lastTime)`
  | `serviceprincipalnames_discovery_with_powershell_filter`'
how_to_implement: To successfully implement this analytic, you will need to enable
  PowerShell Script Block Logging on some or all endpoints. Additional setup here
  https://docs.splunk.com/Documentation/UBA/5.0.4.1/GetDataIn/AddPowerShell#Configure_module_logging_for_PowerShell.
known_false_positives: False positives should be limited, however filter as needed.
references:
- https://docs.microsoft.com/en-us/windows/win32/ad/service-principal-names
- https://docs.microsoft.com/en-us/dotnet/api/system.identitymodel.tokens.kerberosrequestorsecuritytoken?view=netframework-4.8
- https://www.ired.team/offensive-security-experiments/active-directory-kerberos-abuse/t1208-kerberoasting
- https://strontic.github.io/xcyclopedia/library/setspn.exe-5C184D581524245DAD7A0A02B51FD2C2.html
- https://attack.mitre.org/techniques/T1558/003/
- https://social.technet.microsoft.com/wiki/contents/articles/717.service-principal-names-spn-setspn-syntax.aspx
- https://web.archive.org/web/20220212163642/https://www.harmj0y.net/blog/powershell/kerberoasting-without-mimikatz/
- https://blog.zsec.uk/paving-2-da-wholeset/
- https://msitpros.com/?p=3113
- https://adsecurity.org/?p=3466
- https://docs.splunk.com/Documentation/UBA/5.0.4.1/GetDataIn/AddPowerShell#Configure_module_logging_for_PowerShell.
- https://blog.palantir.com/tampering-with-windows-event-tracing-background-offense-and-defense-4be7ac62ac63
- https://static1.squarespace.com/static/552092d5e4b0661088167e5c/t/59c1814829f18782e24f1fe2/1505853768977/Windows+PowerShell+Logging+Cheat+Sheet+ver+Sept+2017+v2.1.pdf
- https://www.crowdstrike.com/blog/investigating-powershell-command-and-script-logging/
tags:
  analytic_story:
  - Active Directory Discovery
  - Active Directory Kerberos Attacks
  - Malicious PowerShell
  automated_detection_testing: passed
  confidence: 100
  context:
  - Source:Endpoint
  - Stage:Credential Access
  dataset:
  - https://media.githubusercontent.com/media/splunk/attack_data/master/datasets/attack_techniques/T1558.003/atomic_red_team/windows-powershell_kerberos.log
  impact: 80
  kill_chain_phases:
  - Exploitation
  message: An instance of $parent_process_name$ spawning $process_name$ was identified
    on endpoint $Computer$ by user $UserID$ attempting to identify service principle names.
  mitre_attack_id:
  - T1558.003
  observable:
<<<<<<< HEAD
  - name: user
    role:
    - Victim
    type: User
  - name: dest
=======
  - name: UserID
    type: User
    role:
    - Victim
  - name: Computer
    type: Hostname
>>>>>>> 1247e886
    role:
    - Victim
    type: Hostname
  - name: parent_process_name
<<<<<<< HEAD
=======
    type: Process
>>>>>>> 1247e886
    role:
    - Parent Process
    type: Parent Process
  - name: process_name
    role:
    - Child Process
    type: Process
  product:
  - Splunk Enterprise
  - Splunk Enterprise Security
  - Splunk Cloud
  required_fields:
  - _time
<<<<<<< HEAD
=======
  - ScriptBlockText
  - Opcode
  - Computer
  - UserID
  - EventCode
>>>>>>> 1247e886
  risk_score: 80
  security_domain: endpoint
  asset_type: Endpoint<|MERGE_RESOLUTION|>--- conflicted
+++ resolved
@@ -65,28 +65,17 @@
   mitre_attack_id:
   - T1558.003
   observable:
-<<<<<<< HEAD
-  - name: user
-    role:
-    - Victim
-    type: User
-  - name: dest
-=======
   - name: UserID
     type: User
     role:
     - Victim
   - name: Computer
     type: Hostname
->>>>>>> 1247e886
     role:
     - Victim
     type: Hostname
   - name: parent_process_name
-<<<<<<< HEAD
-=======
     type: Process
->>>>>>> 1247e886
     role:
     - Parent Process
     type: Parent Process
@@ -100,14 +89,11 @@
   - Splunk Cloud
   required_fields:
   - _time
-<<<<<<< HEAD
-=======
   - ScriptBlockText
   - Opcode
   - Computer
   - UserID
   - EventCode
->>>>>>> 1247e886
   risk_score: 80
   security_domain: endpoint
   asset_type: Endpoint