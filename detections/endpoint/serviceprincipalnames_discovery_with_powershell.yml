--- conflicted
+++ resolved
@@ -52,12 +52,8 @@
   - Active Directory Discovery
   - Active Directory Kerberos Attacks
   - Malicious PowerShell
-<<<<<<< HEAD
   - Active Directory Privilege Escalation
-  automated_detection_testing: passed
-=======
   asset_type: Endpoint
->>>>>>> 16526a4b
   confidence: 100
   impact: 80
   message: An instance of $parent_process_name$ spawning $process_name$ was identified
