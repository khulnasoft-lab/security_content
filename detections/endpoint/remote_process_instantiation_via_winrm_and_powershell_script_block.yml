--- conflicted
+++ resolved
@@ -1,11 +1,7 @@
 name: Remote Process Instantiation via WinRM and PowerShell Script Block
 id: 7d4c618e-4716-11ec-951c-3e22fbd008af
 version: 2
-<<<<<<< HEAD
-date: '2022-05-02'
-=======
 date: '2022-03-22'
->>>>>>> 4297c599
 author: Mauricio Velazco, Splunk
 type: TTP
 datamodel: []
@@ -15,14 +11,10 @@
   for the abuse of the `Invoke-Command` commandlet. Red Teams and adversaries alike
   may abuse WinRM for lateral movement and remote code execution.
 search: '`powershell` EventCode=4104 (ScriptBlockText="*Invoke-Command*" AND ScriptBlockText="*-ComputerName*")
-<<<<<<< HEAD
-  | stats count min(_time) as firstTime max(_time) as lastTime by Opcode Computer UserID EventCode ScriptBlockText | `security_content_ctime(firstTime)` | `remote_process_instantiation_via_winrm_and_powershell_script_block_filter`'
-=======
   | stats count min(_time) as firstTime max(_time) as lastTime by EventCode ScriptBlockText Computer user_id 
   | `security_content_ctime(firstTime)`
   | `security_content_ctime(lastTime)`
   | `remote_process_instantiation_via_winrm_and_powershell_script_block_filter`'
->>>>>>> 4297c599
 how_to_implement: To successfully implement this analytic, you will need to enable
   PowerShell Script Block Logging on some or all endpoints. Additional setup instructions
   can be found https://docs.splunk.com/Documentation/UBA/5.0.4.1/GetDataIn/AddPowerShell#Configure_module_logging_for_PowerShell.
@@ -41,11 +33,7 @@
   - Source:Endpoint
   - Stage:Lateral Movement
   dataset:
-<<<<<<< HEAD
-  - https://media.githubusercontent.com/media/splunk/attack_data/master/datasets/attack_techniques/T1059.001/powershell_script_block_logging/sbl_xml.log
-=======
   - https://media.githubusercontent.com/media/splunk/attack_data/master/datasets/attack_techniques/T1021.006/lateral_movement_psh/windows-powershell-xml.log
->>>>>>> 4297c599
   impact: 90
   kill_chain_phases:
   - Exploitation
