name: Enable WDigest UseLogonCredential Registry
id: 0c7d8ffe-25b1-11ec-9f39-acde48001122
version: 2
date: '2022-01-28'
author: Teoderick Contreras, Splunk
type: TTP
datamodel:
- Endpoint
description: This analytic is to detect a suspicious registry modification to enable
  plain text credential feature of windows. This technique was used by several malware
  and also by mimikatz to be able to dumpe the a plain text credential to the compromised
  or target host. This TTP is really a good indicator that someone wants to dump the
  crendential of the host so it must be a good pivot for credential dumping techniques.
search: '| tstats `security_content_summariesonly` count  min(_time) as firstTime
  max(_time) as lastTime FROM datamodel=Endpoint.Registry where Registry.registry_path="*\\System\\CurrentControlSet\\Control\\SecurityProviders\\WDigest\\*"
  Registry.registry_value_name = "UseLogonCredential" Registry.registry_value_data
  = 0x00000001 by _time span=1h Registry.dest Registry.user Registry.registry_path
  Registry.registry_value_name Registry.process_guid Registry.registry_key_name Registry.registry_value_data
  | `drop_dm_object_name(Registry)` |rename process_guid as proc_guid |join proc_guid,
  _time [| tstats `security_content_summariesonly` count FROM datamodel=Endpoint.Processes
  by _time span=1h Processes.process_id Processes.process_name Processes.process Processes.dest
  Processes.parent_process_name Processes.parent_process Processes.process_guid |
  `drop_dm_object_name(Processes)` |rename process_guid as proc_guid | fields _time
  dest user parent_process_name parent_process process_name process_path process proc_guid
  registry_path registry_value_name registry_value_data registry_key_name] | table
  _time dest user parent_process_name parent_process process_name process_path process
  proc_guid registry_path registry_value_name registry_value_data registry_key_name
  | `enable_wdigest_uselogoncredential_registry_filter`'
how_to_implement: To successfully implement this search, you must be ingesting data
  that records registry activity from your hosts to populate the endpoint data model
  in the registry node. This is typically populated via endpoint detection-and-response
  product, such as Carbon Black or endpoint data sources, such as Sysmon. The data
  used for this search is typically generated via logs that report reads and writes
  to the registry.
known_false_positives: unknown
references:
- https://www.csoonline.com/article/3438824/how-to-detect-and-halt-credential-theft-via-windows-wdigest.html
tags:
  analytic_story:
  - Credential Dumping
  confidence: 100
  context:
  - Source:Endpoint
  - Stage:Credential Access
  dataset:
  - https://media.githubusercontent.com/media/splunk/attack_data/master/datasets/attack_techniques/T1003/wdigest_enable/sysmon.log
  impact: 80
  kill_chain_phases:
  - Exploitation
  message: wdigest registry $registry_path$ was modified in $dest$
  mitre_attack_id:
  - T1112
  - T1003
  observable:
  - name: user
    type: User
    role:
    - Victim
  - name: dest
    type: Hostname
    role:
    - Victim
  product:
  - Splunk Enterprise
  - Splunk Enterprise Security
  - Splunk Cloud
  required_fields:
  - _time
  - Registry.dest
  - Registry.user
  - Registry.registry_value_name
  - Registry.registry_key_name
  - Registry.registry_path
  - Registry.registry_value_data
  risk_score: 80
  security_domain: endpoint
<<<<<<< HEAD
  asset_type: Endpoint
=======
  supported_tas:
  - Splunk_TA_microsoft_sysmon
>>>>>>> b9a848f0
<|MERGE_RESOLUTION|>--- conflicted
+++ resolved
@@ -74,9 +74,6 @@
   - Registry.registry_value_data
   risk_score: 80
   security_domain: endpoint
-<<<<<<< HEAD
-  asset_type: Endpoint
-=======
   supported_tas:
   - Splunk_TA_microsoft_sysmon
->>>>>>> b9a848f0
+  asset_type: Endpoint