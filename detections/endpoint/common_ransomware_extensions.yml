name: Common Ransomware Extensions
id: a9e5c5db-db11-43ca-86a8-c852d1b2c0ec
<<<<<<< HEAD
version: 3
date: '2020-11-06'
=======
version: 4
date: '2020-11-09'
>>>>>>> 37dd4477
description: The search looks for file modifications with extensions commonly used
  by Ransomware
how_to_implement: 'You must be ingesting data that records the filesystem activity
  from your hosts to populate the Endpoint file-system data model node. If you are
  using Sysmon, you will need a Splunk Universal Forwarder on each endpoint from which
  you want to collect data.\

  This search produces fields (`query`,`query_length`,`count`) that are not yet supported
  by ES Incident Review and therefore cannot be viewed when a notable event is raised.
  These fields contribute additional context to the notable. To see the additional
  metadata, add the following fields, if not already present, to Incident Review -
  Event Attributes (Configure > Incident Management > Incident Review Settings > Add
  New Entry):\\n1. **Label:** Name, **Field:** Name\

  1. \

  1. **Label:** File Extension, **Field:** file_extension\

  Detailed documentation on how to create a new field within Incident Review may be
  found here: `https://docs.splunk.com/Documentation/ES/5.3.0/Admin/Customizenotables#Add_a_field_to_the_notable_event_details`'
type: ESCU
references: []
author: David Dorsey, Splunk
search: '| tstats `security_content_summariesonly` count min(_time) as firstTime max(_time)
  as lastTime values(Filesystem.user) as user values(Filesystem.dest) as dest values(Filesystem.file_path)
  as file_path from datamodel=Endpoint.Filesystem by Filesystem.file_name | `drop_dm_object_name(Filesystem)`
  | `security_content_ctime(lastTime)` | `security_content_ctime(firstTime)`| rex
  field=file_name "(?<file_extension>\.[^\.]+)$" | `ransomware_extensions` | `common_ransomware_extensions_filter`'
known_false_positives: It is possible for a legitimate file with these extensions
  to be created. If this is a true ransomware attack, there will be a large number
  of files created with these extensions.
tags:
  analytics_story:
  - SamSam Ransomware
  - Ryuk Ransonware
  - Ransomware
  mitre_attack_id:
  - T1485
  kill_chain_phases:
  - Actions on Objectives
  cis20:
  - CIS 8
  nist:
  - PR.PT
  - DE.CM
  security_domain: endpoint
  asset_type: Endpoint
  automated_detection_testing: passed
  dataset:
  - https://attack-range-attack-data.s3-us-west-2.amazonaws.com/T1485_custom_215ee4f9-c027-4ea1-a882-d97b887d233d/windows-sysmon.log<|MERGE_RESOLUTION|>--- conflicted
+++ resolved
@@ -1,12 +1,7 @@
 name: Common Ransomware Extensions
 id: a9e5c5db-db11-43ca-86a8-c852d1b2c0ec
-<<<<<<< HEAD
-version: 3
-date: '2020-11-06'
-=======
 version: 4
 date: '2020-11-09'
->>>>>>> 37dd4477
 description: The search looks for file modifications with extensions commonly used
   by Ransomware
 how_to_implement: 'You must be ingesting data that records the filesystem activity
