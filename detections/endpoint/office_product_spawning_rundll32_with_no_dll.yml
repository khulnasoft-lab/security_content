name: Office Product Spawning Rundll32 with no DLL
id: c661f6be-a38c-11eb-be57-acde48001122
version: 2
date: '2021-04-22'
author: Michael Haag, Splunk
type: TTP
datamodel:
- Endpoint
description: The following detection identifies the latest behavior utilized by IcedID
  malware family. This detection identifies any Windows Office Product spawning `rundll32.exe`
  without a `.dll` file extension. In malicious instances, the command-line of `rundll32.exe`
  will look like `rundll32 ..\oepddl.igk2,DllRegisterServer`. In addition, Threat
  Research has released a detection identifying the use of `DllRegisterServer` on
  the command-line of `rundll32.exe`. In this instance, we narrow our detection down
  to the Office suite as a parent process. During triage, review all file modifications.
  Capture and analyze the `DLL` that was dropped to disk. The Office Product will
  have reached out to a remote destination, capture and block the IPs or domain. Review
  additional parallel processes for further activity.
search: '| tstats `security_content_summariesonly` count min(_time) as firstTime max(_time)
  as lastTime from datamodel=Endpoint.Processes where Processes.parent_process_name
  IN ("winword.exe","excel.exe","powerpnt.exe","mspub.exe","visio.exe") `process_rundll32`
  (Processes.process!=*.dll*) by Processes.dest Processes.user Processes.parent_process
  Processes.process_name Processes.process Processes.process_id Processes.parent_process_id
  | `drop_dm_object_name(Processes)` | `security_content_ctime(firstTime)`| `security_content_ctime(lastTime)`
  | `office_product_spawning_rundll32_with_no_dll_filter`'
how_to_implement: To successfully implement this search you need to be ingesting information
  on process that include the name of the process responsible for the changes from
  your endpoints into the `Endpoint` datamodel in the `Processes` node. In addition,
  confirm the latest CIM App 4.20 or higher is installed and the latest TA for the
  endpoint product.
known_false_positives: False positives should be limited, but if any are present,
  filter as needed.
references:
- https://www.joesandbox.com/analysis/395471/0/html
- https://app.any.run/tasks/cef4b8ba-023c-4b3b-b2ef-6486a44f6ed9/
- https://any.run/malware-trends/icedid
tags:
  analytic_story:
  - Spearphishing Attachments
  confidence: 90
  context:
  - Source:Endpoint
  - Stage:Recon
  dataset:
  - https://media.githubusercontent.com/media/splunk/attack_data/master/datasets/attack_techniques/T1566.001/macro/windows-sysmon_icedid.log
  impact: 70
  kill_chain_phases:
  - Exploitation
  message: office parent process $parent_process_name$ will execute a suspicious child
    process $process_name$ with process id $process_id$ and no dll commandline $process$
    in host $dest$
  mitre_attack_id:
  - T1566
  - T1566.001
  observable:
  - name: dest
    role:
    - Victim
    type: Hostname
  - name: process_name
<<<<<<< HEAD
=======
    type: Process
>>>>>>> 1247e886
    role:
    - Attacker
    type: process name
  product:
  - Splunk Enterprise
  - Splunk Enterprise Security
  - Splunk Cloud
  required_fields:
  - Endpoint.Processes.dest
  - Endpoint.Processes.parent_process
  - Endpoint.Processes.parent_process_id
  - Endpoint.Processes.parent_process_name
  - Endpoint.Processes.process
  - Endpoint.Processes.process_id
  - Endpoint.Processes.process_name
  - Endpoint.Processes.user
  - _time
  risk_score: 63
  security_domain: endpoint
  supported_tas:
  - Splunk_TA_microsoft_sysmon
  asset_type: Endpoint<|MERGE_RESOLUTION|>--- conflicted
+++ resolved
@@ -58,10 +58,7 @@
     - Victim
     type: Hostname
   - name: process_name
-<<<<<<< HEAD
-=======
     type: Process
->>>>>>> 1247e886
     role:
     - Attacker
     type: process name
