name: Rundll32 Control RunDLL Hunt
id: c8e7ced0-10c5-11ec-8b03-acde48001122
version: 1
date: '2021-09-08'
author: Michael Haag, Splunk
type: Hunting
datamodel:
- Endpoint
description: The following hunting detection identifies rundll32.exe with `control_rundll`
  within the command-line, loading a .cpl or another file type. Developed in relation
  to CVE-2021-40444. Rundll32.exe can also be used to execute Control Panel Item files
  (.cpl) through the undocumented shell32.dll functions Control_RunDLL and Control_RunDLLAsUser.
  Double-clicking a .cpl file also causes rundll32.exe to execute. \ This is written
  to be a bit more broad by not including .cpl. \ During triage, review parallel processes
  to identify any further suspicious behavior.
search: '| tstats `security_content_summariesonly` count min(_time) as firstTime max(_time)
<<<<<<< HEAD
  as lastTime from datamodel=Endpoint.Processes where (Processes.process_name="rundll32.exe"
  OR Processes.original_file_name="RUNDLL32.EXE") Processes.process="*Control_RunDLL*"
  by Processes.dest Processes.user Processes.parent_process_name Processes.process_name
=======
  as lastTime from datamodel=Endpoint.Processes where `process_rundll32` Processes.process=*Control_RunDLL*  by
  Processes.dest Processes.user Processes.parent_process_name Processes.process_name
>>>>>>> 1247e886
  Processes.process Processes.process_id Processes.parent_process_id Processes.original_file_name
  | `drop_dm_object_name(Processes)` | `security_content_ctime(firstTime)` | `security_content_ctime(lastTime)`
  | `rundll32_control_rundll_hunt_filter`'
how_to_implement: To successfully implement this search you need to be ingesting information
  on process that include the name of the process responsible for the changes from
  your endpoints into the `Endpoint` datamodel in the `Processes` node. In addition,
  confirm the latest CIM App 4.20 or higher is installed and the latest TA for the
  endpoint product.
known_false_positives: This is a hunting detection, meant to provide a understanding
  of how voluminous control_rundll is within the environment.
references:
- https://strontic.github.io/xcyclopedia/library/rundll32.exe-111474C61232202B5B588D2B512CBB25.html
- https://app.any.run/tasks/36c14029-9df8-439c-bba0-45f2643b0c70/
- https://attack.mitre.org/techniques/T1218/011/
- https://msrc.microsoft.com/update-guide/vulnerability/CVE-2021-40444
- https://github.com/redcanaryco/atomic-red-team/blob/master/atomics/T1218.002/T1218.002.yaml
- https://redcanary.com/blog/intelligence-insights-december-2021/
tags:
  analytic_story:
  - Suspicious Rundll32 Activity
  - Microsoft MSHTML Remote Code Execution CVE-2021-40444
  - Living Off The Land
  confidence: 50
  context:
  - Source:Endpoint
  - Stage:Defense Evasion
  cve:
  - CVE-2021-40444
  dataset:
  - https://media.githubusercontent.com/media/splunk/attack_data/master/datasets/attack_techniques/T1218.002/atomic_red_team/windows-sysmon.log
  impact: 30
  kill_chain_phases:
  - Exploitation
  message: An instance of $parent_process_name$ spawning $process_name$ was identified
    on endpoint $dest$ by user $user$ attempting to load a suspicious file from disk.
  mitre_attack_id:
  - T1218
  - T1218.011
  observable:
  - name: user
    role:
    - Victim
    type: User
  - name: dest
    role:
    - Victim
    type: Hostname
  - name: parent_process_name
<<<<<<< HEAD
=======
    type: Process
>>>>>>> 1247e886
    role:
    - Parent Process
    type: Parent Process
  - name: process_name
    role:
    - Child Process
    type: Process
  product:
  - Splunk Enterprise
  - Splunk Enterprise Security
  - Splunk Cloud
  required_fields:
  - Endpoint.Processes.dest
  - Endpoint.Processes.original_file_name
  - Endpoint.Processes.parent_process_id
  - Endpoint.Processes.parent_process_name
  - Endpoint.Processes.process
  - Endpoint.Processes.process_id
  - Endpoint.Processes.process_name
  - Endpoint.Processes.user
  risk_score: 15
  security_domain: endpoint
  asset_type: Endpoint<|MERGE_RESOLUTION|>--- conflicted
+++ resolved
@@ -14,14 +14,8 @@
   to be a bit more broad by not including .cpl. \ During triage, review parallel processes
   to identify any further suspicious behavior.
 search: '| tstats `security_content_summariesonly` count min(_time) as firstTime max(_time)
-<<<<<<< HEAD
-  as lastTime from datamodel=Endpoint.Processes where (Processes.process_name="rundll32.exe"
-  OR Processes.original_file_name="RUNDLL32.EXE") Processes.process="*Control_RunDLL*"
-  by Processes.dest Processes.user Processes.parent_process_name Processes.process_name
-=======
   as lastTime from datamodel=Endpoint.Processes where `process_rundll32` Processes.process=*Control_RunDLL*  by
   Processes.dest Processes.user Processes.parent_process_name Processes.process_name
->>>>>>> 1247e886
   Processes.process Processes.process_id Processes.parent_process_id Processes.original_file_name
   | `drop_dm_object_name(Processes)` | `security_content_ctime(firstTime)` | `security_content_ctime(lastTime)`
   | `rundll32_control_rundll_hunt_filter`'
@@ -70,10 +64,7 @@
     - Victim
     type: Hostname
   - name: parent_process_name
-<<<<<<< HEAD
-=======
     type: Process
->>>>>>> 1247e886
     role:
     - Parent Process
     type: Parent Process
