--- conflicted
+++ resolved
@@ -10,15 +10,11 @@
   Seen Zoom Child Processes - Update` to keep this table up to date and to age out
   old child processes. Please update the `previously_seen_zoom_child_processes_window`
   macro to adjust the time window.
-<<<<<<< HEAD
-type: batch
-=======
 id: e91bd102-d630-4e76-ab73-7e3ba22c5961
 known_false_positives: A new child process of zoom isn't malicious by that fact alone.
   Further investigation of the actions of the child process is needed to verify any
   malicious behavior is taken.
 name: First Time Seen Child Process of Zoom
->>>>>>> f22e7a85
 references: []
 search: '| tstats `security_content_summariesonly` min(_time) as firstTime values(Processes.parent_process_name)
   as parent_process_name values(Processes.parent_process_id) as parent_process_id
