--- conflicted
+++ resolved
@@ -5,23 +5,8 @@
 author: Teoderick Contreras, Splunk
 status: production
 type: Hunting
-<<<<<<< HEAD
-description: The following analytic identifies a process execution of reg.exe with
-  "restore" parameter. This reg.exe parameter is commonly used to restore registry
-  backup data in a targeted host. This approach or technique was also seen in post-exploitation
-  tool like winpeas where it uses "reg save" and "reg restore" to check the registry
-  modification restriction in targeted host after gaining access to it.
 data_source:
 - Sysmon Event ID 1
-search: '| tstats `security_content_summariesonly` count min(_time) as firstTime max(_time)
-  as lastTime from datamodel=Endpoint.Processes where  `process_reg` AND Processes.process
-  = "* restore *" by Processes.process_name Processes.original_file_name Processes.process
-  Processes.process_id Processes.process_guid Processes.parent_process_name Processes.parent_process
-  Processes.parent_process_guid Processes.dest Processes.user | `drop_dm_object_name(Processes)`
-  | `security_content_ctime(firstTime)` | `security_content_ctime(lastTime)` | `windows_modify_registry_reg_restore_filter`'
-=======
-datamodel:
-- Endpoint
 description: The following analytic identifies a process execution of reg.exe with "restore" parameter. 
   This reg.exe parameter is commonly used to restore registry backup data in a targeted host. This approach or technique 
   was also seen in post-exploitation tool like winpeas where it uses "reg save" and "reg restore" to check the 
@@ -34,7 +19,6 @@
   | `security_content_ctime(firstTime)` 
   | `security_content_ctime(lastTime)` 
   | `windows_modify_registry_reg_restore_filter`'
->>>>>>> 5a98c280
 how_to_implement: To successfully implement this search, you need to be ingesting
   logs with the process name, parent process, and command-line executions from your
   endpoints. If you are using Sysmon, you must have at least version 6.0.4 of the
