author: Patrick Bareiss, Splunk
date: '2020-11-06'
description: Monitor for changes of the ExecutionPolicy in the registry to the values
  "unrestricted" or "bypass," which allows the execution of malicious scripts.
how_to_implement: You must be ingesting data that records process activity from your
  hosts to populate the Endpoint data model in the Registry node. You must also be
  ingesting logs with the fields registry_path, registry_key_name, and registry_value_name
  from your endpoints.
<<<<<<< HEAD
type: batch
=======
id: c2590137-0b08-4985-9ec5-6ae23d92f63d
known_false_positives: Administrators may attempt to change the default execution
  policy on a system for a variety of reasons. However, setting the policy to "unrestricted"
  or "bypass" as this search is designed to identify, would be unusual. Hits should
  be reviewed and investigated as appropriate.
name: Attempt To Set Default PowerShell Execution Policy To Unrestricted or Bypass
>>>>>>> f22e7a85
references: []
search: '| tstats `security_content_summariesonly` count min(_time) as firstTime max(_time)
  as lastTime from datamodel=Endpoint.Registry where Registry.registry_path=*Software\\Microsoft\\Powershell\\1\\ShellIds\\Microsoft.PowerShell*
  Registry.registry_key_name=ExecutionPolicy (Registry.registry_value_name=Unrestricted
  OR Registry.registry_value_name=Bypass) by Registry.registry_path Registry.registry_key_name
  Registry.registry_value_name Registry.dest | `drop_dm_object_name(Registry)` | `security_content_ctime(firstTime)`|`security_content_ctime(lastTime)`
  | `attempt_to_set_default_powershell_execution_policy_to_unrestricted_or_bypass_filter`'
tags:
  analytics_story:
  - Malicious PowerShell
  - Credential Dumping
  asset_type: Endpoint
  automated_detection_testing: passed
  cis20:
  - CIS 3
  - CIS 8
  dataset:
  - https://media.githubusercontent.com/media/splunk/attack_data/master/datasets/attack_techniques/T1059.001/powershell_execution_policy/windows-sysmon.log
  kill_chain_phases:
  - Installation
  - Actions on Objectives
  mitre_attack_id:
  - T1059.001
  nist:
  - DE.CM
  product:
  - Splunk Enterprise
  - Splunk Enterprise Security
  - Splunk Cloud
  security_domain: endpoint
type: ESCU
version: 6<|MERGE_RESOLUTION|>--- conflicted
+++ resolved
@@ -6,16 +6,12 @@
   hosts to populate the Endpoint data model in the Registry node. You must also be
   ingesting logs with the fields registry_path, registry_key_name, and registry_value_name
   from your endpoints.
-<<<<<<< HEAD
-type: batch
-=======
 id: c2590137-0b08-4985-9ec5-6ae23d92f63d
 known_false_positives: Administrators may attempt to change the default execution
   policy on a system for a variety of reasons. However, setting the policy to "unrestricted"
   or "bypass" as this search is designed to identify, would be unusual. Hits should
   be reviewed and investigated as appropriate.
 name: Attempt To Set Default PowerShell Execution Policy To Unrestricted or Bypass
->>>>>>> f22e7a85
 references: []
 search: '| tstats `security_content_summariesonly` count min(_time) as firstTime max(_time)
   as lastTime from datamodel=Endpoint.Registry where Registry.registry_path=*Software\\Microsoft\\Powershell\\1\\ShellIds\\Microsoft.PowerShell*
