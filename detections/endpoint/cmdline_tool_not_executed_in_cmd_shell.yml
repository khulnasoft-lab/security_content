--- conflicted
+++ resolved
@@ -36,11 +36,8 @@
 tags:
   analytic_story:
   - FIN7
-<<<<<<< HEAD
   - Qakbot
-=======
   - CISA AA22-277A
->>>>>>> 0b7e768d
   confidence: 80
   context:
   - Source:Endpoint
