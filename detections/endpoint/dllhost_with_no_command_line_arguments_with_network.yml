--- conflicted
+++ resolved
@@ -13,11 +13,7 @@
   parallel processes. Identify any suspicious module loads related to credential dumping
   or file writes. DLLHost.exe is natively found in C:\Windows\system32 and C:\Windows\syswow64.
 search: '| tstats `security_content_summariesonly` count FROM datamodel=Endpoint.Processes
-<<<<<<< HEAD
-  where Processes.process_name="dllhost.exe" by _time span=1h  Processes.process_guid
-=======
   where Processes.process_name=dllhost.exe by _time span=1h  Processes.process_id
->>>>>>> 1247e886
   Processes.process_name Processes.dest Processes.process_path Processes.process Processes.parent_process_name
   | `drop_dm_object_name(Processes)` | `security_content_ctime(firstTime)` | `security_content_ctime(lastTime)`
   | regex process="(?i)(dllhost\.exe.{0,4}$)" | join  process_id [| tstats `security_content_summariesonly`
@@ -59,10 +55,7 @@
     - Victim
     type: Hostname
   - name: parent_image
-<<<<<<< HEAD
-=======
     type: Process
->>>>>>> 1247e886
     role:
     - Parent Process
     type: Parent Process
