author: David Dorsey, Splunk
date: '2020-07-08'
description: This search looks for newly created accounts that have been elevated
  to local administrators.
<<<<<<< HEAD
type: batch
=======
id: b25f6f62-0712-43c1-b203-083231ffd97d
known_false_positives: The activity may be legitimate. For this reason, it's best
  to verify the account with an administrator and ask whether there was a valid service
  request for the account creation. If your local administrator group name is not
  "Administrators", this search may generate an excessive number of false positives
name: Detect New Local Admin account
>>>>>>> f22e7a85
references: []
search: '`wineventlog_security` EventCode=4720 OR (EventCode=4732 Group_Name=Administrators)
  | transaction member_id connected=false maxspan=180m | rename member_id as user
  | stats count min(_time) as firstTime max(_time) as lastTime by user dest | `security_content_ctime(firstTime)`|
  `security_content_ctime(lastTime)` | `detect_new_local_admin_account_filter`'
tags:
  analytics_story:
  - DHS Report TA18-074A
  asset_type: Windows
  automated_detection_testing: passed
  cis20:
  - CIS 16
  dataset:
  - https://media.githubusercontent.com/media/splunk/attack_data/master/datasets/attack_techniques/T1136.001/atomic_red_team/windows-security.log
  - https://media.githubusercontent.com/media/splunk/attack_data/master/datasets/attack_techniques/T1136.001/atomic_red_team/windows-system.log
  - https://media.githubusercontent.com/media/splunk/attack_data/master/datasets/attack_techniques/T1136.001/atomic_red_team/windows-sysmon.log
  kill_chain_phases:
  - Actions on Objectives
  - Command and Control
  mitre_attack_id:
  - T1136.001
  nist:
  - PR.AC
  - DE.CM
  product:
  - Splunk Enterprise
  - Splunk Enterprise Security
  - Splunk Cloud
  security_domain: access
type: ESCU
version: 2<|MERGE_RESOLUTION|>--- conflicted
+++ resolved
@@ -2,16 +2,12 @@
 date: '2020-07-08'
 description: This search looks for newly created accounts that have been elevated
   to local administrators.
-<<<<<<< HEAD
-type: batch
-=======
 id: b25f6f62-0712-43c1-b203-083231ffd97d
 known_false_positives: The activity may be legitimate. For this reason, it's best
   to verify the account with an administrator and ask whether there was a valid service
   request for the account creation. If your local administrator group name is not
   "Administrators", this search may generate an excessive number of false positives
 name: Detect New Local Admin account
->>>>>>> f22e7a85
 references: []
 search: '`wineventlog_security` EventCode=4720 OR (EventCode=4732 Group_Name=Administrators)
   | transaction member_id connected=false maxspan=180m | rename member_id as user
