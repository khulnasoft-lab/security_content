--- conflicted
+++ resolved
@@ -5,7 +5,6 @@
 author: Steven Dick, Teoderick Contreras, Splunk
 status: production
 type: Anomaly
-<<<<<<< HEAD
 description: This analytic is to detect a suspicious registry modification to disable
   windows features. These techniques are seen in several ransomware malware to impair
   the compromised host to make it hard for analyst to mitigate or response from the
@@ -15,27 +14,6 @@
   allowed doing this is needed.
 data_source:
 - Sysmon Event ID 1
-search: '| tstats `security_content_summariesonly` count min(_time) AS firstTime max(_time)
-  AS lastTime FROM datamodel=Endpoint.Processes BY _time span=1h Processes.user Processes.process_id
-  Processes.process_name Processes.process Processes.process_path Processes.dest Processes.parent_process_name
-  Processes.parent_process Processes.process_guid | `drop_dm_object_name(Processes)`
-  | join process_guid [ | tstats `security_content_summariesonly` count FROM datamodel=Endpoint.Registry
-  WHERE (Registry.registry_path= "*\\SOFTWARE\\Microsoft\\Windows\\CurrentVersion\\Policies\\Explorer\\*"
-  OR Registry.registry_path= "*\\SOFTWARE\\Microsoft\\Windows\\CurrentVersion\\Policies\\System\\*"
-  Registry.registry_value_name IN ("NoDesktop", "NoFind", "NoControlPanel", "NoFileMenu",
-  "NoSetTaskbar", "NoTrayContextMenu", "TaskbarLockAll", "NoThemesTab","NoPropertiesMyDocuments","NoVisualStyleChoice","NoColorChoice","NoPropertiesMyDocuments")
-  Registry.registry_value_data = "0x00000001") BY _time span=1h Registry.registry_path
-  Registry.registry_key_name Registry.registry_value_name Registry.registry_value_data
-  Registry.process_guid | `drop_dm_object_name(Registry)`] | fields firstTime lastTime
-  dest user parent_process_name parent_process process_name process_path process registry_key_name
-  registry_path registry_value_name registry_value_data process_guid | where isnotnull(registry_value_data)
-  | `security_content_ctime(firstTime)` | `security_content_ctime(lastTime)` | `windows_disable_windows_group_policy_features_through_registry_filter`'
-=======
-datamodel:
-- Endpoint
-description: The following analytic detects a suspicious registry modification used to disable
-  windows features. This technique has been identified in several ransomware malware families to impair
-  the compromised host and make it harder for analysts to mitigate or respond to an attack.
 search: '| tstats `security_content_summariesonly` count min(_time) AS firstTime max(_time) AS lastTime FROM datamodel=Endpoint.Processes BY _time span=1h Processes.user Processes.process_id Processes.process_name Processes.process Processes.process_path Processes.dest Processes.parent_process_name Processes.parent_process Processes.process_guid
   | `drop_dm_object_name(Processes)` 
   | join process_guid [
@@ -46,7 +24,6 @@
   | `security_content_ctime(firstTime)` 
   | `security_content_ctime(lastTime)`
   | `windows_disable_windows_group_policy_features_through_registry_filter`'
->>>>>>> 8d99c53e
 how_to_implement: To successfully implement this search, you need to be ingesting
   logs with the registry value name, registry path, and registry value data from your
   endpoints. If you are using Sysmon, you must have at least version 2.0 of the offical
@@ -62,18 +39,10 @@
   - Ransomware
   - Windows Defense Evasion Tactics
   - Windows Registry Abuse
-<<<<<<< HEAD
   asset_type: Endpoint
   confidence: 70
   impact: 70
   message: Registry modification to disable windows features on $dest$
-=======
-  - Sneaky Active Directory Persistence Tricks
-  dataset:
-  - https://media.githubusercontent.com/media/splunk/attack_data/master/datasets/attack_techniques/T1112/ransomware_disable_reg/sysmon.log
-  kill_chain_phases:
-  - Exploitation
->>>>>>> 8d99c53e
   mitre_attack_id:
   - T1112
   observable:
