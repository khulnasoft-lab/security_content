--- conflicted
+++ resolved
@@ -46,10 +46,7 @@
     - Victim
     type: Hostname
   - name: SourceImage
-<<<<<<< HEAD
-=======
     type: Process Name
->>>>>>> 1247e886
     role:
     - Attacker
     type: process name
