author: Ignacio Bermudez Corrales, Splunk
date: '2020-08-13'
description: An attacker may use LOLBAS tools spawned from vulnerable applications
  not typically used by system administrators. This search leverages the Splunk Streaming
  ML DSP plugin to find rare parent/child relationships. The list of application has
  been extracted from https://github.com/LOLBAS-Project/LOLBAS/tree/master/yml/OSBinaries
how_to_implement: Collect endpoint data such as sysmon or 4688 events.
id: e03aa905-6549-4e34-b304-7a922185b2c4
known_false_positives: 'Some custom tools used by admins could be used rarely to launch
  remotely applications. This might trigger false positives at the beginning when
  it hasn''t collected yet enough data to construct the baseline.

  '
name: Rare Parent-Child Process Relationship
references: []
<<<<<<< HEAD
type: streaming
author: Ignacio Bermudez Corrales, Splunk
search: '| from read_ssa_enriched_events()
| eval timestamp=parse_long(ucast(map_get(input_event, "_time"), "string", null))
| eval parent_process=lower(ucast(map_get(input_event, "parent_process_name"), "string", null)),
parent_process_name=mvindex(split(parent_process, "\\"), -1),
process_name=lower(ucast(map_get(input_event, "process_name"), "string", null)),
dest_user_id=ucast(map_get(input_event, "dest_user_id"), "string", null),
dest_device_id=ucast(map_get(input_event, "dest_device_id"), "string", null)
| where parent_process_name!=null
| select parent_process_name, process_name, timestamp, dest_device_id, dest_user_id
| conditional_anomaly conditional="parent_process_name" target="process_name"
| rename output as input
| where input < 1
| adaptive_threshold algorithm="quantile" entity="parent_process_name" window=604800000L
| where label AND quantile<0.1 AND (process_name="powershell.exe" OR
                                      process_name="regsvcs.exe" OR
                                      process_name="ftp.exe" OR
                                      process_name="dfsvc.exe" OR
                                      process_name="rasautou.exe" OR
                                      process_name="schtasks.exe" OR
                                      process_name="xwizard.exe" OR
                                      process_name="findstr.exe" OR
                                      process_name="esentutl.exe" OR
                                      process_name="cscript.exe" OR
                                      process_name="reg.exe" OR
                                      process_name="csc.exe" OR
                                      process_name="atbroker.exe" OR
                                      process_name="print.exe" OR
                                      process_name="pcwrun.exe" OR
                                      process_name="vbc.exe" OR
                                      process_name="rpcping.exe" OR
                                      process_name="wsreset.exe" OR
                                      process_name="ilasm.exe" OR
                                      process_name="certutil.exe" OR
                                      process_name="replace.exe" OR
                                      process_name="mshta.exe" OR
                                      process_name="bitsadmin.exe" OR
                                      process_name="wscript.exe" OR
                                      process_name="ieexec.exe" OR
                                      process_name="cmd.exe" OR
                                      process_name="microsoft.workflow.compiler.exe" OR
                                      process_name="runscripthelper.exe" OR
                                      process_name="makecab.exe" OR
                                      process_name="forfiles.exe" OR
                                      process_name="desktopimgdownldr.exe" OR
                                      process_name="control.exe" OR
                                      process_name="msbuild.exe" OR
                                      process_name="register-cimprovider.exe" OR
                                      process_name="tttracer.exe" OR
                                      process_name="ie4uinit.exe" OR
                                      process_name="sc.exe" OR
                                      process_name="bash.exe" OR
                                      process_name="hh.exe" OR
                                      process_name="cmstp.exe" OR
                                      process_name="mmc.exe" OR
                                      process_name="jsc.exe" OR
                                      process_name="scriptrunner.exe" OR
                                      process_name="odbcconf.exe" OR
                                      process_name="extexport.exe" OR
                                      process_name="msdt.exe" OR
                                      process_name="diskshadow.exe" OR
                                      process_name="extrac32.exe" OR
                                      process_name="eventvwr.exe" OR
                                      process_name="mavinject.exe" OR
                                      process_name="regasm.exe" OR
                                      process_name="gpscript.exe" OR
                                      process_name="rundll32.exe" OR
                                      process_name="regsvr32.exe" OR
                                      process_name="regedit.exe" OR
                                      process_name="msiexec.exe" OR
                                      process_name="gfxdownloadwrapper.exe" OR
                                      process_name="presentationhost.exe" OR
                                      process_name="regini.exe" OR
                                      process_name="wmic.exe" OR
                                      process_name="runonce.exe" OR
                                      process_name="syncappvpublishingserver.exe" OR
                                      process_name="verclsid.exe" OR
                                      process_name="psr.exe" OR
                                      process_name="infdefaultinstall.exe" OR
                                      process_name="explorer.exe" OR
                                      process_name="expand.exe" OR
                                      process_name="installutil.exe" OR
                                      process_name="netsh.exe" OR
                                      process_name="wab.exe" OR
                                      process_name="dnscmd.exe" OR
                                      process_name="at.exe" OR
                                      process_name="pcalua.exe" OR
                                      process_name="cmdkey.exe" OR
                                      process_name="msconfig.exe")
=======
search: '| from read_ssa_enriched_events() | eval timestamp=parse_long(ucast(map_get(input_event,
  "_time"), "string", null)) | eval parent_process=lower(ucast(map_get(input_event,
  "parent_process_name"), "string", null)), parent_process_name=mvindex(split(parent_process,
  "\\"), -1), process_name=lower(ucast(map_get(input_event, "process_name"), "string",
  null)), dest_user_id=ucast(map_get(input_event, "dest_user_id"), "string", null),
  dest_device_id=ucast(map_get(input_event, "dest_device_id"), "string", null) | where
  parent_process_name!=null | select parent_process_name, process_name, timestamp,
  dest_device_id, dest_user_id | conditional_anomaly conditional="parent_process_name"
  target="process_name" | rename output as input | where input < 1 | adaptive_threshold
  algorithm="quantile" entity="parent_process_name" window=604800000L | where label
  AND quantile<0.1 AND (process_name="powershell.exe" OR process_name="regsvcs.exe"
  OR process_name="ftp.exe" OR process_name="dfsvc.exe" OR process_name="rasautou.exe"
  OR process_name="schtasks.exe" OR process_name="xwizard.exe" OR process_name="findstr.exe"
  OR process_name="esentutl.exe" OR process_name="cscript.exe" OR process_name="reg.exe"
  OR process_name="csc.exe" OR process_name="atbroker.exe" OR process_name="print.exe"
  OR process_name="pcwrun.exe" OR process_name="vbc.exe" OR process_name="rpcping.exe"
  OR process_name="wsreset.exe" OR process_name="ilasm.exe" OR process_name="certutil.exe"
  OR process_name="replace.exe" OR process_name="mshta.exe" OR process_name="bitsadmin.exe"
  OR process_name="wscript.exe" OR process_name="ieexec.exe" OR process_name="cmd.exe"
  OR process_name="microsoft.workflow.compiler.exe" OR process_name="runscripthelper.exe"
  OR process_name="makecab.exe" OR process_name="forfiles.exe" OR process_name="desktopimgdownldr.exe"
  OR process_name="control.exe" OR process_name="msbuild.exe" OR process_name="register-cimprovider.exe"
  OR process_name="tttracer.exe" OR process_name="ie4uinit.exe" OR process_name="sc.exe"
  OR process_name="bash.exe" OR process_name="hh.exe" OR process_name="cmstp.exe"
  OR process_name="mmc.exe" OR process_name="jsc.exe" OR process_name="scriptrunner.exe"
  OR process_name="odbcconf.exe" OR process_name="extexport.exe" OR process_name="msdt.exe"
  OR process_name="diskshadow.exe" OR process_name="extrac32.exe" OR process_name="eventvwr.exe"
  OR process_name="mavinject.exe" OR process_name="regasm.exe" OR process_name="gpscript.exe"
  OR process_name="rundll32.exe" OR process_name="regsvr32.exe" OR process_name="regedit.exe"
  OR process_name="msiexec.exe" OR process_name="gfxdownloadwrapper.exe" OR process_name="presentationhost.exe"
  OR process_name="regini.exe" OR process_name="wmic.exe" OR process_name="runonce.exe"
  OR process_name="syncappvpublishingserver.exe" OR process_name="verclsid.exe" OR
  process_name="psr.exe" OR process_name="infdefaultinstall.exe" OR process_name="explorer.exe"
  OR process_name="expand.exe" OR process_name="installutil.exe" OR process_name="netsh.exe"
  OR process_name="wab.exe" OR process_name="dnscmd.exe" OR process_name="at.exe"
  OR process_name="pcalua.exe" OR process_name="cmdkey.exe" OR process_name="msconfig.exe")
>>>>>>> f22e7a85

  | eval start_time = timestamp, end_time = timestamp, entities = mvappend(dest_device_id,
  dest_user_id), body = "TBD" | into write_ssa_detected_events();'
tags:
  cis20:
  - CIS 8
  kill_chain_phases:
  - Exploitation
  mitre_technique_id:
  - T1203
  - T1059
  - T1053
  - T1072
  nist:
  - PR.PT
  - DE.CM
  product:
  - UEBA for Security Cloud
  required_fields:
  - process_name
  - parent_process_name
  - _time
  - dest_device_id
  - dest_user_id
  risk_severity: low
  security_domain: endpoint
type: SSA
version: 1<|MERGE_RESOLUTION|>--- conflicted
+++ resolved
@@ -13,98 +13,6 @@
   '
 name: Rare Parent-Child Process Relationship
 references: []
-<<<<<<< HEAD
-type: streaming
-author: Ignacio Bermudez Corrales, Splunk
-search: '| from read_ssa_enriched_events()
-| eval timestamp=parse_long(ucast(map_get(input_event, "_time"), "string", null))
-| eval parent_process=lower(ucast(map_get(input_event, "parent_process_name"), "string", null)),
-parent_process_name=mvindex(split(parent_process, "\\"), -1),
-process_name=lower(ucast(map_get(input_event, "process_name"), "string", null)),
-dest_user_id=ucast(map_get(input_event, "dest_user_id"), "string", null),
-dest_device_id=ucast(map_get(input_event, "dest_device_id"), "string", null)
-| where parent_process_name!=null
-| select parent_process_name, process_name, timestamp, dest_device_id, dest_user_id
-| conditional_anomaly conditional="parent_process_name" target="process_name"
-| rename output as input
-| where input < 1
-| adaptive_threshold algorithm="quantile" entity="parent_process_name" window=604800000L
-| where label AND quantile<0.1 AND (process_name="powershell.exe" OR
-                                      process_name="regsvcs.exe" OR
-                                      process_name="ftp.exe" OR
-                                      process_name="dfsvc.exe" OR
-                                      process_name="rasautou.exe" OR
-                                      process_name="schtasks.exe" OR
-                                      process_name="xwizard.exe" OR
-                                      process_name="findstr.exe" OR
-                                      process_name="esentutl.exe" OR
-                                      process_name="cscript.exe" OR
-                                      process_name="reg.exe" OR
-                                      process_name="csc.exe" OR
-                                      process_name="atbroker.exe" OR
-                                      process_name="print.exe" OR
-                                      process_name="pcwrun.exe" OR
-                                      process_name="vbc.exe" OR
-                                      process_name="rpcping.exe" OR
-                                      process_name="wsreset.exe" OR
-                                      process_name="ilasm.exe" OR
-                                      process_name="certutil.exe" OR
-                                      process_name="replace.exe" OR
-                                      process_name="mshta.exe" OR
-                                      process_name="bitsadmin.exe" OR
-                                      process_name="wscript.exe" OR
-                                      process_name="ieexec.exe" OR
-                                      process_name="cmd.exe" OR
-                                      process_name="microsoft.workflow.compiler.exe" OR
-                                      process_name="runscripthelper.exe" OR
-                                      process_name="makecab.exe" OR
-                                      process_name="forfiles.exe" OR
-                                      process_name="desktopimgdownldr.exe" OR
-                                      process_name="control.exe" OR
-                                      process_name="msbuild.exe" OR
-                                      process_name="register-cimprovider.exe" OR
-                                      process_name="tttracer.exe" OR
-                                      process_name="ie4uinit.exe" OR
-                                      process_name="sc.exe" OR
-                                      process_name="bash.exe" OR
-                                      process_name="hh.exe" OR
-                                      process_name="cmstp.exe" OR
-                                      process_name="mmc.exe" OR
-                                      process_name="jsc.exe" OR
-                                      process_name="scriptrunner.exe" OR
-                                      process_name="odbcconf.exe" OR
-                                      process_name="extexport.exe" OR
-                                      process_name="msdt.exe" OR
-                                      process_name="diskshadow.exe" OR
-                                      process_name="extrac32.exe" OR
-                                      process_name="eventvwr.exe" OR
-                                      process_name="mavinject.exe" OR
-                                      process_name="regasm.exe" OR
-                                      process_name="gpscript.exe" OR
-                                      process_name="rundll32.exe" OR
-                                      process_name="regsvr32.exe" OR
-                                      process_name="regedit.exe" OR
-                                      process_name="msiexec.exe" OR
-                                      process_name="gfxdownloadwrapper.exe" OR
-                                      process_name="presentationhost.exe" OR
-                                      process_name="regini.exe" OR
-                                      process_name="wmic.exe" OR
-                                      process_name="runonce.exe" OR
-                                      process_name="syncappvpublishingserver.exe" OR
-                                      process_name="verclsid.exe" OR
-                                      process_name="psr.exe" OR
-                                      process_name="infdefaultinstall.exe" OR
-                                      process_name="explorer.exe" OR
-                                      process_name="expand.exe" OR
-                                      process_name="installutil.exe" OR
-                                      process_name="netsh.exe" OR
-                                      process_name="wab.exe" OR
-                                      process_name="dnscmd.exe" OR
-                                      process_name="at.exe" OR
-                                      process_name="pcalua.exe" OR
-                                      process_name="cmdkey.exe" OR
-                                      process_name="msconfig.exe")
-=======
 search: '| from read_ssa_enriched_events() | eval timestamp=parse_long(ucast(map_get(input_event,
   "_time"), "string", null)) | eval parent_process=lower(ucast(map_get(input_event,
   "parent_process_name"), "string", null)), parent_process_name=mvindex(split(parent_process,
@@ -141,7 +49,6 @@
   OR process_name="expand.exe" OR process_name="installutil.exe" OR process_name="netsh.exe"
   OR process_name="wab.exe" OR process_name="dnscmd.exe" OR process_name="at.exe"
   OR process_name="pcalua.exe" OR process_name="cmdkey.exe" OR process_name="msconfig.exe")
->>>>>>> f22e7a85
 
   | eval start_time = timestamp, end_time = timestamp, entities = mvappend(dest_device_id,
   dest_user_id), body = "TBD" | into write_ssa_detected_events();'
