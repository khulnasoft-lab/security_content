name: Windows Rasautou DLL Execution
id: 6f42b8ce-1e15-11ec-ad5a-acde48001122
version: 1
date: '2022-02-15'
author: Michael Haag, Splunk
type: TTP
datamodel:
- Endpoint_Processes
description: The following analytic identifies the Windows Windows Remote Auto Dialer,
  rasautou.exe executing an arbitrary DLL. This technique is used to execute arbitrary
  shellcode or DLLs via the rasautou.exe LOLBin capability. During triage, review
  parent and child process behavior including file and image loads.
search: '| from read_ssa_enriched_events() | where "Endpoint_Processes" IN(_datamodels)
  | eval timestamp=parse_long(ucast(map_get(input_event, "_time"), "string", null)),
  cmd_line=ucast(map_get(input_event, "process"), "string", null), process_name=ucast(map_get(input_event,
  "process_name"), "string", null), process_path=ucast(map_get(input_event, "process_path"),
  "string", null), parent_process_name=ucast(map_get(input_event, "parent_process_name"),
  "string", null), event_id=ucast(map_get(input_event, "event_id"), "string", null)
  | where cmd_line IS NOT NULL AND process_name IS NOT NULL AND process_name="rasautou.exe"
  AND (like (cmd_line, "%-d %") AND like (cmd_line, "%-p %")) | eval start_time=timestamp,
  end_time=timestamp, entities=mvappend(ucast(map_get(input_event, "dest_user_id"),
  "string", null), ucast(map_get(input_event, "dest_device_id"), "string", null))
  | eval body=create_map(["event_id", event_id, "cmd_line", cmd_line, "process_name",
  process_name, "parent_process_name", parent_process_name, "process_path", process_path])
  | into write_ssa_detected_events();'
how_to_implement: To successfully implement this search you need to be ingesting information
  on process that include the name of the process responsible for the changes from
  your endpoints into the `Endpoint` datamodel in the `Processes` node. In addition,
  confirm the latest CIM App 4.20 or higher is installed and the latest TA for the
  endpoint product.
known_false_positives: False positives will be limited to applications that require
  Rasautou.exe to load a DLL from disk. Filter as needed.
references:
- https://github.com/mandiant/DueDLLigence
- https://github.com/MHaggis/notes/blob/master/utilities/Invoke-SPLDLLigence.ps1
- https://gist.github.com/NickTyrer/c6043e4b302d5424f701f15baf136513
- https://www.fireeye.com/blog/threat-research/2019/10/staying-hidden-on-the-endpoint-evading-detection-with-shellcode.html
tags:
  analytic_story:
  - Windows Defense Evasion Tactics
  - Living Off The Land
  confidence: 100
  context:
  - Source:Endpoint
  - Stage:Defense Evasion
  dataset:
  - https://media.githubusercontent.com/media/splunk/attack_data/master/datasets/attack_techniques/T1055.001/rasautou/windows-security.log
  impact: 80
  kill_chain_phases:
  - Exploitation
  message: An instance of $parent_process_name$ spawning $process_name$ was identified
    on endpoint $dest$ attempting to load a DLL in a suspicious manner.
  mitre_attack_id:
  - T1055.001
  - T1218
  - T1055
<<<<<<< HEAD
  product:
  - Splunk Behavioral Analytics
  required_fields:
  - _time
  - dest_device_id
  - process_name
  - parent_process_name
  - process_path
  - dest_user_id
  - process
  - cmd_line
  security_domain: endpoint
  impact: 80
  confidence: 100
  risk_score: 80
  context:
  - Source:Endpoint
  - Stage:Defense Evasion
  message: An instance of $parent_process_name$ spawning $process_name$ was identified
    on endpoint $dest$ attempting to load a DLL in a suspicious manner.
=======
>>>>>>> 67ecd29d
  observable:
  - name: dest_user_id
    type: User
    role:
    - Victim
  - name: dest_device_id
    type: Hostname
    role:
    - Victim
  - name: parent_process_name
    type: Process
    role:
    - Parent Process
  - name: process_name
    type: Process
    role:
    - Child Process
<<<<<<< HEAD
  asset_type: Endpoint
=======
  product:
  - Splunk Behavioral Analytics
  required_fields:
  - _time
  - dest_device_id
  - process_name
  - parent_process_name
  - process_path
  - dest_user_id
  - process
  - cmd_line
  risk_score: 80
  security_domain: endpoint
>>>>>>> 67ecd29d
<|MERGE_RESOLUTION|>--- conflicted
+++ resolved
@@ -54,29 +54,6 @@
   - T1055.001
   - T1218
   - T1055
-<<<<<<< HEAD
-  product:
-  - Splunk Behavioral Analytics
-  required_fields:
-  - _time
-  - dest_device_id
-  - process_name
-  - parent_process_name
-  - process_path
-  - dest_user_id
-  - process
-  - cmd_line
-  security_domain: endpoint
-  impact: 80
-  confidence: 100
-  risk_score: 80
-  context:
-  - Source:Endpoint
-  - Stage:Defense Evasion
-  message: An instance of $parent_process_name$ spawning $process_name$ was identified
-    on endpoint $dest$ attempting to load a DLL in a suspicious manner.
-=======
->>>>>>> 67ecd29d
   observable:
   - name: dest_user_id
     type: User
@@ -94,9 +71,6 @@
     type: Process
     role:
     - Child Process
-<<<<<<< HEAD
-  asset_type: Endpoint
-=======
   product:
   - Splunk Behavioral Analytics
   required_fields:
@@ -109,5 +83,4 @@
   - process
   - cmd_line
   risk_score: 80
-  security_domain: endpoint
->>>>>>> 67ecd29d
+  security_domain: endpoint