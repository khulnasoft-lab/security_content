name: Recon AVProduct Through Pwh or WMI
id: 28077620-c9f6-11eb-8785-acde48001122
version: 2
date: '2022-03-22'
author: Teoderick Contreras, Splunk
type: TTP
datamodel: []
description: The following analytic identifies suspicious PowerShell script execution
  via EventCode 4104 performing checks to identify anti-virus products installed on
  the endpoint. This technique is commonly found in malware and APT events where the
  adversary will map all running security applications or services. During triage,
  review parallel processes within the same timeframe. Review the full script block
  to identify other related artifacts.

search: '`powershell` EventCode=4104 (ScriptBlockText = "*SELECT*" OR ScriptBlockText = "*WMIC*") 
  AND (ScriptBlockText = "*AntiVirusProduct*" OR ScriptBlockText = "*AntiSpywareProduct*")
  | stats count min(_time) as firstTime max(_time) as lastTime by EventCode ScriptBlockText Computer user_id 
  | `security_content_ctime(firstTime)`
  | `security_content_ctime(lastTime)`
  | `recon_avproduct_through_pwh_or_wmi_filter`'
how_to_implement: To successfully implement this analytic, you will need to enable
  PowerShell Script Block Logging on some or all endpoints. Additional setup here
  https://docs.splunk.com/Documentation/UBA/5.0.4.1/GetDataIn/AddPowerShell#Configure_module_logging_for_PowerShell.
known_false_positives: network administrator may used this command for checking purposes
references:
- https://news.sophos.com/en-us/2020/05/12/maze-ransomware-1-year-counting/
- https://docs.splunk.com/Documentation/UBA/5.0.4.1/GetDataIn/AddPowerShell#Configure_module_logging_for_PowerShell.
- https://blog.palantir.com/tampering-with-windows-event-tracing-background-offense-and-defense-4be7ac62ac63
- https://static1.squarespace.com/static/552092d5e4b0661088167e5c/t/59c1814829f18782e24f1fe2/1505853768977/Windows+PowerShell+Logging+Cheat+Sheet+ver+Sept+2017+v2.1.pdf
- https://www.crowdstrike.com/blog/investigating-powershell-command-and-script-logging/
- https://www.splunk.com/en_us/blog/security/hunting-for-malicious-powershell-using-script-block-logging.html
tags:
  analytic_story:
  - Hermetic Wiper 
  - Ransomware
  - Malicious PowerShell
  confidence: 80
  context:
  - Source:Endpoint
  - Stage:Discovery
  dataset:
  - https://media.githubusercontent.com/media/splunk/attack_data/master/datasets/attack_techniques/t1592/pwh_av_recon/windows-powershell-xml.log
  impact: 70
  kill_chain_phases:
  - Reconnaissance
  message: A suspicious powershell script contains AV recon command in $ScriptBlockText$ with
    EventCode $EventCode$ in host $Computer$
  mitre_attack_id:
  - T1592
  observable:
<<<<<<< HEAD
  - name: ComputerName
=======
  - name: Computer
    type: Hostname
>>>>>>> 1247e886
    role:
    - Victim
    type: Hostname
  - name: User
    role:
    - Victim
    type: User
  product:
  - Splunk Enterprise
  - Splunk Enterprise Security
  - Splunk Cloud
  required_fields:
  - _time
  - EventCode
  - ScriptBlockText
  - Computer
  - UserID
  risk_score: 56
  security_domain: endpoint
  asset_type: Endpoint<|MERGE_RESOLUTION|>--- conflicted
+++ resolved
@@ -48,14 +48,7 @@
   mitre_attack_id:
   - T1592
   observable:
-<<<<<<< HEAD
-  - name: ComputerName
-=======
   - name: Computer
-    type: Hostname
->>>>>>> 1247e886
-    role:
-    - Victim
     type: Hostname
   - name: User
     role:
