--- conflicted
+++ resolved
@@ -1,11 +1,7 @@
 name: Recon AVProduct Through Pwh or WMI
 id: 28077620-c9f6-11eb-8785-acde48001122
 version: 2
-<<<<<<< HEAD
-date: '2022-02-25'
-=======
 date: '2022-03-22'
->>>>>>> 4297c599
 author: Teoderick Contreras, Splunk
 type: TTP
 datamodel: []
@@ -15,18 +11,12 @@
   adversary will map all running security applications or services. During triage,
   review parallel processes within the same timeframe. Review the full script block
   to identify other related artifacts.
-<<<<<<< HEAD
-search: '`powershell` EventCode=4104 (ScriptBlockText = "*SELECT*" OR ScriptBlockText = "*WMIC*")
-  AND (ScriptBlockText = "*AntiVirusProduct*" OR ScriptBlockText = "*AntiSpywareProduct*") | stats
-  count min(_time) as firstTime max(_time) as lastTime by EventCode ScriptBlockText Computer
-  User | `security_content_ctime(firstTime)` | `security_content_ctime(lastTime)`
-=======
+
 search: '`powershell` EventCode=4104 (ScriptBlockText = "*SELECT*" OR ScriptBlockText = "*WMIC*") 
   AND (ScriptBlockText = "*AntiVirusProduct*" OR ScriptBlockText = "*AntiSpywareProduct*")
   | stats count min(_time) as firstTime max(_time) as lastTime by EventCode ScriptBlockText Computer user_id 
   | `security_content_ctime(firstTime)`
   | `security_content_ctime(lastTime)`
->>>>>>> 4297c599
   | `recon_avproduct_through_pwh_or_wmi_filter`'
 how_to_implement: To successfully implement this analytic, you will need to enable
   PowerShell Script Block Logging on some or all endpoints. Additional setup here
@@ -50,7 +40,6 @@
   - Stage:Discovery
   dataset:
   - https://media.githubusercontent.com/media/splunk/attack_data/master/datasets/attack_techniques/t1592/pwh_av_recon/windows-powershell-xml.log
-  - https://media.githubusercontent.com/media/splunk/attack_data/master/datasets/honeypots/pwsh/windows-powershell.log
   impact: 70
   kill_chain_phases:
   - Reconnaissance
