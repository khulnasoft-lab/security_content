--- conflicted
+++ resolved
@@ -74,24 +74,4 @@
   - Processes.user
   - Processes.dest
   risk_score: 12
-<<<<<<< HEAD
-  context:
-  - source:endpoint
-  - stage:Execution
-  message: Unusual command-line execution with hallmarks of malicious activity run
-    by $user$ found on $dest$ with commandline $process$
-  observable:
-  - name: dest
-    type: Hostname
-    role:
-    - Victim
-  - name: user
-    type: User
-    role:
-    - Victim
-  cim_version: 5.0.0
-  supported_tas:
-  - Splunk_TA_microsoft_sysmon
-=======
-  security_domain: endpoint
->>>>>>> e52d00b5
+  security_domain: endpoint