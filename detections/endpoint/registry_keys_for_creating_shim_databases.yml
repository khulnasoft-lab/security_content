name: Registry Keys for Creating SHIM Databases
id: f5f6af30-7aa7-4295-bfe9-07fe87c01bbb
<<<<<<< HEAD
version: 4
date: '2020-01-28'
author: Bhavin Patel, Patrick Bareiss, Teoderick Contreras, Splunk
status: production
=======
version: 5
date: '2022-11-14'
author: Steven Dick, Bhavin Patel, Patrick Bareiss, Teoderick Contreras, Splunk
>>>>>>> c8339b2e
type: TTP
description: This search looks for registry activity associated with application compatibility
  shims, which can be leveraged by attackers for various nefarious purposes.
<<<<<<< HEAD
data_source:
- Sysmon Event ID 13
search: '| tstats `security_content_summariesonly` count FROM datamodel=Endpoint.Registry
  where Registry.registry_path=*CurrentVersion\\AppCompatFlags\\Custom* OR Registry.registry_path=*CurrentVersion\\AppCompatFlags\\InstalledSDB*
  by _time span=1h Registry.dest Registry.user Registry.registry_path Registry.registry_value_name
  Registry.registry_value_data Registry.process_guid | `drop_dm_object_name(Registry)`
  |rename process_guid as proc_guid |join proc_guid, _time [| tstats `security_content_summariesonly`
  count FROM datamodel=Endpoint.Processes by _time span=1h Processes.process_id Processes.process_name
  Processes.process Processes.dest Processes.parent_process_name Processes.parent_process
  Processes.process_guid | `drop_dm_object_name(Processes)` |rename process_guid as
  proc_guid | fields _time dest user parent_process_name parent_process process_name
  process_path process proc_guid registry_path registry_value_name registry_value_data]
  | table _time dest user parent_process_name parent_process process_name process_path
  process proc_guid registry_path registry_value_name registry_value_data | `registry_keys_for_creating_shim_databases_filter`'
how_to_implement: To successfully implement this search, you must populate the Change_Analysis
  data model. This is typically populated via endpoint detection and response product,
  such as Carbon Black or other endpoint data sources such as Sysmon. The data used
  for this search is typically generated via logs that report reads and writes to
  the registry.
=======
search: '| tstats `security_content_summariesonly` count min(_time) AS firstTime max(_time) AS lastTime FROM datamodel=Endpoint.Processes BY _time span=1h Processes.user Processes.process_id Processes.process_name Processes.process Processes.process_path Processes.dest Processes.parent_process_name Processes.parent_process Processes.process_guid
  | `drop_dm_object_name(Processes)` 
  | join process_guid [
  | tstats `security_content_summariesonly` count FROM datamodel=Endpoint.Registry WHERE (Registry.registry_path=*CurrentVersion\\AppCompatFlags\\Custom* OR Registry.registry_path=*CurrentVersion\\AppCompatFlags\\InstalledSDB*) BY _time span=1h Registry.registry_path Registry.registry_key_name Registry.registry_value_name Registry.registry_value_data Registry.process_guid 
  | `drop_dm_object_name(Registry)`] 
  | fields firstTime lastTime dest user parent_process_name parent_process process_name process_path process registry_key_name registry_path registry_value_name registry_value_data process_guid
  | where isnotnull(registry_value_data)
  | `security_content_ctime(firstTime)` 
  | `security_content_ctime(lastTime)`
  | `registry_keys_for_creating_shim_databases_filter`'
how_to_implement: To successfully implement this search, you need to be ingesting
  logs with the registry value name, registry path, and registry value data from your
  endpoints. If you are using Sysmon, you must have at least version 2.0 of the offical
  Sysmon TA. https://splunkbase.splunk.com/app/5709
>>>>>>> c8339b2e
known_false_positives: There are many legitimate applications that leverage shim databases
  for compatibility purposes for legacy applications
references: []
tags:
  analytic_story:
  - Suspicious Windows Registry Activities
  - Windows Persistence Techniques
  - Windows Registry Abuse
  asset_type: Endpoint
  confidence: 80
  impact: 70
  message: A registry activity in $registry_path$ related to shim modication in host
    $dest$
  mitre_attack_id:
  - T1546.011
  - T1546
  observable:
  - name: dest
    type: Hostname
    role:
    - Victim
  - name: user
    type: User
    role:
    - Victim
  product:
  - Splunk Enterprise
  - Splunk Enterprise Security
  - Splunk Cloud
<<<<<<< HEAD
=======
  required_fields:
  - _time
  - Processes.user
  - Processes.dest
  - Processes.process_id 
  - Processes.process_name 
  - Processes.process 
  - Processes.process_path  
  - Processes.parent_process_name 
  - Processes.parent_process 
  - Processes.process_guid
  - Registry.dest
  - Registry.registry_value_name
  - Registry.registry_key_name
  - Registry.registry_path
  - Registry.registry_value_data
  - Registry.process_guid
>>>>>>> c8339b2e
  risk_score: 56
  security_domain: endpoint
tests:
- name: True Positive Test
  attack_data:
  - data: https://media.githubusercontent.com/media/splunk/attack_data/master/datasets/attack_techniques/T1546.011/atomic_red_team/windows-sysmon.log
    source: XmlWinEventLog:Microsoft-Windows-Sysmon/Operational
    sourcetype: xmlwineventlog<|MERGE_RESOLUTION|>--- conflicted
+++ resolved
@@ -1,54 +1,30 @@
 name: Registry Keys for Creating SHIM Databases
 id: f5f6af30-7aa7-4295-bfe9-07fe87c01bbb
-<<<<<<< HEAD
-version: 4
-date: '2020-01-28'
-author: Bhavin Patel, Patrick Bareiss, Teoderick Contreras, Splunk
-status: production
-=======
 version: 5
 date: '2022-11-14'
 author: Steven Dick, Bhavin Patel, Patrick Bareiss, Teoderick Contreras, Splunk
->>>>>>> c8339b2e
+status: production
 type: TTP
 description: This search looks for registry activity associated with application compatibility
   shims, which can be leveraged by attackers for various nefarious purposes.
-<<<<<<< HEAD
 data_source:
-- Sysmon Event ID 13
-search: '| tstats `security_content_summariesonly` count FROM datamodel=Endpoint.Registry
-  where Registry.registry_path=*CurrentVersion\\AppCompatFlags\\Custom* OR Registry.registry_path=*CurrentVersion\\AppCompatFlags\\InstalledSDB*
-  by _time span=1h Registry.dest Registry.user Registry.registry_path Registry.registry_value_name
-  Registry.registry_value_data Registry.process_guid | `drop_dm_object_name(Registry)`
-  |rename process_guid as proc_guid |join proc_guid, _time [| tstats `security_content_summariesonly`
-  count FROM datamodel=Endpoint.Processes by _time span=1h Processes.process_id Processes.process_name
-  Processes.process Processes.dest Processes.parent_process_name Processes.parent_process
-  Processes.process_guid | `drop_dm_object_name(Processes)` |rename process_guid as
-  proc_guid | fields _time dest user parent_process_name parent_process process_name
-  process_path process proc_guid registry_path registry_value_name registry_value_data]
-  | table _time dest user parent_process_name parent_process process_name process_path
-  process proc_guid registry_path registry_value_name registry_value_data | `registry_keys_for_creating_shim_databases_filter`'
-how_to_implement: To successfully implement this search, you must populate the Change_Analysis
-  data model. This is typically populated via endpoint detection and response product,
-  such as Carbon Black or other endpoint data sources such as Sysmon. The data used
-  for this search is typically generated via logs that report reads and writes to
-  the registry.
-=======
-search: '| tstats `security_content_summariesonly` count min(_time) AS firstTime max(_time) AS lastTime FROM datamodel=Endpoint.Processes BY _time span=1h Processes.user Processes.process_id Processes.process_name Processes.process Processes.process_path Processes.dest Processes.parent_process_name Processes.parent_process Processes.process_guid
-  | `drop_dm_object_name(Processes)` 
-  | join process_guid [
-  | tstats `security_content_summariesonly` count FROM datamodel=Endpoint.Registry WHERE (Registry.registry_path=*CurrentVersion\\AppCompatFlags\\Custom* OR Registry.registry_path=*CurrentVersion\\AppCompatFlags\\InstalledSDB*) BY _time span=1h Registry.registry_path Registry.registry_key_name Registry.registry_value_name Registry.registry_value_data Registry.process_guid 
-  | `drop_dm_object_name(Registry)`] 
-  | fields firstTime lastTime dest user parent_process_name parent_process process_name process_path process registry_key_name registry_path registry_value_name registry_value_data process_guid
-  | where isnotnull(registry_value_data)
-  | `security_content_ctime(firstTime)` 
-  | `security_content_ctime(lastTime)`
-  | `registry_keys_for_creating_shim_databases_filter`'
+- Sysmon Event ID 1
+search: '| tstats `security_content_summariesonly` count min(_time) AS firstTime max(_time)
+  AS lastTime FROM datamodel=Endpoint.Processes BY _time span=1h Processes.user Processes.process_id
+  Processes.process_name Processes.process Processes.process_path Processes.dest Processes.parent_process_name
+  Processes.parent_process Processes.process_guid | `drop_dm_object_name(Processes)`
+  | join process_guid [ | tstats `security_content_summariesonly` count FROM datamodel=Endpoint.Registry
+  WHERE (Registry.registry_path=*CurrentVersion\\AppCompatFlags\\Custom* OR Registry.registry_path=*CurrentVersion\\AppCompatFlags\\InstalledSDB*)
+  BY _time span=1h Registry.registry_path Registry.registry_key_name Registry.registry_value_name
+  Registry.registry_value_data Registry.process_guid | `drop_dm_object_name(Registry)`]
+  | fields firstTime lastTime dest user parent_process_name parent_process process_name
+  process_path process registry_key_name registry_path registry_value_name registry_value_data
+  process_guid | where isnotnull(registry_value_data) | `security_content_ctime(firstTime)`
+  | `security_content_ctime(lastTime)` | `registry_keys_for_creating_shim_databases_filter`'
 how_to_implement: To successfully implement this search, you need to be ingesting
   logs with the registry value name, registry path, and registry value data from your
   endpoints. If you are using Sysmon, you must have at least version 2.0 of the offical
   Sysmon TA. https://splunkbase.splunk.com/app/5709
->>>>>>> c8339b2e
 known_false_positives: There are many legitimate applications that leverage shim databases
   for compatibility purposes for legacy applications
 references: []
@@ -78,18 +54,16 @@
   - Splunk Enterprise
   - Splunk Enterprise Security
   - Splunk Cloud
-<<<<<<< HEAD
-=======
   required_fields:
   - _time
   - Processes.user
   - Processes.dest
-  - Processes.process_id 
-  - Processes.process_name 
-  - Processes.process 
-  - Processes.process_path  
-  - Processes.parent_process_name 
-  - Processes.parent_process 
+  - Processes.process_id
+  - Processes.process_name
+  - Processes.process
+  - Processes.process_path
+  - Processes.parent_process_name
+  - Processes.parent_process
   - Processes.process_guid
   - Registry.dest
   - Registry.registry_value_name
@@ -97,7 +71,6 @@
   - Registry.registry_path
   - Registry.registry_value_data
   - Registry.process_guid
->>>>>>> c8339b2e
   risk_score: 56
   security_domain: endpoint
 tests:
