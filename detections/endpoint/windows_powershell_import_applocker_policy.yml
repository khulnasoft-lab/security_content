name: Windows Powershell Import Applocker Policy
id: 102af98d-0ca3-4aa4-98d6-7ab2b98b955a
version: 1
date: '2022-06-30'
author: Teoderick Contreras, Splunk
status: production
type: TTP
description: The following analytic is to identify the imports of Windows PowerShell
  Applocker commandlets. This technique was seen in Azorult malware where it drops
  an xml Applocker policy that will deny several AV product and then loaded using
  PowerShell Applocker commandlet.
data_source:
- Powershell 4104
search: '`powershell` EventCode=4104 ScriptBlockText="*Import-Module Applocker*" ScriptBlockText="*Set-AppLockerPolicy
  *" ScriptBlockText="* -XMLPolicy *" | stats count min(_time) as firstTime max(_time)
  as lastTime by EventCode ScriptBlockText Computer user_id | `security_content_ctime(firstTime)`
  | `security_content_ctime(lastTime)` | `windows_powershell_import_applocker_policy_filter`'
how_to_implement: To successfully implement this analytic, you will need to enable
  PowerShell Script Block Logging on some or all endpoints. Additional setup here
  https://docs.splunk.com/Documentation/UBA/5.0.4.1/GetDataIn/AddPowerShell#Configure_module_logging_for_PowerShell.
known_false_positives: administrators may execute this command that may cause some
  false positive.
references:
- https://app.any.run/tasks/a6f2ffe2-e6e2-4396-ae2e-04ea0143f2d8/
tags:
  analytic_story:
  - Azorult
  asset_type: Endpoint
  confidence: 70
  impact: 70
  message: A PowerShell script contains Import Applocker Policy command $ScriptBlockText$
    with EventCode $EventCode$ in host $Computer$
  mitre_attack_id:
  - T1059.001
<<<<<<< HEAD
=======
  - T1059
  - T1562.001
  - T1562
  nist:
  - DE.CM
>>>>>>> 4d2e635a
  observable:
  - name: Computer
    type: Hostname
    role:
    - Victim
  - name: User
    type: User
    role:
    - Victim
  product:
  - Splunk Enterprise
  - Splunk Enterprise Security
  - Splunk Cloud
  required_fields:
  - _time
  - ScriptBlockText
  - Computer
  - EventCode
  risk_score: 49
  security_domain: endpoint
tests:
- name: True Positive Test
  attack_data:
  - data: https://media.githubusercontent.com/media/splunk/attack_data/master/datasets/attack_techniques/T1059.001/import_applocker_policy/windows-powershell-xml2.log
    source: XmlWinEventLog:Microsoft-Windows-PowerShell/Operational
    sourcetype: xmlwineventlog
    update_timestamp: true<|MERGE_RESOLUTION|>--- conflicted
+++ resolved
@@ -32,14 +32,9 @@
     with EventCode $EventCode$ in host $Computer$
   mitre_attack_id:
   - T1059.001
-<<<<<<< HEAD
-=======
   - T1059
   - T1562.001
   - T1562
-  nist:
-  - DE.CM
->>>>>>> 4d2e635a
   observable:
   - name: Computer
     type: Hostname
