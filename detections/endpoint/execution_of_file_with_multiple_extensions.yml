name: Execution of File with Multiple Extensions
id: b06a555e-dce0-417d-a2eb-28a5d8d66ef7
version: 3
date: '2020-11-18'
<<<<<<< HEAD
author: Rico Valdez, Splunk
status: production
=======
author: Rico Valdez, Teoderick Contreras, Splunk
>>>>>>> c8339b2e
type: TTP
description: This search looks for processes launched from files that have double
  extensions in the file name. This is typically done to obscure the "real" file extension
  and make it appear as though the file being accessed is a data file, as opposed
  to executable content.
<<<<<<< HEAD
data_source:
- Sysmon Event ID 1
search: '| tstats `security_content_summariesonly` count min(_time) as firstTime max(_time)
  as lastTime from datamodel=Endpoint.Processes where Processes.process = *.doc.exe
  OR Processes.process = *.htm.exe OR Processes.process = *.html.exe OR Processes.process
  = *.txt.exe OR Processes.process = *.pdf.exe OR Processes.process = *.doc.exe by
  Processes.dest Processes.user Processes.process Processes.parent_process | `security_content_ctime(firstTime)`
  | `security_content_ctime(lastTime)` | `drop_dm_object_name(Processes)` | `execution_of_file_with_multiple_extensions_filter`'
=======
search: '| tstats `security_content_summariesonly` count min(_time) as firstTime max(_time) as lastTime from datamodel=Endpoint.Processes 
  where Processes.process IN ("*.doc.exe", "*.xls.exe","*.ppt.exe", "*.htm.exe", "*.html.exe", "*.txt.exe", "*.pdf.exe", 
  "*.docx.exe", "*.xlsx.exe", "*.pptx.exe","*.one.exe", "*.bat.exe", "*rtf.exe") 
  by Processes.dest Processes.user Processes.process Processes.parent_process 
  | `security_content_ctime(firstTime)`
  | `security_content_ctime(lastTime)` 
  | `drop_dm_object_name(Processes)` 
  | `execution_of_file_with_multiple_extensions_filter`'
>>>>>>> c8339b2e
how_to_implement: To successfully implement this search, you must be ingesting data
  that records process activity from your hosts to populate the endpoint data model
  in the processes node.
known_false_positives: None identified.
references: 
- https://malpedia.caad.fkie.fraunhofer.de/details/win.asyncrat
tags:
  analytic_story:
  - Windows File Extension and Association Abuse
  - Masquerading - Rename System Utilities
  - AsyncRAT
  asset_type: Endpoint
  confidence: 70
  impact: 80
  message: process $process$ have double extensions in the file name is executed on
    $dest$ by $user$
  mitre_attack_id:
  - T1036
  - T1036.003
  observable:
  - name: user
    type: User
    role:
    - Victim
  - name: dest
    type: Endpoint
    role:
    - Victim
  - name: process
    type: Process
    role:
    - Parent Process
    - Attacker
  product:
  - Splunk Enterprise
  - Splunk Enterprise Security
  - Splunk Cloud
  risk_score: 56
  security_domain: endpoint
tests:
- name: True Positive Test
  attack_data:
  - data: https://media.githubusercontent.com/media/splunk/attack_data/master/datasets/attack_techniques/T1036.003/atomic_red_team/windows-sysmon.log
    source: XmlWinEventLog:Microsoft-Windows-Sysmon/Operational
    sourcetype: xmlwineventlog<|MERGE_RESOLUTION|>--- conflicted
+++ resolved
@@ -2,41 +2,26 @@
 id: b06a555e-dce0-417d-a2eb-28a5d8d66ef7
 version: 3
 date: '2020-11-18'
-<<<<<<< HEAD
-author: Rico Valdez, Splunk
+author: Rico Valdez, Teoderick Contreras, Splunk
 status: production
-=======
-author: Rico Valdez, Teoderick Contreras, Splunk
->>>>>>> c8339b2e
 type: TTP
 description: This search looks for processes launched from files that have double
   extensions in the file name. This is typically done to obscure the "real" file extension
   and make it appear as though the file being accessed is a data file, as opposed
   to executable content.
-<<<<<<< HEAD
 data_source:
 - Sysmon Event ID 1
 search: '| tstats `security_content_summariesonly` count min(_time) as firstTime max(_time)
-  as lastTime from datamodel=Endpoint.Processes where Processes.process = *.doc.exe
-  OR Processes.process = *.htm.exe OR Processes.process = *.html.exe OR Processes.process
-  = *.txt.exe OR Processes.process = *.pdf.exe OR Processes.process = *.doc.exe by
-  Processes.dest Processes.user Processes.process Processes.parent_process | `security_content_ctime(firstTime)`
+  as lastTime from datamodel=Endpoint.Processes where Processes.process IN ("*.doc.exe",
+  "*.xls.exe","*.ppt.exe", "*.htm.exe", "*.html.exe", "*.txt.exe", "*.pdf.exe", "*.docx.exe",
+  "*.xlsx.exe", "*.pptx.exe","*.one.exe", "*.bat.exe", "*rtf.exe") by Processes.dest
+  Processes.user Processes.process Processes.parent_process | `security_content_ctime(firstTime)`
   | `security_content_ctime(lastTime)` | `drop_dm_object_name(Processes)` | `execution_of_file_with_multiple_extensions_filter`'
-=======
-search: '| tstats `security_content_summariesonly` count min(_time) as firstTime max(_time) as lastTime from datamodel=Endpoint.Processes 
-  where Processes.process IN ("*.doc.exe", "*.xls.exe","*.ppt.exe", "*.htm.exe", "*.html.exe", "*.txt.exe", "*.pdf.exe", 
-  "*.docx.exe", "*.xlsx.exe", "*.pptx.exe","*.one.exe", "*.bat.exe", "*rtf.exe") 
-  by Processes.dest Processes.user Processes.process Processes.parent_process 
-  | `security_content_ctime(firstTime)`
-  | `security_content_ctime(lastTime)` 
-  | `drop_dm_object_name(Processes)` 
-  | `execution_of_file_with_multiple_extensions_filter`'
->>>>>>> c8339b2e
 how_to_implement: To successfully implement this search, you must be ingesting data
   that records process activity from your hosts to populate the endpoint data model
   in the processes node.
 known_false_positives: None identified.
-references: 
+references:
 - https://malpedia.caad.fkie.fraunhofer.de/details/win.asyncrat
 tags:
   analytic_story:
@@ -69,6 +54,12 @@
   - Splunk Enterprise
   - Splunk Enterprise Security
   - Splunk Cloud
+  required_fields:
+  - _time
+  - Processes.process
+  - Processes.dest
+  - Processes.user
+  - Processes.parent_process
   risk_score: 56
   security_domain: endpoint
 tests:
