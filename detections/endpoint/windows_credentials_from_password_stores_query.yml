--- conflicted
+++ resolved
@@ -5,25 +5,8 @@
 author: Teoderick Contreras, Splunk
 status: production
 type: Anomaly
-<<<<<<< HEAD
-description: The following analytic identifies a process execution of Windows OS cmdkey.exe
-  tool. This tool is being abused or used by several post exploitation tool such as
-  winpeas that being used by ransomware prestige to list stored user names, passwords
-  or credentials in the targeted Windows OS host. This information can be used by
-  the attacker to gain privilege escalation and persistence in the targeted hosts
-  for further attacks.
 data_source:
 - Sysmon Event ID 1
-search: '| tstats `security_content_summariesonly` count min(_time) as firstTime max(_time)
-  as lastTime from datamodel=Endpoint.Processes where Processes.process_name="cmdkey.exe"
-  OR Processes.original_file_name = "cmdkey.exe" AND Processes.process = "*/list*"
-  by Processes.process_name Processes.original_file_name Processes.process Processes.process_id
-  Processes.process_guid Processes.parent_process_name Processes.parent_process Processes.parent_process_guid
-  Processes.dest Processes.user | `drop_dm_object_name(Processes)` | `security_content_ctime(firstTime)`
-  | `security_content_ctime(lastTime)` | `windows_credentials_from_password_stores_query_filter`'
-=======
-datamodel:
-- Endpoint
 description: The following analytic identifies a process execution of Windows OS cmdkey.exe tool.
   This tool is being abused or used by several post exploitation tool such as winpeas that being used by ransomware prestige 
   to list stored user names, passwords or credentials in the targeted Windows OS host. This information can be used by the attacker 
@@ -36,7 +19,6 @@
   | `security_content_ctime(firstTime)` 
   | `security_content_ctime(lastTime)` 
   | `windows_credentials_from_password_stores_query_filter`'
->>>>>>> 5a98c280
 how_to_implement: To successfully implement this search, you need to be ingesting
   logs with the process name, parent process, and command-line executions from your
   endpoints. If you are using Sysmon, you must have at least version 6.0.4 of the
