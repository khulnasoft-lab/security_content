--- conflicted
+++ resolved
@@ -13,16 +13,12 @@
   ingesting logs with both the process name and command line from your endpoints.
   The command-line arguments are mapped to the "process" field in the Endpoint data
   model.
-<<<<<<< HEAD
-type: batch
-=======
 id: b89919ed-fe5f-492c-b139-151xb162040e
 known_false_positives: Administrators can leverage PsExec for accessing remote systems
   and might pass `accepteula` as an argument if they are running this tool for the
   first time. However, it is not likely that you'd see multiple occurrences of this
   event on a machine
 name: Detect PsExec With accepteula Flag
->>>>>>> f22e7a85
 references: []
 search: '| tstats `security_content_summariesonly` values(Processes.process) as process
   min(_time) as firstTime max(_time) as lastTime from datamodel=Endpoint.Processes
