--- conflicted
+++ resolved
@@ -41,11 +41,8 @@
   - Active Directory Lateral Movement
   - CISA AA22-320A
   - Sandworm Tools
-<<<<<<< HEAD
   - Volt Typhoon
-=======
   - IcedID
->>>>>>> 6c63cee1
   asset_type: Endpoint
   confidence: 70
   impact: 50
