name: Suspicious Kerberos Service Ticket Request
id: 8b1297bc-6204-11ec-b7c4-acde48001122
version: 1
date: '2021-12-20'
author: Mauricio Velazco, Splunk
type: TTP
datamodel: []
description: As part of the sAMAccountName Spoofing (CVE-2021-42278) and Domain Controller
  Impersonation (CVE-2021-42287) exploitation chain, adversaries will request and
  obtain a Kerberos Service Ticket (TGS) with a domain controller computer account
  as the Service Name. This Service Ticket can be then used to take control of the
  domain controller on the final part of the attack. This analytic leverages Event
  Id 4769, `A Kerberos service ticket was requested`, to identify an unusual TGS request
  where the Account_Name requesting the ticket matches the Service_Name field. This
  behavior could represent an exploitation attempt of CVE-2021-42278 and CVE-2021-42287
  for privilege escalation.
search: ' `wineventlog_security` EventCode=4769 | eval isSuspicious = if(lower(Service_Name)
  = lower(mvindex(split(Account_Name,"@"),0)+"$"),1,0) | where isSuspicious = 1 |
  table _time, Client_Address, Account_Name, Service_Name, Failure_Code, isSuspicious
  | `suspicious_kerberos_service_ticket_request_filter`'
how_to_implement: To successfully implement this search, you need to be ingesting
  Domain Controller and Kerberos events. The Advanced Security Audit policy setting
  `Audit Kerberos Authentication Service` within `Account Logon` needs to be enabled.
known_false_positives: We have tested this detection logic with ~2 million 4769 events
  and did not identify false positives. However, they may be possible in certain environments.
  Filter as needed.
references:
- https://exploit.ph/cve-2021-42287-cve-2021-42278-weaponisation.html
- https://msrc.microsoft.com/update-guide/vulnerability/CVE-2021-42278
- https://msrc.microsoft.com/update-guide/vulnerability/CVE-2021-42287
- https://docs.microsoft.com/en-us/openspecs/windows_protocols/ms-sfu/02636893-7a1f-4357-af9a-b672e3e3de13
tags:
  analytic_story:
  - sAMAccountName Spoofing and Domain Controller Impersonation
<<<<<<< HEAD
=======
  - Active Directory Kerberos Attacks
>>>>>>> 1247e886
  automated_detection_testing: passed
  confidence: 60
  context:
  - Source:Endpoint
  - Stage:Privilege Escalation
  cve:
  - CVE-2021-42287
  - CVE-2021-42278
  dataset:
  - https://media.githubusercontent.com/media/splunk/attack_data/master/datasets/attack_techniques/T1078.002/samaccountname_spoofing/windows-security.log
  impact: 100
  kill_chain_phases:
<<<<<<< HEAD
  - Privilege Escalation
=======
  - Exploitation
>>>>>>> 1247e886
  message: A suspicious Kerberos Service Ticket was requested by $Account_Name$
  mitre_attack_id:
  - T1078
  - T1078.002
  observable:
  - name: ComputerName
<<<<<<< HEAD
    role:
    - Victim
    type: Endpoint
=======
    type: Endpoint
    role:
    - Victim
>>>>>>> 1247e886
  product:
  - Splunk Enterprise
  - Splunk Enterprise Security
  - Splunk Cloud
  required_fields:
  - _time
  - EventCode
  - Service_Name
  - Account_Name
  - Client_Address
  - Failure_Code
  risk_score: 60
<<<<<<< HEAD
  security_domain: endpoint
=======
  security_domain: endpoint
  asset_type: Endpoint
>>>>>>> 1247e886
<|MERGE_RESOLUTION|>--- conflicted
+++ resolved
@@ -32,10 +32,7 @@
 tags:
   analytic_story:
   - sAMAccountName Spoofing and Domain Controller Impersonation
-<<<<<<< HEAD
-=======
   - Active Directory Kerberos Attacks
->>>>>>> 1247e886
   automated_detection_testing: passed
   confidence: 60
   context:
@@ -48,26 +45,16 @@
   - https://media.githubusercontent.com/media/splunk/attack_data/master/datasets/attack_techniques/T1078.002/samaccountname_spoofing/windows-security.log
   impact: 100
   kill_chain_phases:
-<<<<<<< HEAD
-  - Privilege Escalation
-=======
   - Exploitation
->>>>>>> 1247e886
   message: A suspicious Kerberos Service Ticket was requested by $Account_Name$
   mitre_attack_id:
   - T1078
   - T1078.002
   observable:
   - name: ComputerName
-<<<<<<< HEAD
-    role:
-    - Victim
-    type: Endpoint
-=======
     type: Endpoint
     role:
     - Victim
->>>>>>> 1247e886
   product:
   - Splunk Enterprise
   - Splunk Enterprise Security
@@ -80,9 +67,5 @@
   - Client_Address
   - Failure_Code
   risk_score: 60
-<<<<<<< HEAD
   security_domain: endpoint
-=======
-  security_domain: endpoint
-  asset_type: Endpoint
->>>>>>> 1247e886
+  asset_type: Endpoint