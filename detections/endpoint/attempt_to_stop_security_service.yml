--- conflicted
+++ resolved
@@ -12,14 +12,10 @@
   use on the command line and surround with asterisks (*****), so that they work properly
   when searching the command line. The file should be updated with the names of any
   services you would like to monitor for attempts to stop the service.,
-<<<<<<< HEAD
-type: batch
-=======
 id: c8e349c6-b97c-486e-8949-bd7bcd1f3910
 known_false_positives: None identified. Attempts to disable security-related services
   should be identified and understood.
 name: Attempt To Stop Security Service
->>>>>>> f22e7a85
 references: []
 search: '| tstats `security_content_summariesonly` values(Processes.process) as process
   min(_time) as firstTime max(_time) as lastTime from datamodel=Endpoint.Processes
