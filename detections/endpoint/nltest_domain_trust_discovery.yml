--- conflicted
+++ resolved
@@ -12,19 +12,10 @@
   domains. Red Teams and adversaries alike use NLTest.exe to enumerate the current
   domain to assist with further understanding where to pivot next.
 search: '| tstats `security_content_summariesonly` count min(_time) as firstTime max(_time)
-<<<<<<< HEAD
-  as lastTime from datamodel=Endpoint.Processes where (Processes.process_name="nltest.exe"
-  OR Processes.process_name!="nltest.exe") (Processes.process="*/domain_trusts*" OR
-  Processes.process="*/all_trusts*") by Processes.dest Processes.user Processes.parent_process
-  Processes.process_name Processes.process Processes.process_id Processes.parent_process_id
-  | `drop_dm_object_name(Processes)` | `security_content_ctime(firstTime)` | `security_content_ctime(lastTime)`
-  | `nltest_domain_trust_discovery_filter`'
-=======
   as lastTime from datamodel=Endpoint.Processes where `process_nltest` (Processes.process=*/domain_trusts* OR Processes.process=*/all_trusts*)
   by Processes.dest Processes.user Processes.parent_process Processes.process_name
   Processes.process Processes.process_id Processes.parent_process_id | `drop_dm_object_name(Processes)`
   | `security_content_ctime(firstTime)` | `security_content_ctime(lastTime)` | `nltest_domain_trust_discovery_filter`'
->>>>>>> 1247e886
 how_to_implement: To successfully implement this search you need to be ingesting information
   on process that include the name of the process responsible for the changes from
   your endpoints into the `Endpoint` datamodel in the `Processes` node.
