author: Michael Haag, Splunk
date: '2021-01-25'
description: This search looks for the execution of `nltest.exe` with command-line
  arguments utilized to query for Domain Trust information. Two arguments `/domain
  trusts`, returns a list of trusted domains, and `/all_trusts`, returns all trusted
  domains. Red Teams and adversaries alike use NLTest.exe to enumerate the current
  domain to assist with further understanding where to pivot next.
how_to_implement: To successfully implement this search you need to be ingesting information
  on process that include the name of the process responsible for the changes from
  your endpoints into the `Endpoint` datamodel in the `Processes` node.
<<<<<<< HEAD
type: batch
=======
id: c3e05466-5f22-11eb-ae93-0242ac130002
known_false_positives: Administrators may use nltest for troubleshooting purposes,
  otherwise, rarely used.
name: NLTest Domain Trust Discovery
>>>>>>> f22e7a85
references:
- https://github.com/redcanaryco/atomic-red-team/blob/master/atomics/T1482/T1482.md
- https://malware.news/t/lets-learn-trickbot-implements-network-collector-module-leveraging-cmd-wmi-ldap/19104
- https://attack.mitre.org/techniques/T1482/
- https://www.owasp.org/images/4/4b/Red_Team_Operating_in_a_Modern_Environment.pdf
- https://ss64.com/nt/nltest.html
- https://redcanary.com/threat-detection-report/techniques/domain-trust-discovery/
- https://thedfirreport.com/2020/10/08/ryuks-return/
search: '| tstats `security_content_summariesonly` count min(_time) as firstTime max(_time)
  as lastTime from datamodel=Endpoint.Processes where (Processes.process_name=nltest.exe
  OR Processes.process_name!=nltest.exe) (Processes.process=*/domain_trusts* OR Processes.process=*/all_trusts*)
  by Processes.dest Processes.user Processes.parent_process Processes.process_name
  Processes.process Processes.process_id Processes.parent_process_id | `drop_dm_object_name(Processes)`
  | `security_content_ctime(firstTime)` | `security_content_ctime(lastTime)` | `nltest_domain_trust_discovery_filter`'
tags:
  analytics_story:
  - Ryuk Ransomware
  asset_type: Endpoint
  automated_detection_testing: passed
  cis20:
  - CIS 8
  dataset:
  - https://media.githubusercontent.com/media/splunk/attack_data/master/datasets/attack_techniques/T1482/atomic_red_team/windows-sysmon.log
  kill_chain_phases:
  - Exploitation
  mitre_attack_id:
  - T1482
  nist:
  - PR.PT
  - DE.CM
  product:
  - Splunk Enterprise
  - Splunk Enterprise Security
  - Splunk Cloud
  security_domain: endpoint
type: ESCU
version: 1<|MERGE_RESOLUTION|>--- conflicted
+++ resolved
@@ -8,14 +8,10 @@
 how_to_implement: To successfully implement this search you need to be ingesting information
   on process that include the name of the process responsible for the changes from
   your endpoints into the `Endpoint` datamodel in the `Processes` node.
-<<<<<<< HEAD
-type: batch
-=======
 id: c3e05466-5f22-11eb-ae93-0242ac130002
 known_false_positives: Administrators may use nltest for troubleshooting purposes,
   otherwise, rarely used.
 name: NLTest Domain Trust Discovery
->>>>>>> f22e7a85
 references:
 - https://github.com/redcanaryco/atomic-red-team/blob/master/atomics/T1482/T1482.md
 - https://malware.news/t/lets-learn-trickbot-implements-network-collector-module-leveraging-cmd-wmi-ldap/19104
