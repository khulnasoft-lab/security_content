--- conflicted
+++ resolved
@@ -37,14 +37,9 @@
   confidence: 90
   context:
   - Source:Endpoint
-<<<<<<< HEAD
   - Stage:Defense Evasion
-  dataset: []
-=======
-  - stage:Defense Evasion
   dataset:
   - https://media.githubusercontent.com/media/splunk/attack_data/master/datasets/attack_techniques/T1070/fsutil_file_zero/windows-security.log
->>>>>>> d9c073b5
   impact: 60
   kill_chain_phases:
   - Exploitation
@@ -83,11 +78,6 @@
   - process
   - cmd_line
   risk_score: 54
-<<<<<<< HEAD
-  risk_severity: high
-  security_domain: endpoint
-  asset_type: Endpoint
-=======
   risk_severity: medium
   security_domain: endpoint
->>>>>>> d9c073b5
+  asset_type: Endpoint