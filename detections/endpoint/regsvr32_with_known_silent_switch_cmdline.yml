--- conflicted
+++ resolved
@@ -6,17 +6,6 @@
 type: TTP
 datamodel:
 - Endpoint
-<<<<<<< HEAD
-description: 'The following analytic identifies Regsvr32.exe utilizing the silent switch to load DLLs. This technique has most recently been seen in IcedID campaigns to load its initial 
-  dll that will download the 2nd stage loader that will download and decrypt the config
-  payload. The switch type may be either a hyphen `-` or forward slash `/`. This behavior is typically found with `-s`. \
-   During triage, review parallel processes and capture any artifacts that may have landed on disk. Isolate and contain the endpoint as necessary.'
-search: '| tstats `security_content_summariesonly` count min(_time) as firstTime max(_time)
-   as lastTime from datamodel=Endpoint.Processes where `process_regsvr32` by Processes.user
-   Processes.process_name Processes.process Processes.parent_process_name Processes.original_file_name
-   Processes.dest Processes.process_id | `drop_dm_object_name(Processes)` | `security_content_ctime(firstTime)`
-   | `security_content_ctime(lastTime)` | where match(process,"(?i)[\-|\/]s*") | `regsvr32_with_known_silent_switch_cmdline_filter`'
-=======
 description: The following analytic identifies Regsvr32.exe utilizing the silent switch
   to load DLLs. This technique has most recently been seen in IcedID campaigns to
   load its initial dll that will download the 2nd stage loader that will download
@@ -31,7 +20,6 @@
   Processes.dest Processes.process_id | `drop_dm_object_name(Processes)` | `security_content_ctime(firstTime)`
   | `security_content_ctime(lastTime)` | where match(process,"(?i)[\-|\/]s(il*e*n*t*)*")
   | `regsvr32_with_known_silent_switch_cmdline_filter`'
->>>>>>> d1d7ba39
 how_to_implement: To successfully implement this search you need to be ingesting information
   on process that include the name of the process responsible for the changes from
   your endpoints into the `Endpoint` datamodel in the `Processes` node. In addition,
