name: Office Document Executing Macro Code
id: b12c89bc-9d06-11eb-a592-acde48001122
version: 3
date: '2023-01-24'
author: Teoderick Contreras, Splunk
status: production
type: TTP
description: this detection was designed to identifies suspicious office documents
  that using macro code. Macro code is known to be one of the prevalent weaponization
  or attack vector of threat actor. This malicious macro code is embed to a office
  document as an attachment that may execute malicious payload, download malware payload
  or other malware component. It is really good practice to disable macro by default
  to avoid automatically execute macro code while opening or closing a office document
  files.
<<<<<<< HEAD
data_source:
- Sysmon Event ID 7
search: '`sysmon` EventCode=7 parent_process_name IN ("WINWORD.EXE", "EXCEL.EXE", "POWERPNT.EXE","onenote.exe","onenotem.exe","onenoteviewer.exe","onenoteim.exe")
=======
search: '`sysmon` EventCode=7 parent_process_name IN ("WINWORD.EXE", "EXCEL.EXE", "POWERPNT.EXE","onenote.exe","onenotem.exe","onenoteviewer.exe","onenoteim.exe","msaccess.exe")
>>>>>>> c8339b2e
  ImageLoaded IN ("*\\VBE7INTL.DLL","*\\VBE7.DLL", "*\\VBEUI.DLL") | stats min(_time)
  as firstTime max(_time) as lastTime values(ImageLoaded) as AllImageLoaded count
  by Computer EventCode Image process_name ProcessId ProcessGuid | `security_content_ctime(firstTime)`
  | `security_content_ctime(lastTime)` | `office_document_executing_macro_code_filter`'
how_to_implement: To successfully implement this search, you need to be ingesting
  logs with the process name and ImageLoaded (Like sysmon EventCode 7) from your endpoints.
  If you are using Sysmon, you must have at least version 6.0.4 of the Sysmon TA.
  Also be sure to include those monitored dll to your own sysmon config.
known_false_positives: Normal Office Document macro use for automation
references:
- https://www.joesandbox.com/analysis/386500/0/html
- https://www.joesandbox.com/analysis/702680/0/html
- https://bazaar.abuse.ch/sample/02cbc1ab80695fc12ff8822b926957c3a600247b9ca412a137f69cb5716c8781/
- https://www.fortinet.com/blog/threat-research/latest-remcos-rat-phishing
- https://www.trustwave.com/en-us/resources/blogs/spiderlabs-blog/trojanized-onenote-document-leads-to-formbook-malware/
tags:
  analytic_story:
  - Spearphishing Attachments
  - Trickbot
  - IcedID
  - DarkCrystal RAT
  - AgentTesla
  - Qakbot
  - Azorult
  - Remcos
  asset_type: Endpoint
  confidence: 50
  impact: 70
  message: Office document executing a macro on $dest$
  mitre_attack_id:
  - T1566
  - T1566.001
  observable:
  - name: dest
    type: Endpoint
    role:
    - Victim
  product:
  - Splunk Enterprise
  - Splunk Enterprise Security
  - Splunk Cloud
  risk_score: 35
  security_domain: endpoint
tests:
- name: True Positive Test
  attack_data:
  - data: https://media.githubusercontent.com/media/splunk/attack_data/master/datasets/attack_techniques/T1566.001/datasets/windows-sysmon.log
    source: XmlWinEventLog:Microsoft-Windows-Sysmon/Operational
    sourcetype: xmlwineventlog<|MERGE_RESOLUTION|>--- conflicted
+++ resolved
@@ -12,13 +12,10 @@
   or other malware component. It is really good practice to disable macro by default
   to avoid automatically execute macro code while opening or closing a office document
   files.
-<<<<<<< HEAD
 data_source:
 - Sysmon Event ID 7
-search: '`sysmon` EventCode=7 parent_process_name IN ("WINWORD.EXE", "EXCEL.EXE", "POWERPNT.EXE","onenote.exe","onenotem.exe","onenoteviewer.exe","onenoteim.exe")
-=======
-search: '`sysmon` EventCode=7 parent_process_name IN ("WINWORD.EXE", "EXCEL.EXE", "POWERPNT.EXE","onenote.exe","onenotem.exe","onenoteviewer.exe","onenoteim.exe","msaccess.exe")
->>>>>>> c8339b2e
+search: '`sysmon` EventCode=7 parent_process_name IN ("WINWORD.EXE", "EXCEL.EXE",
+  "POWERPNT.EXE","onenote.exe","onenotem.exe","onenoteviewer.exe","onenoteim.exe","msaccess.exe")
   ImageLoaded IN ("*\\VBE7INTL.DLL","*\\VBE7.DLL", "*\\VBEUI.DLL") | stats min(_time)
   as firstTime max(_time) as lastTime values(ImageLoaded) as AllImageLoaded count
   by Computer EventCode Image process_name ProcessId ProcessGuid | `security_content_ctime(firstTime)`
@@ -60,6 +57,16 @@
   - Splunk Enterprise
   - Splunk Enterprise Security
   - Splunk Cloud
+  required_fields:
+  - ImageLoaded
+  - AllImageLoaded
+  - Computer
+  - EventCode
+  - Image
+  - process_name
+  - ProcessId
+  - ProcessGuid
+  - _time
   risk_score: 35
   security_domain: endpoint
 tests:
