--- conflicted
+++ resolved
@@ -12,19 +12,12 @@
   or other malware component. It is really good practice to disable macro by default
   to avoid automatically execute macro code while opening or closing a office document
   files.
-<<<<<<< HEAD
 data_source:
 - Sysmon Event ID 7
-search: '`sysmon` EventCode=7 parent_process_name IN ("WINWORD.EXE", "EXCEL.EXE",
-  "POWERPNT.EXE") ImageLoaded IN ("*\\VBE7INTL.DLL","*\\VBE7.DLL", "*\\VBEUI.DLL")
-  | stats min(_time) as firstTime max(_time) as lastTime values(ImageLoaded) as AllImageLoaded
-  count by Computer EventCode Image process_name ProcessId ProcessGuid | `security_content_ctime(firstTime)`
-=======
 search: '`sysmon` EventCode=7 parent_process_name IN ("WINWORD.EXE", "EXCEL.EXE", "POWERPNT.EXE","onenote.exe","onenotem.exe","onenoteviewer.exe","onenoteim.exe")
   ImageLoaded IN ("*\\VBE7INTL.DLL","*\\VBE7.DLL", "*\\VBEUI.DLL") | stats min(_time)
   as firstTime max(_time) as lastTime values(ImageLoaded) as AllImageLoaded count
   by Computer EventCode Image process_name ProcessId ProcessGuid | `security_content_ctime(firstTime)`
->>>>>>> 5a98c280
   | `security_content_ctime(lastTime)` | `office_document_executing_macro_code_filter`'
 how_to_implement: To successfully implement this search, you need to be ingesting
   logs with the process name and ImageLoaded (Like sysmon EventCode 7) from your endpoints.
