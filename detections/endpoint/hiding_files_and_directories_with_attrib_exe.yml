--- conflicted
+++ resolved
@@ -9,14 +9,10 @@
   ingesting logs with both the process name and command line from your endpoints.
   The command-line arguments are mapped to the "process" field in the Endpoint data
   model.
-<<<<<<< HEAD
-type: batch
-=======
 id: c77162d3-f93c-45cc-80c8-22f6b5264g9f
 known_false_positives: 'Some applications and users may legitimately use attrib.exe
   to interact with the files. '
 name: Hiding Files And Directories With Attrib exe
->>>>>>> f22e7a85
 references: []
 search: '| tstats `security_content_summariesonly` count min(_time) values(Processes.process)
   as process max(_time) as lastTime from datamodel=Endpoint.Processes where Processes.process_name=attrib.exe
