--- conflicted
+++ resolved
@@ -2,13 +2,9 @@
 date: '2019-12-10'
 description: This search detects the use of wmic and Powershell to create a shadow
   copy.
-<<<<<<< HEAD
-type: batch
-=======
 id: 2ed8b538-d284-449a-be1d-82ad1dbd186b
 known_false_positives: Legtimate administrator usage of wmic to create a shadow copy.
 name: Creation of Shadow Copy with wmic and powershell
->>>>>>> f22e7a85
 references:
 - https://2017.zeronights.org/wp-content/uploads/materials/ZN17_Kheirkhabarov_Hunting_for_Credentials_Dumping_in_Windows_Environment.pdf
 search: '| tstats `security_content_summariesonly` count min(_time) as firstTime max(_time)
