--- conflicted
+++ resolved
@@ -58,13 +58,11 @@
   - name: user
     role:
     - Victim
-<<<<<<< HEAD
     type: User
-  - name: Computer
-=======
+    role:
+    - Victim
   - name: dest
     type: Hostname
->>>>>>> 1247e886
     role:
     - Victim
     type: Hostname
