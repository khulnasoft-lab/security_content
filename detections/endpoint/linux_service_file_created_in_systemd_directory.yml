name: Linux Service File Created In Systemd Directory
id: c7495048-61b6-11ec-9a37-acde48001122
version: 1
date: '2021-12-20'
author: Teoderick Contreras, Splunk
type: Anomaly
datamodel:
- Endpoint
description: This analytic looks for suspicious file creation in systemd timer directory
  in linux platform. systemd is a system and service manager for Linux distributions.
  From the Windows perspective, this process fulfills the duties of wininit.exe and
  services.exe combined. At the risk of simplifying the functionality of systemd,
  it initializes a Linux system and starts relevant services that are defined in service
  unit files. Adversaries, malware and red teamers may abuse this this feature by
  stashing systemd service file to persist on the targetted or compromised host.
search: '| tstats `security_content_summariesonly` count min(_time) as firstTime max(_time)
  as lastTime FROM datamodel=Endpoint.Filesystem where Filesystem.file_name = *.service
  Filesystem.file_path IN ("*/etc/systemd/system*", "*/lib/systemd/system*", "*/usr/lib/systemd/system*",
  "*/run/systemd/system*", "*~/.config/systemd/*", "*~/.local/share/systemd/*","*/etc/systemd/user*",
  "*/lib/systemd/user*", "*/usr/lib/systemd/user*", "*/run/systemd/user*") by Filesystem.dest
  Filesystem.file_create_time Filesystem.file_name Filesystem.process_guid Filesystem.file_path
  | `drop_dm_object_name(Filesystem)` | `security_content_ctime(lastTime)` | `security_content_ctime(firstTime)`
  | `linux_service_file_created_in_systemd_directory_filter`'
how_to_implement: To successfully implement this search, you need to be ingesting
  logs with the file name, file path, and process_guid executions from your endpoints.
  If you are using Sysmon, you can use the Add-on for Linux Sysmon from Splunkbase.
known_false_positives: Administrator or network operator can create file in systemd
  folders for automation purposes. Please update the filter macros to remove false
  positives.
references:
- https://attack.mitre.org/techniques/T1053/006/
- https://www.intezer.com/blog/research/kaiji-new-chinese-linux-malware-turning-to-golang/
- https://redcanary.com/blog/attck-t1501-understanding-systemd-service-persistence/
- https://github.com/microsoft/MSTIC-Sysmon/blob/main/linux/configs/attack-based/persistence/T1053.003_Cron_Activity.xml
tags:
  analytic_story:
  - Linux Privilege Escalation
  - Linux Persistence Techniques
  automated_detection_testing: passed
  cis20:
  - CIS 3
  - CIS 5
  - CIS 16
  confidence: 80
  context:
  - Source:Endpoint
  - Stage:Privilege Escalation
  - Stage:Persistence
  dataset:
  - https://media.githubusercontent.com/media/splunk/attack_data/master/datasets/attack_techniques/T1053.006/service_systemd/sysmon_linux.log
  impact: 80
  kill_chain_phases:
<<<<<<< HEAD
  - Exploitation
=======
  - Privilege Escalation
  message: A service file named as $file_path$ is created in systemd folder on $dest$
>>>>>>> d9c073b5
  mitre_attack_id:
  - T1053.006
  - T1053
  nist:
  - DE.CM
  observable:
  - name: dest
    type: Hostname
    role:
    - Victim
  product:
  - Splunk Enterprise
  - Splunk Enterprise Security
  - Splunk Cloud
  required_fields:
  - _time
  - Filesystem.dest
  - Filesystem.file_create_time
  - Filesystem.file_name
  - Filesystem.process_guid
  - Filesystem.file_path
  risk_score: 64
<<<<<<< HEAD
  context:
  - Source:Endpoint
  - Stage:Privilege Escalation
  - Stage:Persistence
  message: A service file named as $file_path$ is created in systemd folder on $dest$
  observable:
  - name: dest
    type: Hostname
    role:
    - Victim
  nist:
  - DE.CM
  cis20:
  - CIS 3
  - CIS 5
  - CIS 16
  asset_type: Endpoint
=======
  security_domain: endpoint
>>>>>>> d9c073b5
<|MERGE_RESOLUTION|>--- conflicted
+++ resolved
@@ -50,12 +50,8 @@
   - https://media.githubusercontent.com/media/splunk/attack_data/master/datasets/attack_techniques/T1053.006/service_systemd/sysmon_linux.log
   impact: 80
   kill_chain_phases:
-<<<<<<< HEAD
   - Exploitation
-=======
-  - Privilege Escalation
   message: A service file named as $file_path$ is created in systemd folder on $dest$
->>>>>>> d9c073b5
   mitre_attack_id:
   - T1053.006
   - T1053
@@ -78,24 +74,4 @@
   - Filesystem.process_guid
   - Filesystem.file_path
   risk_score: 64
-<<<<<<< HEAD
-  context:
-  - Source:Endpoint
-  - Stage:Privilege Escalation
-  - Stage:Persistence
-  message: A service file named as $file_path$ is created in systemd folder on $dest$
-  observable:
-  - name: dest
-    type: Hostname
-    role:
-    - Victim
-  nist:
-  - DE.CM
-  cis20:
-  - CIS 3
-  - CIS 5
-  - CIS 16
-  asset_type: Endpoint
-=======
-  security_domain: endpoint
->>>>>>> d9c073b5
+  security_domain: endpoint