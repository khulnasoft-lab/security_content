author: David Dorsey, Splunk
date: '2020-12-08'
description: Command lines that are extremely long may be indicative of malicious
  activity on your hosts.
how_to_implement: You must be ingesting endpoint data that tracks process activity,
  including parent-child relationships, from your endpoints to populate the Endpoint
  data model in the Processes node. The command-line arguments are mapped to the process
  field in the Endpoint data model.
<<<<<<< HEAD
type: batch
=======
id: c77162d3-f93c-45cc-80c8-22f6a4264e7f
known_false_positives: Some legitimate applications start with long command lines.
name: Unusually Long Command Line
>>>>>>> f22e7a85
references: []
search: '| tstats `security_content_summariesonly` count min(_time) as firstTime max(_time)
  as lastTime FROM datamodel=Endpoint.Processes by Processes.user Processes.dest Processes.process_name
  Processes.process | `drop_dm_object_name("Processes")` | `security_content_ctime(firstTime)`|
  `security_content_ctime(lastTime)`|  eval processlen=len(process) | eventstats stdev(processlen)
  as stdev, avg(processlen) as avg by dest | stats max(processlen) as maxlen, values(stdev)
  as stdevperhost, values(avg) as avgperhost by dest, user, process_name, process
  | `unusually_long_command_line_filter` |eval threshold = 3 | where maxlen > ((threshold*stdevperhost)
  + avgperhost)'
tags:
  analytics_story:
  - Suspicious Command-Line Executions
  - Unusual Processes
  - Possible Backdoor Activity Associated With MUDCARP Espionage Campaigns
  - Ransomware
  asset_type: Endpoint
  automated_detection_testing: passed
  cis20:
  - CIS 8
  dataset:
  - https://media.githubusercontent.com/media/splunk/attack_data/master/datasets/attack_techniques/T1036.003/atomic_red_team/windows-sysmon.log
  kill_chain_phases:
  - Actions on Objectives
  nist:
  - PR.PT
  - DE.CM
  product:
  - Splunk Enterprise
  - Splunk Enterprise Security
  - Splunk Cloud
  security_domain: endpoint
type: ESCU
version: 5<|MERGE_RESOLUTION|>--- conflicted
+++ resolved
@@ -6,13 +6,9 @@
   including parent-child relationships, from your endpoints to populate the Endpoint
   data model in the Processes node. The command-line arguments are mapped to the process
   field in the Endpoint data model.
-<<<<<<< HEAD
-type: batch
-=======
 id: c77162d3-f93c-45cc-80c8-22f6a4264e7f
 known_false_positives: Some legitimate applications start with long command lines.
 name: Unusually Long Command Line
->>>>>>> f22e7a85
 references: []
 search: '| tstats `security_content_summariesonly` count min(_time) as firstTime max(_time)
   as lastTime FROM datamodel=Endpoint.Processes by Processes.user Processes.dest Processes.process_name
