--- conflicted
+++ resolved
@@ -28,16 +28,12 @@
 - https://pentestlab.blog/2018/05/15/lateral-movement-winrm/
 tags:
   analytic_story:
-<<<<<<< HEAD
   - Active Directory Lateral Movement
-=======
-  - Lateral Movement
   automated_detection_testing: passed
   confidence: 50
   context:
   - Source:Endpoint
   - Stage:Lateral Movement
->>>>>>> 579d070c
   dataset:
   - https://media.githubusercontent.com/media/splunk/attack_data/master/datasets/attack_techniques/T1021.006/lateral_movement_psh/windows-sysmon.log
   impact: 90
