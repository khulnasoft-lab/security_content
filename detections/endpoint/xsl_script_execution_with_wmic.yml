name: XSL Script Execution With WMIC
id: 004e32e2-146d-11ec-a83f-acde48001122
version: 1
date: '2021-09-13'
author: Teoderick Contreras, Splunk
type: TTP
datamodel:
- Endpoint
description: This search is to detect a suspicious wmic.exe process or renamed wmic
  process to execute malicious xsl file. This technique was seen in FIN7 to execute
  its malicous jscript using the .xsl as the loader with the help of wmic.exe process.
  This TTP is really a good indicator for you to hunt further for FIN7 or other attacker
  that known to used this technique.
search: '| tstats `security_content_summariesonly` count min(_time) as firstTime max(_time)
  as lastTime from datamodel=Endpoint.Processes where `process_wmic` Processes.process
  = "*os get*" Processes.process="*/format:*" Processes.process = "*.xsl*" by Processes.parent_process_name
  Processes.parent_process Processes.process_name Processes.process_id Processes.process
  Processes.dest Processes.user | `drop_dm_object_name(Processes)` | `security_content_ctime(firstTime)`
  | `security_content_ctime(lastTime)` | `xsl_script_execution_with_wmic_filter`'
how_to_implement: To successfully implement this search, you need to be ingesting
  logs with the process name, parent process, and command-line executions from your
  endpoints. If you are using Sysmon, you must have at least version 6.0.4 of the
  Sysmon TA.
known_false_positives: unknown
references:
- https://www.mandiant.com/resources/fin7-pursuing-an-enigmatic-and-evasive-global-criminal-operation
- https://attack.mitre.org/groups/G0046/
- https://web.archive.org/web/20190814201250/https://subt0x11.blogspot.com/2018/04/wmicexe-whitelisting-bypass-hacking.html
- https://github.com/redcanaryco/atomic-red-team/blob/master/atomics/T1220/T1220.md#atomic-test-3---wmic-bypass-using-local-xsl-file
tags:
  analytic_story:
  - FIN7
  - Suspicious WMI Use
  confidence: 70
  context:
  - Source:Endpoint
  - Stage:Defense Evasion
  dataset:
  - https://media.githubusercontent.com/media/splunk/attack_data/master/datasets/malware/fin7/fin7_macro_js_1/sysmon.log
  impact: 70
  kill_chain_phases:
  - Exploitation
  message: An instance of $parent_process_name$ spawning $process_name$ was identified
    on endpoint $dest$ by user $user$ utilizing wmic to load a XSL script.
  mitre_attack_id:
  - T1220
  observable:
  - name: user
    role:
    - Victim
    type: User
  - name: dest
    role:
    - Victim
    type: Hostname
  - name: parent_process_name
<<<<<<< HEAD
=======
    type: Process
>>>>>>> 1247e886
    role:
    - Parent Process
    type: Parent Process
  - name: process_name
    role:
    - Child Process
    type: Process
  product:
  - Splunk Enterprise
  - Splunk Enterprise Security
  - Splunk Cloud
  required_fields:
  - Endpoint.Processes.dest
  - Endpoint.Processes.parent_process
  - Endpoint.Processes.parent_process_name
  - Endpoint.Processes.process
  - Endpoint.Processes.process_id
  - Endpoint.Processes.process_name
  - Endpoint.Processes.user
  - _time
  risk_score: 49
  security_domain: endpoint
  supported_tas:
  - Splunk_TA_microsoft_sysmon
  asset_type: Endpoint<|MERGE_RESOLUTION|>--- conflicted
+++ resolved
@@ -54,10 +54,7 @@
     - Victim
     type: Hostname
   - name: parent_process_name
-<<<<<<< HEAD
-=======
     type: Process
->>>>>>> 1247e886
     role:
     - Parent Process
     type: Parent Process
