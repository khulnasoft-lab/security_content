author: Rico Valdez, Splunk
date: '2020-03-16'
description: This search looks for processes launched via WMI.
how_to_implement: You must be ingesting endpoint data that tracks process activity,
  including parent-child relationships from your endpoints to populate the Endpoint
  data model in the Processes node. The command-line arguments are mapped to the "process"
  field in the Endpoint data model.
<<<<<<< HEAD
type: batch
=======
id: 24869767-8579-485d-9a4f-d9ddfd8f0cac
known_false_positives: Although unlikely, administrators may use wmi to execute commands
  for legitimate purposes.
name: Process Execution via WMI
>>>>>>> f22e7a85
references: []
search: '| tstats `security_content_summariesonly` count values(Processes.process)
  as process min(_time) as firstTime max(_time) as lastTime FROM datamodel=Endpoint.Processes
  where Processes.parent_process_name = *WmiPrvSE.exe by Processes.user Processes.dest
  Processes.process_name  | `drop_dm_object_name("Processes")` | `security_content_ctime(firstTime)`|
  `security_content_ctime(lastTime)`| `process_execution_via_wmi_filter` '
tags:
  analytics_story:
  - Suspicious WMI Use
  asset_type: Endpoint
  automated_detection_testing: passed
  cis20:
  - CIS 3
  - CIS 5
  dataset:
  - https://media.githubusercontent.com/media/splunk/attack_data/master/datasets/attack_techniques/T1047/atomic_red_team/windows-sysmon.log
  kill_chain_phases:
  - Actions on Objectives
  mitre_attack_id:
  - T1047
  nist:
  - PR.PT
  - PR.AT
  - PR.AC
  - PR.IP
  product:
  - Splunk Enterprise
  - Splunk Enterprise Security
  - Splunk Cloud
  security_domain: endpoint
type: ESCU
version: 3<|MERGE_RESOLUTION|>--- conflicted
+++ resolved
@@ -5,14 +5,10 @@
   including parent-child relationships from your endpoints to populate the Endpoint
   data model in the Processes node. The command-line arguments are mapped to the "process"
   field in the Endpoint data model.
-<<<<<<< HEAD
-type: batch
-=======
 id: 24869767-8579-485d-9a4f-d9ddfd8f0cac
 known_false_positives: Although unlikely, administrators may use wmi to execute commands
   for legitimate purposes.
 name: Process Execution via WMI
->>>>>>> f22e7a85
 references: []
 search: '| tstats `security_content_summariesonly` count values(Processes.process)
   as process min(_time) as firstTime max(_time) as lastTime FROM datamodel=Endpoint.Processes
