name: MSI Module Loaded by Non-System Binary
id: ccb98a66-5851-11ec-b91c-acde48001122
version: 1
date: '2021-12-08'
author: Michael Haag, Splunk
type: Hunting
datamodel: []
description: 'The following hunting analytic identifies `msi.dll` being loaded by
  a binary not located in `system32`, `syswow64`, `winsxs` or `windows` paths. This
  behavior is most recently related to InstallerFileTakeOver, or CVE-2021-41379, and
  DLL side-loading. CVE-2021-41379 requires a binary to be dropped and `msi.dll` to
  be loaded by it. To Successful exploitation of this issue happens in four parts
  \

  1. Generation of an MSI that will trigger bad behavior. \

  1. Preparing a directory for MSI installation. \

  1. Inducing an error state. \

  1. Racing to introduce a junction and a symlink to trick msiexec.exe to modify the
  attacker specified file. \

  In addition, `msi.dll` has been abused in DLL side-loading attacks by being loaded
  by non-system binaries.'
search: '`sysmon` EventCode=7 ImageLoaded="*\\msi.dll" NOT (Image IN ("*\\System32\\*","*\\syswow64\\*","*\\windows\\*",
  "*\\winsxs\\*")) | stats count min(_time) as firstTime max(_time) as lastTime by
  Image ImageLoaded process_name Computer EventCode ProcessId | `security_content_ctime(firstTime)`
  | `security_content_ctime(lastTime)` | `msi_module_loaded_by_non_system_binary_filter`'
how_to_implement: To successfully implement this search, you need to be ingesting
  logs with the process name and imageloaded executions from your endpoints. If you
  are using Sysmon, you must have at least version 6.0.4 of the Sysmon TA.
known_false_positives: It is possible some Administrative utilities will load msi.dll
  outside of normal system paths, filter as needed.
references:
- https://attackerkb.com/topics/7LstI2clmF/cve-2021-41379/rapid7-analysis
- https://github.com/klinix5/InstallerFileTakeOver
- https://github.com/mandiant/red_team_tool_countermeasures/blob/master/rules/PGF/supplemental/hxioc/msi.dll%20Hijack%20(Methodology).ioc
<<<<<<< HEAD
cve:
- CVE-2021-41379
=======
>>>>>>> d9c073b5
tags:
  analytic_story:
  - Windows Privilege Escalation
  confidence: 70
  context:
  - Source:Endpoint
  - Stage:Defense Evasion
  dataset: []
  impact: 80
  kill_chain_phases:
  - Exploitation
  message: The following module $ImageLoaded$ was loaded by $Image$ outside of the
    normal system paths on endpoint $Computer$, potentally related to DLL side-loading.
  mitre_attack_id:
  - T1574.002
  - T1574
<<<<<<< HEAD
  product:
  - Splunk Enterprise
  - Splunk Enterprise Security
  - Splunk Cloud
  required_fields:
  - _time
  - Image
  - ImageLoaded
  - process_name
  - Computer
  - EventCode
  - ProcessId
  security_domain: endpoint
  impact: 80
  confidence: 70
  risk_score: 56
  context:
  - Source:Endpoint
  - Stage:Defense Evasion
  message: The following module $ImageLoaded$ was loaded by $Image$ outside of the
    normal system paths on endpoint $Computer$, potentally related to DLL side-loading.
=======
>>>>>>> d9c073b5
  observable:
  - name: Computer
    type: Hostname
    role:
    - Victim
  - name: ImageLoaded
    type: Other
    role:
    - Other
  - name: process_name
    type: Process
    role:
    - Child Process
<<<<<<< HEAD
  asset_type: Endpoint
=======
  product:
  - Splunk Enterprise
  - Splunk Enterprise Security
  - Splunk Cloud
  required_fields:
  - _time
  - Image
  - ImageLoaded
  - process_name
  - Computer
  - EventCode
  - ProcessId
  risk_score: 56
  security_domain: endpoint
>>>>>>> d9c073b5
<|MERGE_RESOLUTION|>--- conflicted
+++ resolved
@@ -36,11 +36,6 @@
 - https://attackerkb.com/topics/7LstI2clmF/cve-2021-41379/rapid7-analysis
 - https://github.com/klinix5/InstallerFileTakeOver
 - https://github.com/mandiant/red_team_tool_countermeasures/blob/master/rules/PGF/supplemental/hxioc/msi.dll%20Hijack%20(Methodology).ioc
-<<<<<<< HEAD
-cve:
-- CVE-2021-41379
-=======
->>>>>>> d9c073b5
 tags:
   analytic_story:
   - Windows Privilege Escalation
@@ -48,6 +43,8 @@
   context:
   - Source:Endpoint
   - Stage:Defense Evasion
+  cve:
+  - CVE-2021-41379
   dataset: []
   impact: 80
   kill_chain_phases:
@@ -57,7 +54,6 @@
   mitre_attack_id:
   - T1574.002
   - T1574
-<<<<<<< HEAD
   product:
   - Splunk Enterprise
   - Splunk Enterprise Security
@@ -79,36 +75,3 @@
   - Stage:Defense Evasion
   message: The following module $ImageLoaded$ was loaded by $Image$ outside of the
     normal system paths on endpoint $Computer$, potentally related to DLL side-loading.
-=======
->>>>>>> d9c073b5
-  observable:
-  - name: Computer
-    type: Hostname
-    role:
-    - Victim
-  - name: ImageLoaded
-    type: Other
-    role:
-    - Other
-  - name: process_name
-    type: Process
-    role:
-    - Child Process
-<<<<<<< HEAD
-  asset_type: Endpoint
-=======
-  product:
-  - Splunk Enterprise
-  - Splunk Enterprise Security
-  - Splunk Cloud
-  required_fields:
-  - _time
-  - Image
-  - ImageLoaded
-  - process_name
-  - Computer
-  - EventCode
-  - ProcessId
-  risk_score: 56
-  security_domain: endpoint
->>>>>>> d9c073b5
