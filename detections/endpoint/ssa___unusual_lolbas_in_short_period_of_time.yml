--- conflicted
+++ resolved
@@ -4,102 +4,6 @@
   in conjunction to accomplish their objectives. We are looking for more than usual
   LOLBAS applications over a window of time, by building profiles per machine.
 how_to_implement: Collect endpoint data such as sysmon or 4688 events.
-<<<<<<< HEAD
-references: [https://github.com/LOLBAS-Project/LOLBAS/tree/master/yml/OSBinaries]
-type: streaming
-author: Ignacio Bermudez Corrales, Splunk
-search: ' | from read_ssa_enriched_events()
-| eval device=ucast(map_get(input_event, "dest_device_id"), "string", null),
-process_name=lower(ucast(map_get(input_event, "process_name"), "string", null)),
-timestamp=parse_long(ucast(map_get(input_event, "_time"), "string", null))
-| where process_name=="regsvcs.exe" OR
- process_name=="ftp.exe" OR
- process_name=="dfsvc.exe" OR
- process_name=="rasautou.exe" OR
- process_name=="schtasks.exe" OR
- process_name=="xwizard.exe" OR
- process_name=="findstr.exe" OR
- process_name=="esentutl.exe" OR
- process_name=="cscript.exe" OR
- process_name=="reg.exe" OR
- process_name=="csc.exe" OR
- process_name=="atbroker.exe" OR
- process_name=="print.exe" OR
- process_name=="pcwrun.exe" OR
- process_name=="vbc.exe" OR
- process_name=="rpcping.exe" OR
- process_name=="wsreset.exe" OR
- process_name=="ilasm.exe" OR
- process_name=="certutil.exe" OR
- process_name=="replace.exe" OR
- process_name=="mshta.exe" OR
- process_name=="bitsadmin.exe" OR
- process_name=="wscript.exe" OR
- process_name=="ieexec.exe" OR
- process_name=="cmd.exe" OR
- process_name=="microsoft.workflow.compiler.exe" OR
- process_name=="runscripthelper.exe" OR
- process_name=="makecab.exe" OR
- process_name=="forfiles.exe" OR
- process_name=="desktopimgdownldr.exe" OR
- process_name=="control.exe" OR
- process_name=="msbuild.exe" OR
- process_name=="register-cimprovider.exe" OR
- process_name=="tttracer.exe" OR
- process_name=="ie4uinit.exe" OR
- process_name=="sc.exe" OR
- process_name=="bash.exe" OR
- process_name=="hh.exe" OR
- process_name=="cmstp.exe" OR
- process_name=="mmc.exe" OR
- process_name=="jsc.exe" OR
- process_name=="scriptrunner.exe" OR
- process_name=="odbcconf.exe" OR
- process_name=="extexport.exe" OR
- process_name=="msdt.exe" OR
- process_name=="diskshadow.exe" OR
- process_name=="extrac32.exe" OR
- process_name=="eventvwr.exe" OR
- process_name=="mavinject.exe" OR
- process_name=="regasm.exe" OR
- process_name=="gpscript.exe" OR
- process_name=="rundll32.exe" OR
- process_name=="regsvr32.exe" OR
- process_name=="regedit.exe" OR
- process_name=="msiexec.exe" OR
- process_name=="gfxdownloadwrapper.exe" OR
- process_name=="presentationhost.exe" OR
- process_name=="regini.exe" OR
- process_name=="wmic.exe" OR
- process_name=="runonce.exe" OR
- process_name=="syncappvpublishingserver.exe" OR
- process_name=="verclsid.exe" OR
- process_name=="psr.exe" OR
- process_name=="infdefaultinstall.exe" OR
- process_name=="explorer.exe" OR
- process_name=="expand.exe" OR
- process_name=="installutil.exe" OR
- process_name=="netsh.exe" OR
- process_name=="wab.exe" OR
- process_name=="dnscmd.exe" OR
- process_name=="at.exe" OR
- process_name=="pcalua.exe" OR
- process_name=="cmdkey.exe" OR
- process_name=="msconfig.exe"
-| stats count(process_name) as lolbas_counter by device,span(timestamp, 300s)
-| eval lolbas_counter=lolbas_counter*1.0
-| rename window_end as timestamp
-| adaptive_threshold algorithm="quantile" value="lolbas_counter" entity="device" window=2419200000L
-| where label AND quantile>0.99
-| eval start_time = window_start,
-       end_time = timestamp,
-       entities = mvappend(device),
-       body = "TBD"
-| into write_ssa_detected_events();'
-known_false_positives: >
-  Some administrative tasks may involve multiple use of LOLBAS applications in a short period of time.
-  This might trigger false positives at the beginning when it hasn't collected yet enough data to construct the baseline.
-=======
 id: 59c0dd70-169c-4900-9a1f-bfcf13302f93
 known_false_positives: 'Some administrative tasks may involve multiple use of LOLBAS
   applications in a short period of time. This might trigger false positives at the
@@ -142,7 +46,6 @@
   as timestamp | adaptive_threshold algorithm="quantile" value="lolbas_counter" entity="device"
   window=2419200000L | where label AND quantile>0.99 | eval start_time = window_start,
   end_time = timestamp, entities = mvappend(device), body = "TBD" | into write_ssa_detected_events();'
->>>>>>> f22e7a85
 tags:
   cis20:
   - CIS 8
