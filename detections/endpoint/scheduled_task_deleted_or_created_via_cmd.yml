--- conflicted
+++ resolved
@@ -38,14 +38,11 @@
   - AgentTesla
   - Trickbot
   - AsyncRAT
-<<<<<<< HEAD
   - Sandworm Tools
-=======
   - Living Off The Land
   - CISA AA22-257A
   - DHS Report TA18-074A
   - Azorult
->>>>>>> 290dfde7
   asset_type: Endpoint
   confidence: 80
   impact: 70
