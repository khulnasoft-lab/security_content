name: Windows System Reboot CommandLine
id: 97fc2b60-c8eb-4711-93f7-d26fade3686f
version: 1
date: '2022-07-27'
author: Teoderick Contreras, Splunk
type: Anomaly
datamodel:
- Endpoint
<<<<<<< HEAD
description: The following analytic identifies Windows commandline to reboot a windows host machine. 
  This technique was seen in several APT, RAT like dcrat and other commodity malware to shutdown the machine to add more impact, 
  interrupt access, aid destruction of the system like wiping disk or inhibit system recovery.
  This TTP is a good pivot to check why application trigger this commandline which is not so common way to reboot a machine.
  Compare to shutdown and logoff shutdown.exe feature, reboot seen in some automation script like ansible to reboot the machine.
search: '| tstats `security_content_summariesonly` values(Processes.process) as process min(_time) as firstTime max(_time) as lastTime from datamodel=Endpoint.Processes
  where (Processes.process_name = shutdown.exe OR Processes.original_file_name = shutdown.exe) Processes.process="*shutdown*" Processes.process="* /r*" Processes.process="* /t*"
  by Processes.dest Processes.user Processes.parent_process Processes.process_name Processes.original_file_name Processes.process Processes.process_id Processes.parent_process_id
  | `drop_dm_object_name(Processes)` 
  | `security_content_ctime(firstTime)` 
  | `security_content_ctime(lastTime)` 
  | `windows_system_reboot_commandline_filter`'
how_to_implement: To successfully implement this search you need to be ingesting information
  on process that include the name of the process responsible for the changes from
  your endpoints into the `Endpoint` datamodel in the `Processes` node. In addition,
  confirm the latest CIM App 4.20 or higher is installed and the latest TA for the
  endpoint product.
known_false_positives: Administrator may execute this commandline to trigger shutdown or restart the host machine.
=======
description: The following analytic identifies Windows commandlined to reboot a windows
  host machine. This technique was seen in several APT, RAT like dcrat and other commodity
  malware to shutdown the machine to add more impact, interrupt access, aid destruction
  of the system like wiping disk or inhibit system recovery. This TTP is a good pivot
  to check why application trigger this commandline which is not so common way to
  reboot a machine. Compare to shutdown and logoff shutdown.exe feature, reboot seen
  in some automation script like ansible to reboot the machine.
search: '| tstats `security_content_summariesonly` values(Processes.process) as process
  min(_time) as firstTime max(_time) as lastTime from datamodel=Endpoint.Processes
  where (Processes.process_name = shutdown.exe OR Processes.original_file_name = shutdown.exe)
  Processes.process="*shutdown*" Processes.process="* /r*" Processes.process="* /t*"
  by Processes.dest Processes.user Processes.parent_process Processes.process_name
  Processes.original_file_name Processes.process Processes.process_id Processes.parent_process_id
  | `drop_dm_object_name(Processes)` | `security_content_ctime(firstTime)` | `security_content_ctime(lastTime)`
  | `windows_system_reboot_commandline_filter`'
how_to_implement: To successfully implement this search, you need to be ingesting
  logs with the process name, parent process, and command-line executions from your
  endpoints. If you are using Sysmon, you must have at least version 6.0.4 of the
  Sysmon TA.
known_false_positives: Administrator may execute this commandline to trigger shutdown
  or restart the host machine.
>>>>>>> 0a4a8647
references:
- https://attack.mitre.org/techniques/T1529/
- https://www.mandiant.com/resources/analyzing-dark-crystal-rat-backdoor
tags:
  analytic_story:
  - DarkCrystal RAT
  asset_type: Endpoint
  cis20:
  - CIS 3
  - CIS 5
  - CIS 16
  confidence: 50
  context:
  - Source:Endpoint
  - Stage:Execution
  dataset:
  - https://media.githubusercontent.com/media/splunk/attack_data/master/datasets/malware/reboot_logoff_commandline/sysmon.log
  impact: 60
  kill_chain_phases:
  - Exploitation
  message: Process $process_name$ that executed reboot via commandline on $dest$
  mitre_attack_id:
  - T1529
  nist:
  - DE.CM
  observable:
  - name: dest
    type: Hostname
    role:
    - Victim
  product:
  - Splunk Enterprise
  - Splunk Enterprise Security
  - Splunk Cloud
  required_fields:
  - _time
  - Processes.dest
  - Processes.user
  - Processes.parent_process_name
  - Processes.parent_process
  - Processes.original_file_name
  - Processes.process_name
  - Processes.process
  - Processes.process_id
  - Processes.parent_process_path
  - Processes.process_path
  - Processes.parent_process_id
  risk_score: 30
  security_domain: endpoint
  supported_tas:
  - Splunk_TA_microsoft_sysmon<|MERGE_RESOLUTION|>--- conflicted
+++ resolved
@@ -6,7 +6,6 @@
 type: Anomaly
 datamodel:
 - Endpoint
-<<<<<<< HEAD
 description: The following analytic identifies Windows commandline to reboot a windows host machine. 
   This technique was seen in several APT, RAT like dcrat and other commodity malware to shutdown the machine to add more impact, 
   interrupt access, aid destruction of the system like wiping disk or inhibit system recovery.
@@ -25,29 +24,6 @@
   confirm the latest CIM App 4.20 or higher is installed and the latest TA for the
   endpoint product.
 known_false_positives: Administrator may execute this commandline to trigger shutdown or restart the host machine.
-=======
-description: The following analytic identifies Windows commandlined to reboot a windows
-  host machine. This technique was seen in several APT, RAT like dcrat and other commodity
-  malware to shutdown the machine to add more impact, interrupt access, aid destruction
-  of the system like wiping disk or inhibit system recovery. This TTP is a good pivot
-  to check why application trigger this commandline which is not so common way to
-  reboot a machine. Compare to shutdown and logoff shutdown.exe feature, reboot seen
-  in some automation script like ansible to reboot the machine.
-search: '| tstats `security_content_summariesonly` values(Processes.process) as process
-  min(_time) as firstTime max(_time) as lastTime from datamodel=Endpoint.Processes
-  where (Processes.process_name = shutdown.exe OR Processes.original_file_name = shutdown.exe)
-  Processes.process="*shutdown*" Processes.process="* /r*" Processes.process="* /t*"
-  by Processes.dest Processes.user Processes.parent_process Processes.process_name
-  Processes.original_file_name Processes.process Processes.process_id Processes.parent_process_id
-  | `drop_dm_object_name(Processes)` | `security_content_ctime(firstTime)` | `security_content_ctime(lastTime)`
-  | `windows_system_reboot_commandline_filter`'
-how_to_implement: To successfully implement this search, you need to be ingesting
-  logs with the process name, parent process, and command-line executions from your
-  endpoints. If you are using Sysmon, you must have at least version 6.0.4 of the
-  Sysmon TA.
-known_false_positives: Administrator may execute this commandline to trigger shutdown
-  or restart the host machine.
->>>>>>> 0a4a8647
 references:
 - https://attack.mitre.org/techniques/T1529/
 - https://www.mandiant.com/resources/analyzing-dark-crystal-rat-backdoor
