name: Windows Event For Service Disabled
id: 9c2620a8-94a1-11ec-b40c-acde48001122
version: 1
date: '2022-02-23'
author: Teoderick Contreras, Splunk
type: Hunting
datamodel:
- Endpoint
description: This analytic will identify suspicious system event of services that
  was modified from start to disabled. This technique is seen where the adversary
  attempts to disable security app services, other malware services to evade the defense
  systems on the compromised host
search: '`wineventlog_system` EventCode=7040 Message = "*service was changed from
  demand start to disabled." | stats count min(_time) as firstTime max(_time) as lastTime
  by ComputerName EventCode Message User Sid | `security_content_ctime(firstTime)`
  | `security_content_ctime(lastTime)` | `windows_event_for_service_disabled_filter`'
how_to_implement: To successfully implement this search, you need to be ingesting
  logs with the Service name, Service File Name Service Start type, and Service Type
  from your endpoints.
known_false_positives: Windows service update may cause this event. In that scenario,
  filtering is needed.
references:
- https://blog.talosintelligence.com/2018/02/olympic-destroyer.html
tags:
  analytic_story:
  - Windows Defense Evasion Tactics
  cis20:
  - CIS 3
  - CIS 5
  - CIS 16
  confidence: 60
  context:
  - Source:Endpoint
  - Stage:Defense Evasion
  dataset:
  - https://media.githubusercontent.com/media/splunk/attack_data/master/datasets/malware/olympic_destroyer/system.log
  impact: 60
  kill_chain_phases:
  - Exploitation
  message: Service was disabled on $Computer$
  mitre_attack_id:
  - T1562.001
  - T1562
  nist:
  - DE.CM
  observable:
  - name: ComputerName
    type: Endpoint
    role:
    - Victim
  product:
  - Splunk Enterprise
  - Splunk Enterprise Security
  - Splunk Cloud
  required_fields:
  - _time
  - ComputerName
  - EventCode
  - Message
  - User
  - Sid
<<<<<<< HEAD
  security_domain: endpoint
  impact: 60
  confidence: 60
  risk_score: 36
  context:
  - Source:Endpoint
  - Stage:Defense Evasion
  message: Service was disabled on $Computer$
  observable:
  - name: ComputerName
    type: Endpoint
    role:
    - Victim
  nist:
  - DE.CM
  cis20:
  - CIS 3
  - CIS 5
  - CIS 16
  asset_type: Endpoint
=======
  risk_score: 36
  security_domain: endpoint
>>>>>>> 67ecd29d
<|MERGE_RESOLUTION|>--- conflicted
+++ resolved
@@ -59,28 +59,5 @@
   - Message
   - User
   - Sid
-<<<<<<< HEAD
-  security_domain: endpoint
-  impact: 60
-  confidence: 60
   risk_score: 36
-  context:
-  - Source:Endpoint
-  - Stage:Defense Evasion
-  message: Service was disabled on $Computer$
-  observable:
-  - name: ComputerName
-    type: Endpoint
-    role:
-    - Victim
-  nist:
-  - DE.CM
-  cis20:
-  - CIS 3
-  - CIS 5
-  - CIS 16
-  asset_type: Endpoint
-=======
-  risk_score: 36
-  security_domain: endpoint
->>>>>>> 67ecd29d
+  security_domain: endpoint