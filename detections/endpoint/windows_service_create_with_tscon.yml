name: Windows Service Create with Tscon
id: c13b3d74-6b63-4db5-a841-4206f0370077
version: 1
date: '2023-03-29'
author: Michael Haag, Splunk
<<<<<<< HEAD
status: production
type: Anomaly
=======
type: TTP
status: production
>>>>>>> 6c0b883d
data_source:
- Sysmon Event ID 1
description: 'The following analytic detects potential RDP Hijacking attempts by monitoring a series of actions taken by an attacker to gain unauthorized access to a remote system. The attacker first runs the quser command to query the remote host for disconnected user sessions. Upon identifying a disconnected session, they use the sc.exe command to create a new Windows service with a binary path that launches tscon.exe. By specifying the disconnected session ID and a destination ID, the attacker can transfer the disconnected session to a new RDP session, effectively hijacking the user''s session. This analytic allows security teams to detect and respond to RDP Hijacking attempts, mitigating potential risks and impacts on targeted systems.'
search: '| tstats `security_content_summariesonly` count min(_time) as firstTime max(_time)
  as lastTime from datamodel=Endpoint.Processes where Processes.process_name=sc.exe
  Processes.process="*/dest:rdp-tcp*" by Processes.dest Processes.user Processes.parent_process_name Processes.process_name
  Processes.process Processes.process_id Processes.parent_process_id
  | `drop_dm_object_name(Processes)` 
  | `security_content_ctime(firstTime)`
  | `security_content_ctime(lastTime)` | `windows_service_create_with_tscon_filter`'
how_to_implement: To successfully implement this search you need to be ingesting information on process that include the name of the process responsible for the changes from your endpoints into the `Endpoint` datamodel in the `Processes` node. In addition, confirm the latest CIM App 4.20 or higher is installed and the latest TA for the endpoint product.
known_false_positives: False positives may arise in the RDP Hijacking analytic when legitimate administrators access remote sessions for maintenance or troubleshooting purposes. These activities might resemble an attacker''s attempt to hijack a disconnected session, leading to false alarms. To mitigate the risk of false positives and improve the overall security posture, organizations can implement Group Policy to automatically disconnect RDP sessions when they are complete. By enforcing this policy, administrators ensure that disconnected sessions are promptly terminated, reducing the window of opportunity for an attacker to hijack a session. Additionally, organizations can also implement access control mechanisms and monitor the behavior of privileged accounts to further enhance security and reduce the chances of false positives in RDP Hijacking detection.
references:
  - https://doublepulsar.com/rdp-hijacking-how-to-hijack-rds-and-remoteapp-sessions-transparently-to-move-through-an-da2a1e73a5f6
  - https://github.com/redcanaryco/atomic-red-team/blob/master/atomics/T1563.002/T1563.002.md
tags:
  analytic_story:
  - Active Directory Lateral Movement
  asset_type: Endpoint
  confidence: 80
<<<<<<< HEAD
  dataset:
  - https://media.githubusercontent.com/media/splunk/attack_data/master/datasets/attack_techniques/T1563.002/rdphijack/tscon_windows-sysmon.log
=======
>>>>>>> 6c0b883d
  impact: 80
  message: An instance of $parent_process_name$ spawning $process_name$ was identified on endpoint $dest$ by user $user$ attempting to hijack a RDP session.
  mitre_attack_id:
  - T1563.002
  - T1563
  - T1543.003
  observable:
  - name: user
    type: User
    role:
    - Victim
  - name: dest
    type: Hostname
    role:
    - Victim
  - name: parent_process_name
    type: Process
    role:
    - Parent Process
  - name: process_name
    type: Process
    role:
    - Child Process
  product:
  - Splunk Enterprise
  - Splunk Enterprise Security
  - Splunk Cloud
  required_fields:
  - _time
  - Processes.dest
  - Processes.user
  - Processes.parent_process_name
  - Processes.parent_process #parent cmdline
  - Processes.original_file_name
  - Processes.process_name #process name
  - Processes.process #process cmdline
  - Processes.process_id
  - Processes.parent_process_path
  - Processes.process_path
  - Processes.parent_process_id
  risk_score: 64
  security_domain: endpoint
tests:
- name: True Positive Test
  attack_data:
  - data: https://media.githubusercontent.com/media/splunk/attack_data/master/datasets/attack_techniques/T1563.002/rdphijack/tscon_windows-sysmon.log
    source: XmlWinEventLog:Microsoft-Windows-Sysmon/Operational
<<<<<<< HEAD
    sourcetype: xmlwineventlog
    update_timestamp: true
=======
    sourcetype: xmlwineventlog
>>>>>>> 6c0b883d
<|MERGE_RESOLUTION|>--- conflicted
+++ resolved
@@ -3,13 +3,8 @@
 version: 1
 date: '2023-03-29'
 author: Michael Haag, Splunk
-<<<<<<< HEAD
-status: production
-type: Anomaly
-=======
 type: TTP
 status: production
->>>>>>> 6c0b883d
 data_source:
 - Sysmon Event ID 1
 description: 'The following analytic detects potential RDP Hijacking attempts by monitoring a series of actions taken by an attacker to gain unauthorized access to a remote system. The attacker first runs the quser command to query the remote host for disconnected user sessions. Upon identifying a disconnected session, they use the sc.exe command to create a new Windows service with a binary path that launches tscon.exe. By specifying the disconnected session ID and a destination ID, the attacker can transfer the disconnected session to a new RDP session, effectively hijacking the user''s session. This analytic allows security teams to detect and respond to RDP Hijacking attempts, mitigating potential risks and impacts on targeted systems.'
@@ -30,11 +25,6 @@
   - Active Directory Lateral Movement
   asset_type: Endpoint
   confidence: 80
-<<<<<<< HEAD
-  dataset:
-  - https://media.githubusercontent.com/media/splunk/attack_data/master/datasets/attack_techniques/T1563.002/rdphijack/tscon_windows-sysmon.log
-=======
->>>>>>> 6c0b883d
   impact: 80
   message: An instance of $parent_process_name$ spawning $process_name$ was identified on endpoint $dest$ by user $user$ attempting to hijack a RDP session.
   mitre_attack_id:
@@ -82,9 +72,4 @@
   attack_data:
   - data: https://media.githubusercontent.com/media/splunk/attack_data/master/datasets/attack_techniques/T1563.002/rdphijack/tscon_windows-sysmon.log
     source: XmlWinEventLog:Microsoft-Windows-Sysmon/Operational
-<<<<<<< HEAD
-    sourcetype: xmlwineventlog
-    update_timestamp: true
-=======
-    sourcetype: xmlwineventlog
->>>>>>> 6c0b883d
+    sourcetype: xmlwineventlog