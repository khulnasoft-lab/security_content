name: Powershell Using memory As Backing Store
id: c396a0c4-c9f2-11eb-b4f5-acde48001122
version: 2
<<<<<<< HEAD
date: '2022-02-25'
=======
date: '2022-03-22'
>>>>>>> 4297c599
author: Teoderick Contreras, Splunk
type: TTP
datamodel: []
description: The following analytic identifies suspicious PowerShell script execution
  via EventCode 4104 that is using memory stream as new object backstore. The malicious
  PowerShell script will contain stream flate data and will be decompressed in memory
  to run or drop the actual payload. During triage, review parallel processes within
  the same timeframe. Review the full script block to identify other related artifacts.
<<<<<<< HEAD
search: '`powershell` EventCode=4104 ScriptBlockText = "*New-Object IO.MemoryStream*" | stats
  count min(_time) as firstTime max(_time) as lastTime by EventCode ScriptBlockText Computer
  UserID | `security_content_ctime(firstTime)` | `security_content_ctime(lastTime)`
=======
search: '`powershell` EventCode=4104 ScriptBlockText = *New-Object* ScriptBlockText = *IO.MemoryStream*
  | stats count min(_time) as firstTime max(_time) as lastTime by EventCode ScriptBlockText Computer user_id 
  | `security_content_ctime(firstTime)`
  | `security_content_ctime(lastTime)`
>>>>>>> 4297c599
  | `powershell_using_memory_as_backing_store_filter`'
how_to_implement: To successfully implement this analytic, you will need to enable
  PowerShell Script Block Logging on some or all endpoints. Additional setup here
  https://docs.splunk.com/Documentation/UBA/5.0.4.1/GetDataIn/AddPowerShell#Configure_module_logging_for_PowerShell.
known_false_positives: powershell may used this function to store out object into
  memory.
references:
- https://www.carbonblack.com/blog/decoding-malicious-powershell-streams/
- https://docs.splunk.com/Documentation/UBA/5.0.4.1/GetDataIn/AddPowerShell#Configure_module_logging_for_PowerShell.
- https://blog.palantir.com/tampering-with-windows-event-tracing-background-offense-and-defense-4be7ac62ac63
- https://static1.squarespace.com/static/552092d5e4b0661088167e5c/t/59c1814829f18782e24f1fe2/1505853768977/Windows+PowerShell+Logging+Cheat+Sheet+ver+Sept+2017+v2.1.pdf
- https://www.crowdstrike.com/blog/investigating-powershell-command-and-script-logging/
tags:
  analytic_story:
  - Hermetic Wiper 
  - Malicious PowerShell
  confidence: 80
  context:
  - Source:Endpoint
  - Stage:Defense Evasion
  dataset:
  - https://media.githubusercontent.com/media/splunk/attack_data/master/datasets/honeypots/pwsh/windows-powershell-xml.log
  impact: 50
  kill_chain_phases:
  - Exploitation
  message: A suspicious powershell script contains memorystream command in $ScriptBlockText$
    as new object backstore with EventCode $EventCode$ in host $Computer$
  mitre_attack_id:
  - T1059.001
  - T1059
  observable:
  - name: Computer
    type: Hostname
    role:
    - Victim
  - name: UserID
    type: User
    role:
    - Victim
  product:
  - Splunk Enterprise
  - Splunk Enterprise Security
  - Splunk Cloud
  required_fields:
  - _time
  - EventCode
  - ScriptBlockText
  - Computer
  - UserID
  risk_score: 40
  security_domain: endpoint
  asset_type: Endpoint<|MERGE_RESOLUTION|>--- conflicted
+++ resolved
@@ -1,11 +1,7 @@
 name: Powershell Using memory As Backing Store
 id: c396a0c4-c9f2-11eb-b4f5-acde48001122
 version: 2
-<<<<<<< HEAD
-date: '2022-02-25'
-=======
 date: '2022-03-22'
->>>>>>> 4297c599
 author: Teoderick Contreras, Splunk
 type: TTP
 datamodel: []
@@ -14,16 +10,10 @@
   PowerShell script will contain stream flate data and will be decompressed in memory
   to run or drop the actual payload. During triage, review parallel processes within
   the same timeframe. Review the full script block to identify other related artifacts.
-<<<<<<< HEAD
-search: '`powershell` EventCode=4104 ScriptBlockText = "*New-Object IO.MemoryStream*" | stats
-  count min(_time) as firstTime max(_time) as lastTime by EventCode ScriptBlockText Computer
-  UserID | `security_content_ctime(firstTime)` | `security_content_ctime(lastTime)`
-=======
 search: '`powershell` EventCode=4104 ScriptBlockText = *New-Object* ScriptBlockText = *IO.MemoryStream*
   | stats count min(_time) as firstTime max(_time) as lastTime by EventCode ScriptBlockText Computer user_id 
   | `security_content_ctime(firstTime)`
   | `security_content_ctime(lastTime)`
->>>>>>> 4297c599
   | `powershell_using_memory_as_backing_store_filter`'
 how_to_implement: To successfully implement this analytic, you will need to enable
   PowerShell Script Block Logging on some or all endpoints. Additional setup here
