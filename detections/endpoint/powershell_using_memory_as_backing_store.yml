--- conflicted
+++ resolved
@@ -45,20 +45,12 @@
   - T1059.001
   - T1059
   observable:
-<<<<<<< HEAD
-  - name: ComputerName
-    role:
-    - Victim
-    type: Hostname
-  - name: User
-=======
   - name: Computer
     type: Hostname
     role:
     - Victim
   - name: UserID
     type: User
->>>>>>> 1247e886
     role:
     - Victim
     type: User
