name: Allow File And Printing Sharing In Firewall
id: ce27646e-d411-11eb-8a00-acde48001122
version: 2
date: '2021-06-23'
author: Teoderick Contreras, Splunk
type: TTP
datamodel:
- Endpoint
description: This search is to detect a suspicious modification of firewall to allow
  file and printer sharing. This technique was seen in ransomware to be able to discover
  more machine connected to the compromised host to encrypt more files
search: '| tstats `security_content_summariesonly` count min(_time) as firstTime max(_time)
  as lastTime from datamodel=Endpoint.Processes where `process_netsh` Processes.process=
  "*firewall*" Processes.process= "*group=\"File and Printer Sharing\"*"  Processes.process="*enable=Yes*"
  by Processes.dest Processes.user Processes.parent_process Processes.process_name
  Processes.process Processes.process_id Processes.parent_process_id Processes.parent_process_name
  Processes.original_file_name | `drop_dm_object_name(Processes)` | `security_content_ctime(firstTime)`
  | `security_content_ctime(lastTime)` | `allow_file_and_printing_sharing_in_firewall_filter`'
how_to_implement: To successfully implement this search you need to be ingesting information
  on process that include the name of the process responsible for the changes from
  your endpoints into the `Endpoint` datamodel in the `Processes` node. In addition,
  confirm the latest CIM App 4.20 or higher is installed and the latest TA for the
  endpoint product.
known_false_positives: network admin may modify this firewall feature that may cause
  this rule to be triggered.
references:
- https://kb.fortinet.com/kb/documentLink.do?externalID=FD52469
- https://app.any.run/tasks/c0f98850-af65-4352-9746-fbebadee4f05/
tags:
  analytic_story:
  - Ransomware
  context:
  - Source:Endpoint
  - Stage:Lateral Movement
  dataset:
  - https://media.githubusercontent.com/media/splunk/attack_data/master/datasets/malware/ransomware_ttp/data2/windows-sysmon.log
  kill_chain_phases:
  - Exploitation
  message: ''
  mitre_attack_id:
  - T1562.007
  - T1562
  observable:
  - name: user
    type: User
    role:
    - Victim
  product:
  - Splunk Enterprise
  - Splunk Enterprise Security
  - Splunk Cloud
  required_fields:
  - _time
  - Processes.dest
  - Processes.user
  - Processes.parent_process_name
  - Processes.parent_process
  - Processes.original_file_name
  - Processes.process_name
  - Processes.process
  - Processes.process_id
  - Processes.parent_process_path
  - Processes.process_path
  - Processes.parent_process_id
  security_domain: endpoint
<<<<<<< HEAD
  confidence: 50
  impact: 50
  risk_score: 25
  asset_type: Endpoint
=======
  supported_tas:
  - Splunk_TA_microsoft_sysmon
>>>>>>> b9a848f0
<|MERGE_RESOLUTION|>--- conflicted
+++ resolved
@@ -63,12 +63,9 @@
   - Processes.process_path
   - Processes.parent_process_id
   security_domain: endpoint
-<<<<<<< HEAD
+  supported_tas:
+  - Splunk_TA_microsoft_sysmon
+  asset_type: Endpoint
   confidence: 50
   impact: 50
-  risk_score: 25
-  asset_type: Endpoint
-=======
-  supported_tas:
-  - Splunk_TA_microsoft_sysmon
->>>>>>> b9a848f0
+  risk_score: 25.0