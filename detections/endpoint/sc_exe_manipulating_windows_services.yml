author: Rico Valdez, Splunk
date: '2020-07-21'
description: This search looks for arguments to sc.exe indicating the creation or
  modification of a Windows service.
<<<<<<< HEAD
type: batch
=======
id: f0c693d8-2a89-4ce7-80b4-98fea4c3ea6d
known_false_positives: Using sc.exe to manipulate Windows services is uncommon. However,
  there may be legitimate instances of this behavior. It is important to validate
  and investigate as appropriate.
name: Sc exe Manipulating Windows Services
>>>>>>> f22e7a85
references: []
search: '| tstats `security_content_summariesonly` values(Processes.process) as process
  min(_time) as firstTime max(_time) as lastTime from datamodel=Endpoint.Processes
  where Processes.process_name = sc.exe (Processes.process="* create *" OR Processes.process="*
  config *") by Processes.process_name Processes.parent_process_name Processes.dest
  Processes.user | `drop_dm_object_name(Processes)` | `security_content_ctime(firstTime)`
  | `security_content_ctime(lastTime)` | `sc_exe_manipulating_windows_services_filter`'
tags:
  analytics_story:
  - Windows Service Abuse
  - DHS Report TA18-074A
  - Orangeworm Attack Group
  - Windows Persistence Techniques
  - Disabling Security Tools
  - Sunburst Malware
  asset_type: Endpoint
  automated_detection_testing: passed
  cis20:
  - CIS 3
  - CIS 5
  - CIS 8
  dataset:
  - https://media.githubusercontent.com/media/splunk/attack_data/master/datasets/attack_techniques/T1543.003/atomic_red_team/windows-sysmon.log
  kill_chain_phases:
  - Installation
  mitre_attack_id:
  - T1543.003
  nist:
  - PR.IP
  - PR.PT
  - PR.AC
  - PR.AT
  - DE.CM
  product:
  - Splunk Enterprise
  - Splunk Enterprise Security
  - Splunk Cloud
  security_domain: endpoint
type: ESCU
version: 4<|MERGE_RESOLUTION|>--- conflicted
+++ resolved
@@ -2,15 +2,11 @@
 date: '2020-07-21'
 description: This search looks for arguments to sc.exe indicating the creation or
   modification of a Windows service.
-<<<<<<< HEAD
-type: batch
-=======
 id: f0c693d8-2a89-4ce7-80b4-98fea4c3ea6d
 known_false_positives: Using sc.exe to manipulate Windows services is uncommon. However,
   there may be legitimate instances of this behavior. It is important to validate
   and investigate as appropriate.
 name: Sc exe Manipulating Windows Services
->>>>>>> f22e7a85
 references: []
 search: '| tstats `security_content_summariesonly` values(Processes.process) as process
   min(_time) as firstTime max(_time) as lastTime from datamodel=Endpoint.Processes
