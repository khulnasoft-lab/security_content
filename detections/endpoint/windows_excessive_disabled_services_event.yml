--- conflicted
+++ resolved
@@ -62,28 +62,5 @@
   - Message
   - User
   - Sid
-<<<<<<< HEAD
-  security_domain: endpoint
-  impact: 90
-  confidence: 90
   risk_score: 81
-  context:
-  - Source:Endpoint
-  - Stage:Defense Evasion
-  message: Service was disabled in $Computer$
-  observable:
-  - name: ComputerName
-    type: Endpoint
-    role:
-    - Victim
-  nist:
-  - DE.CM
-  cis20:
-  - CIS 3
-  - CIS 5
-  - CIS 16
-  asset_type: Endpoint
-=======
-  risk_score: 81
-  security_domain: endpoint
->>>>>>> 67ecd29d
+  security_domain: endpoint