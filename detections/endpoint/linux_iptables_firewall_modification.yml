--- conflicted
+++ resolved
@@ -5,20 +5,14 @@
 author: Teoderick Contreras, Splunk
 status: production
 type: Anomaly
-<<<<<<< HEAD
 datamodel:
 - Endpoint
-=======
->>>>>>> 000a7bb6
 description: This analytic looks for suspicious commandline that modify the iptables
   firewall setting of a linux machine. This technique was seen in cyclopsblink malware
   where it modifies the firewall setting of the compromised machine to allow traffic
   to its tcp port that will be used to communicate with its C2 server.
-<<<<<<< HEAD
-=======
 data_source:
 - Sysmon Event ID 1
->>>>>>> 000a7bb6
 search: '| tstats `security_content_summariesonly` count min(_time) as firstTime max(_time)
   as lastTime from datamodel=Endpoint.Processes where  Processes.process = "*iptables
   *" AND Processes.process = "* --dport *" AND Processes.process = "* ACCEPT*" AND
