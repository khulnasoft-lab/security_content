name: WinEvent Scheduled Task Created Within Public Path
id: 5d9c6eee-988c-11eb-8253-acde48001122
version: 1
date: '2021-04-08'
author: Michael Haag, Splunk
status: production
type: TTP
description: 'The following query utilizes Windows Security EventCode 4698, `A scheduled
  task was created`, to identify suspicious tasks registered on Windows either via
  schtasks.exe OR TaskService with a command to be executed from a user writeable
  file path.\
  The search will return the first time and last time the task was registered, as
  well as the `Command` to be executed, `Task Name`, `Author`, `Enabled`, and whether
  it is `Hidden` or not.\
  schtasks.exe is natively found in `C:\Windows\system32` and `C:\Windows\syswow64`.\
  The following DLL(s) are loaded when schtasks.exe or TaskService is launched -`taskschd.dll`.
  If found loaded by another process, it is possible a scheduled task is being registered
  within that process context in memory.\
  Upon triage, identify the task scheduled source. Was it schtasks.exe or was it via
  TaskService. Review the job created and the Command to be executed. Capture any
  artifacts on disk and review. Identify any parallel processes within the same timeframe
  to identify source.'
data_source:
- Windows Security 4698
search: '`wineventlog_security` EventCode=4698 | xmlkv Message | search Command IN
  ("*\\users\\public\\*", "*\\programdata\\*", "*\\temp\\*", "*\\Windows\\Tasks\\*",
  "*\\appdata\\*", "*\\perflogs\\*") | stats count min(_time) as firstTime max(_time)
  as lastTime by dest, Task_Name, Command, Author, Enabled, Hidden | `security_content_ctime(firstTime)`
  | `security_content_ctime(lastTime)` | `winevent_scheduled_task_created_within_public_path_filter`'
how_to_implement: To successfully implement this search, you need to be ingesting
  Windows Security Event Logs with 4698 EventCode enabled. The Windows TA is also
  required.
known_false_positives: False positives are possible if legitimate applications are
  allowed to register tasks in public paths. Filter as needed based on paths that
  are used legitimately.
references:
- https://research.checkpoint.com/2021/irans-apt34-returns-with-an-updated-arsenal/
- https://www.ultimatewindowssecurity.com/securitylog/encyclopedia/event.aspx?eventID=4698
- https://redcanary.com/threat-detection-report/techniques/scheduled-task-job/
- https://docs.microsoft.com/en-us/windows/win32/taskschd/time-trigger-example--scripting-?redirectedfrom=MSDN
- https://app.any.run/tasks/e26f1b2e-befa-483b-91d2-e18636e2faf3/
tags:
  analytic_story:
  - Windows Persistence Techniques
  - Ransomware
  - Ryuk Ransomware
  - IcedID
  - Active Directory Lateral Movement
  - Industroyer2
  - CISA AA22-257A
  - Prestige Ransomware
<<<<<<< HEAD
  asset_type: Endpoint
=======
  - AsyncRAT
>>>>>>> c8339b2e
  confidence: 100
  impact: 70
  message: 'A windows scheduled task was created (task name=$Task_Name$) on $dest$
    by the following command: $Command$'
  mitre_attack_id:
  - T1053.005
  - T1053
  observable:
  - name: dest
    type: Endpoint
    role:
    - Victim
  - name: Command
    type: Unknown
    role:
    - Target
  product:
  - Splunk Enterprise
  - Splunk Enterprise Security
  - Splunk Cloud
  risk_score: 70
  security_domain: endpoint
tests:
- name: True Positive Test
  attack_data:
  - data: https://media.githubusercontent.com/media/splunk/attack_data/master/datasets/attack_techniques/T1053.005/taskschedule/windows-security.log
    source: WinEventLog:Security
    sourcetype: WinEventLog
    update_timestamp: true<|MERGE_RESOLUTION|>--- conflicted
+++ resolved
@@ -5,21 +5,19 @@
 author: Michael Haag, Splunk
 status: production
 type: TTP
-description: 'The following query utilizes Windows Security EventCode 4698, `A scheduled
+description: The following query utilizes Windows Security EventCode 4698, `A scheduled
   task was created`, to identify suspicious tasks registered on Windows either via
   schtasks.exe OR TaskService with a command to be executed from a user writeable
-  file path.\
-  The search will return the first time and last time the task was registered, as
-  well as the `Command` to be executed, `Task Name`, `Author`, `Enabled`, and whether
-  it is `Hidden` or not.\
-  schtasks.exe is natively found in `C:\Windows\system32` and `C:\Windows\syswow64`.\
-  The following DLL(s) are loaded when schtasks.exe or TaskService is launched -`taskschd.dll`.
-  If found loaded by another process, it is possible a scheduled task is being registered
-  within that process context in memory.\
-  Upon triage, identify the task scheduled source. Was it schtasks.exe or was it via
-  TaskService. Review the job created and the Command to be executed. Capture any
-  artifacts on disk and review. Identify any parallel processes within the same timeframe
-  to identify source.'
+  file path.\ The search will return the first time and last time the task was registered,
+  as well as the `Command` to be executed, `Task Name`, `Author`, `Enabled`, and whether
+  it is `Hidden` or not.\ schtasks.exe is natively found in `C:\Windows\system32`
+  and `C:\Windows\syswow64`.\ The following DLL(s) are loaded when schtasks.exe or
+  TaskService is launched -`taskschd.dll`. If found loaded by another process, it
+  is possible a scheduled task is being registered within that process context in
+  memory.\ Upon triage, identify the task scheduled source. Was it schtasks.exe or
+  was it via TaskService. Review the job created and the Command to be executed. Capture
+  any artifacts on disk and review. Identify any parallel processes within the same
+  timeframe to identify source.
 data_source:
 - Windows Security 4698
 search: '`wineventlog_security` EventCode=4698 | xmlkv Message | search Command IN
@@ -49,11 +47,8 @@
   - Industroyer2
   - CISA AA22-257A
   - Prestige Ransomware
-<<<<<<< HEAD
+  - AsyncRAT
   asset_type: Endpoint
-=======
-  - AsyncRAT
->>>>>>> c8339b2e
   confidence: 100
   impact: 70
   message: 'A windows scheduled task was created (task name=$Task_Name$) on $dest$
@@ -74,6 +69,12 @@
   - Splunk Enterprise
   - Splunk Enterprise Security
   - Splunk Cloud
+  required_fields:
+  - _time
+  - dest
+  - Task_Name
+  - Description
+  - Command
   risk_score: 70
   security_domain: endpoint
 tests:
