name: WinEvent Scheduled Task Created Within Public Path
id: 5d9c6eee-988c-11eb-8253-acde48001122
version: 1
date: '2023-04-05'
author: Michael Haag, Splunk
status: production
type: TTP
<<<<<<< HEAD
datamodel: []
=======
>>>>>>> 000a7bb6
description: The following query utilizes Windows Security EventCode 4698, `A scheduled
  task was created`, to identify suspicious tasks registered on Windows either via
  schtasks.exe OR TaskService with a command to be executed from a user writeable
  file path.\ The search will return the first time and last time the task was registered,
  as well as the `Command` to be executed, `Task Name`, `Author`, `Enabled`, and whether
  it is `Hidden` or not.\ schtasks.exe is natively found in `C:\Windows\system32`
  and `C:\Windows\syswow64`.\ The following DLL(s) are loaded when schtasks.exe or
  TaskService is launched -`taskschd.dll`. If found loaded by another process, it
  is possible a scheduled task is being registered within that process context in
  memory.\ Upon triage, identify the task scheduled source. Was it schtasks.exe or
  was it via TaskService. Review the job created and the Command to be executed. Capture
  any artifacts on disk and review. Identify any parallel processes within the same
  timeframe to identify source.
<<<<<<< HEAD
=======
data_source:
- Windows Security 4698
>>>>>>> 000a7bb6
search: '`wineventlog_security` EventCode=4698 | xmlkv Message | search Command IN
  ("*\\users\\public\\*", "*\\programdata\\*", "*\\temp\\*", "*\\Windows\\Tasks\\*",
  "*\\appdata\\*", "*\\perflogs\\*") | stats count min(_time) as firstTime max(_time)
  as lastTime by dest, Task_Name, Command, Author, Enabled, Hidden | `security_content_ctime(firstTime)`
  | `security_content_ctime(lastTime)` | `winevent_scheduled_task_created_within_public_path_filter`'
how_to_implement: To successfully implement this search, you need to be ingesting
  Windows Security Event Logs with 4698 EventCode enabled. The Windows TA is also
  required.
known_false_positives: False positives are possible if legitimate applications are
  allowed to register tasks in public paths. Filter as needed based on paths that
  are used legitimately.
references:
- https://research.checkpoint.com/2021/irans-apt34-returns-with-an-updated-arsenal/
- https://www.ultimatewindowssecurity.com/securitylog/encyclopedia/event.aspx?eventID=4698
- https://redcanary.com/threat-detection-report/techniques/scheduled-task-job/
- https://docs.microsoft.com/en-us/windows/win32/taskschd/time-trigger-example--scripting-?redirectedfrom=MSDN
- https://app.any.run/tasks/e26f1b2e-befa-483b-91d2-e18636e2faf3/
tags:
  analytic_story:
  - Ransomware
  - Windows Persistence Techniques
  - Winter Vivern
  - Prestige Ransomware
  - AsyncRAT
  - Ryuk Ransomware
  - IcedID
  - CISA AA22-257A
<<<<<<< HEAD
  - Industroyer2
  - Active Directory Lateral Movement
=======
  - Prestige Ransomware
  - AsyncRAT
  asset_type: Endpoint
>>>>>>> 000a7bb6
  confidence: 100
  impact: 70
  message: 'A windows scheduled task was created (task name=$Task_Name$) on $dest$
    by the following command: $Command$'
  mitre_attack_id:
  - T1053.005
  - T1053
  observable:
  - name: dest
    type: Endpoint
    role:
    - Victim
  - name: Command
    type: Unknown
    role:
    - Target
  product:
  - Splunk Enterprise
  - Splunk Enterprise Security
  - Splunk Cloud
  required_fields:
  - _time
  - dest
  - Task_Name
  - Description
  - Command
  risk_score: 70
  security_domain: endpoint
tests:
- name: True Positive Test
  attack_data:
  - data: https://media.githubusercontent.com/media/splunk/attack_data/master/datasets/attack_techniques/T1053.005/taskschedule/windows-security.log
    source: WinEventLog:Security
    sourcetype: WinEventLog
    update_timestamp: true<|MERGE_RESOLUTION|>--- conflicted
+++ resolved
@@ -5,10 +5,7 @@
 author: Michael Haag, Splunk
 status: production
 type: TTP
-<<<<<<< HEAD
 datamodel: []
-=======
->>>>>>> 000a7bb6
 description: The following query utilizes Windows Security EventCode 4698, `A scheduled
   task was created`, to identify suspicious tasks registered on Windows either via
   schtasks.exe OR TaskService with a command to be executed from a user writeable
@@ -22,11 +19,8 @@
   was it via TaskService. Review the job created and the Command to be executed. Capture
   any artifacts on disk and review. Identify any parallel processes within the same
   timeframe to identify source.
-<<<<<<< HEAD
-=======
 data_source:
 - Windows Security 4698
->>>>>>> 000a7bb6
 search: '`wineventlog_security` EventCode=4698 | xmlkv Message | search Command IN
   ("*\\users\\public\\*", "*\\programdata\\*", "*\\temp\\*", "*\\Windows\\Tasks\\*",
   "*\\appdata\\*", "*\\perflogs\\*") | stats count min(_time) as firstTime max(_time)
@@ -54,14 +48,9 @@
   - Ryuk Ransomware
   - IcedID
   - CISA AA22-257A
-<<<<<<< HEAD
   - Industroyer2
   - Active Directory Lateral Movement
-=======
-  - Prestige Ransomware
-  - AsyncRAT
   asset_type: Endpoint
->>>>>>> 000a7bb6
   confidence: 100
   impact: 70
   message: 'A windows scheduled task was created (task name=$Task_Name$) on $dest$
