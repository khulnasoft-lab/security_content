name: Disable Net User Account
id: ba858b08-d26c-11eb-af9b-acde48001122
version: 3
date: '2021-12-01'
author: Teoderick Contreras, Splunk
type: TTP
datamodel:
<<<<<<< HEAD
- Endpoint_Processes
=======
  - Endpoint
>>>>>>> a5d81f3c
description: This analytic will identify a suspicious command-line that disables a
  user account using the native `net.exe` or `net1.exe` utility to Windows. This technique may used
  by the adversaries to interrupt availability of accounts and continue the impact against the organization.
search: '| from read_ssa_enriched_events() | eval timestamp=parse_long(ucast(map_get(input_event,
  "_time"), "string", null)), cmd_line=lower(ucast(map_get(input_event, "process"),
  "string", null)), process_name=lower(ucast(map_get(input_event, "process_name"),
  "string", null)), process_path=ucast(map_get(input_event, "process_path"), "string",
  null), parent_process_name=ucast(map_get(input_event, "parent_process_name"), "string",
  null), event_id=ucast(map_get(input_event, "event_id"), "string", null) | where
  cmd_line IS NOT NULL AND like(cmd_line, "%/active:no%") AND like(cmd_line, "%user%") AND (process_name="net1.exe"
  OR process_name="net.exe") | eval start_time=timestamp, end_time=timestamp, entities=mvappend(ucast(map_get(input_event,
  "dest_user_id"), "string", null), ucast(map_get(input_event, "dest_device_id"),
  "string", null)), body=create_map(["event_id", event_id, "cmd_line", cmd_line, "process_name",
  process_name, "parent_process_name", parent_process_name, "process_path", process_path])
  | into write_ssa_detected_events();'
how_to_implement: To successfully implement this search, you need to be ingesting
  logs with the process name, parent process, and command-line executions from your
  endpoints. If you are using Sysmon, you must have at least version 6.0.4 of the
  Sysmon TA. Tune and filter known instances where renamed net.exe/net1.exe may be
  used.
known_false_positives: System administrators or automated scripts may disable an
  account but not a common practice. Filter as needed.
references:
- https://thedfirreport.com/2020/04/20/sqlserver-or-the-miner-in-the-basement/
tags:
  analytic_story:
  - XMRig
  - Ransomware
  cis20:
  - CIS 4
  - CIS 16
  dataset:
  - https://media.githubusercontent.com/media/splunk/attack_data/master/datasets/malware/ransomware_ttp/ssa_data1/net_user_dis.log
  kill_chain_phases:
  - Exploitation
  mitre_attack_id:
  - T1489
  nist:
  - PR.AC
  - PR.IP
  product:
  - Splunk Behavioral Analytics
  required_fields:
  - _time
  - dest_device_id
  - process_name
  - parent_process_name
  - process_path
  - dest_user_id
  - process
  - cmd_line
  risk_severity: medium
  security_domain: endpoint
  impact: 70
  confidence: 70
  # (impact * confidence)/100
  risk_score: 49
  context:
  - Source:Endpoint
  - stage:Defense Evasion
  message: An instance of $parent_process_name$ spawning $process_name$ was identified on endpoint $dest_device_id$ by user $dest_user_id$ attempting to disable accounts.
  observable:
  - name: user
    type: User
    role:
    - Victim
  - name: dest_device_id
    type: Hostname
    role:
    - Victim
  - name: parent_process_name
    type: Parent Process
    role:
    - Parent Process
  - name: process_name
    type: Process
    role:
    - Child Process<|MERGE_RESOLUTION|>--- conflicted
+++ resolved
@@ -5,11 +5,7 @@
 author: Teoderick Contreras, Splunk
 type: TTP
 datamodel:
-<<<<<<< HEAD
 - Endpoint_Processes
-=======
-  - Endpoint
->>>>>>> a5d81f3c
 description: This analytic will identify a suspicious command-line that disables a
   user account using the native `net.exe` or `net1.exe` utility to Windows. This technique may used
   by the adversaries to interrupt availability of accounts and continue the impact against the organization.
