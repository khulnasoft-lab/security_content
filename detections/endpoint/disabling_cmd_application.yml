--- conflicted
+++ resolved
@@ -45,7 +45,6 @@
   - Registry.user
   - Registry.dest
   - Registry.registry_value_name
-<<<<<<< HEAD
   security_domain: endpoint
   impact: 40
   confidence: 100
@@ -68,6 +67,3 @@
     type: Other
     role:
     - Target
-=======
-  security_domain: endpoint
->>>>>>> 69f1131d
