--- conflicted
+++ resolved
@@ -81,30 +81,5 @@
   - Processes.parent_process_name
   - Processes.parent_process
   - Processes.process_guid
-<<<<<<< HEAD
-  security_domain: endpoint
-  impact: 80
-  confidence: 80
   risk_score: 64
-  context:
-  - Source:Endpoint
-  - Stage:Lateral Movement
-  - Stage:Persistence
-  - Stage:Privilege Escalation
-  message: A Windows Service was created on a endpoint from $dest$
-  observable:
-  - name: dest
-    type: Endpoint
-    role:
-    - Victim
-  nist:
-  - DE.CM
-  cis20:
-  - CIS 3
-  - CIS 5
-  - CIS 16
-  asset_type: Endpoint
-=======
-  risk_score: 64
-  security_domain: endpoint
->>>>>>> 67ecd29d
+  security_domain: endpoint