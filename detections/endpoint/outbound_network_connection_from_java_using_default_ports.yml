name: Outbound Network Connection from Java Using Default Ports
id: d2c14d28-5c47-11ec-9892-acde48001122
version: 2
date: '2022-06-28'
author: Mauricio Velazco, Lou Stella, Splunk
type: TTP
<<<<<<< HEAD
datamodel:
- Endpoint
- Endpoint
=======
datamodel: 
- Endpoint
- Network_Traffic
>>>>>>> 1247e886
description: A required step while exploiting the CVE-2021-44228-Log4j vulnerability
  is that the victim server will perform outbound connections to attacker-controlled
  infrastructure. This is required as part of the JNDI lookup as well as for retrieving
  the second stage .class payload. The following analytic identifies the Java process
  reaching out to default ports used by the LDAP and RMI protocols. This behavior
  could represent successfull exploitation. Note that adversaries can easily decide
  to use arbitrary ports for these protocols and potentially bypass this detection.
<<<<<<< HEAD
search: '| tstats `security_content_summariesonly` count FROM datamodel=Endpoint.Processes
  where (Processes.process_name="java.exe" OR Processes.process_name="javaw.exe" OR
  Processes.process_name="javaw.exe") by _time Processes.process_guid Processes.process_name
  Processes.dest Processes.process_path Processes.process Processes.parent_process_name
  |  `drop_dm_object_name(Processes)` | `security_content_ctime(firstTime)` | `security_content_ctime(lastTime)`
  | join  process_guid [| tstats `security_content_summariesonly` count FROM datamodel=Endpoint.Ports
  where (Ports.dest_port= 389 OR Ports.dest_port= 636 OR Ports.dest_port = 1389 OR
  Ports.dest_port = 1099 ) by Ports.process_guid Ports.dest Ports.dest_port| `drop_dm_object_name(Ports)`
  |  rename  dest as connection_to_CNC] | table _time dest parent_process_name process_name
  process_path process connection_to_CNC dest_port | `outbound_network_connection_from_java_using_default_ports_filter`'
=======
search: '| tstats `security_content_summariesonly` count FROM datamodel=Endpoint.Processes where (Processes.process_name="java.exe" OR Processes.process_name=javaw.exe OR Processes.process_name=javaw.exe) by _time Processes.process_id Processes.process_name Processes.dest Processes.process_path Processes.process Processes.parent_process_name | `drop_dm_object_name(Processes)` | `security_content_ctime(firstTime)` | `security_content_ctime(lastTime)` | join process_id [| tstats `security_content_summariesonly` count FROM datamodel=Network_Traffic.All_Traffic where (All_Traffic.dest_port= 389 OR All_Traffic.dest_port= 636 OR All_Traffic.dest_port = 1389 OR All_Traffic.dest_port = 1099 ) by All_Traffic.process_id All_Traffic.dest All_Traffic.dest_port | `drop_dm_object_name(All_Traffic)` | rename dest as connection_to_CNC] | table _time dest parent_process_name process_name process_path process connection_to_CNC dest_port| `outbound_network_connection_from_java_using_default_ports_filter`'
>>>>>>> 1247e886
how_to_implement: To successfully implement this search you need to be ingesting information
  on process that include the name of the process responsible for the changes from
  your endpoints into the `Endpoint` datamodel in the `Processes` node.
known_false_positives: Legitimate Java applications may use perform outbound connections
  to these ports. Filter as needed
references:
- https://www.lunasec.io/docs/blog/log4j-zero-day/
- https://www.govcert.admin.ch/blog/zero-day-exploit-targeting-popular-java-library-log4j/
tags:
  analytic_story:
  - Log4Shell CVE-2021-44228
  confidence: 60
  context:
  - Source:Endpoint
  - Stage:Execution
  cve:
  - CVE-2021-44228
  dataset:
  - https://media.githubusercontent.com/media/splunk/attack_data/master/datasets/attack_techniques/T1190/outbound_java/windows-sysmon.log
  impact: 90
  kill_chain_phases:
  - Exploitation
  message: Java performed outbound connections to default ports of LDAP or RMI on
    $dest$
  mitre_attack_id:
  - T1190
  observable:
  - name: dest
    role:
    - Victim
    type: Hostname
  product:
  - Splunk Enterprise
  - Splunk Enterprise Security
  - Splunk Cloud
  required_fields:
  - Endpoint.Ports.dest
  - Endpoint.Ports.dest_port
  - Endpoint.Ports.process_guid
  - Endpoint.Processes.dest
  - Endpoint.Processes.parent_process_name
  - Endpoint.Processes.process
  - Endpoint.Processes.process_guid
  - Endpoint.Processes.process_name
  - Endpoint.Processes.process_path
  - _time
<<<<<<< HEAD
=======
  - Processes.process_id
  - Processes.process_name
  - Processes.dest
  - Processes.process_path
  - Processes.process
  - Processes.parent_process_name
  - All_Traffic.process_id
  - All_Traffic.dest
  - All_Traffic.dest_port
>>>>>>> 1247e886
  risk_score: 54
  security_domain: endpoint
  asset_type: Endpoint<|MERGE_RESOLUTION|>--- conflicted
+++ resolved
@@ -4,15 +4,9 @@
 date: '2022-06-28'
 author: Mauricio Velazco, Lou Stella, Splunk
 type: TTP
-<<<<<<< HEAD
-datamodel:
-- Endpoint
-- Endpoint
-=======
 datamodel: 
 - Endpoint
 - Network_Traffic
->>>>>>> 1247e886
 description: A required step while exploiting the CVE-2021-44228-Log4j vulnerability
   is that the victim server will perform outbound connections to attacker-controlled
   infrastructure. This is required as part of the JNDI lookup as well as for retrieving
@@ -20,20 +14,7 @@
   reaching out to default ports used by the LDAP and RMI protocols. This behavior
   could represent successfull exploitation. Note that adversaries can easily decide
   to use arbitrary ports for these protocols and potentially bypass this detection.
-<<<<<<< HEAD
-search: '| tstats `security_content_summariesonly` count FROM datamodel=Endpoint.Processes
-  where (Processes.process_name="java.exe" OR Processes.process_name="javaw.exe" OR
-  Processes.process_name="javaw.exe") by _time Processes.process_guid Processes.process_name
-  Processes.dest Processes.process_path Processes.process Processes.parent_process_name
-  |  `drop_dm_object_name(Processes)` | `security_content_ctime(firstTime)` | `security_content_ctime(lastTime)`
-  | join  process_guid [| tstats `security_content_summariesonly` count FROM datamodel=Endpoint.Ports
-  where (Ports.dest_port= 389 OR Ports.dest_port= 636 OR Ports.dest_port = 1389 OR
-  Ports.dest_port = 1099 ) by Ports.process_guid Ports.dest Ports.dest_port| `drop_dm_object_name(Ports)`
-  |  rename  dest as connection_to_CNC] | table _time dest parent_process_name process_name
-  process_path process connection_to_CNC dest_port | `outbound_network_connection_from_java_using_default_ports_filter`'
-=======
 search: '| tstats `security_content_summariesonly` count FROM datamodel=Endpoint.Processes where (Processes.process_name="java.exe" OR Processes.process_name=javaw.exe OR Processes.process_name=javaw.exe) by _time Processes.process_id Processes.process_name Processes.dest Processes.process_path Processes.process Processes.parent_process_name | `drop_dm_object_name(Processes)` | `security_content_ctime(firstTime)` | `security_content_ctime(lastTime)` | join process_id [| tstats `security_content_summariesonly` count FROM datamodel=Network_Traffic.All_Traffic where (All_Traffic.dest_port= 389 OR All_Traffic.dest_port= 636 OR All_Traffic.dest_port = 1389 OR All_Traffic.dest_port = 1099 ) by All_Traffic.process_id All_Traffic.dest All_Traffic.dest_port | `drop_dm_object_name(All_Traffic)` | rename dest as connection_to_CNC] | table _time dest parent_process_name process_name process_path process connection_to_CNC dest_port| `outbound_network_connection_from_java_using_default_ports_filter`'
->>>>>>> 1247e886
 how_to_implement: To successfully implement this search you need to be ingesting information
   on process that include the name of the process responsible for the changes from
   your endpoints into the `Endpoint` datamodel in the `Processes` node.
@@ -80,8 +61,6 @@
   - Endpoint.Processes.process_name
   - Endpoint.Processes.process_path
   - _time
-<<<<<<< HEAD
-=======
   - Processes.process_id
   - Processes.process_name
   - Processes.dest
@@ -91,7 +70,6 @@
   - All_Traffic.process_id
   - All_Traffic.dest
   - All_Traffic.dest_port
->>>>>>> 1247e886
   risk_score: 54
   security_domain: endpoint
   asset_type: Endpoint