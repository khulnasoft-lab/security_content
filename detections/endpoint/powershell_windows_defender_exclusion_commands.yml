--- conflicted
+++ resolved
@@ -30,11 +30,8 @@
   - Remcos
   - Windows Defense Evasion Tactics
   - WhisperGate
-<<<<<<< HEAD
   - CISA AA22-320A
-=======
   - AgentTesla
->>>>>>> 325633d9
   confidence: 80
   context:
   - Source:Endpoint
