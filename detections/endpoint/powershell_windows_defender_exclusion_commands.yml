--- conflicted
+++ resolved
@@ -1,7 +1,7 @@
 name: Powershell Windows Defender Exclusion Commands
 id: 907ac95c-4dd9-11ec-ba2c-acde48001122
-version: 2
-date: '2022-02-25'
+version: 1
+date: '2021-11-25'
 author: Teoderick Contreras, Splunk
 type: TTP
 datamodel:
@@ -12,9 +12,9 @@
   path, file path, process, extensions and etc. from its real time or schedule scan
   to execute their malicious code. This is a good indicator for defense evasion and
   to look further for events after this behavior.
-search: '`powershell` EventCode=4104 (ScriptBlockText = "*Add-MpPreference *" OR ScriptBlockText =
-  "*Set-MpPreference *") AND ScriptBlockText = "*-exclusion*" | stats count min(_time) as
-  firstTime max(_time) as lastTime by EventCode ScriptBlockText Computer UserID | `security_content_ctime(firstTime)`
+search: '`powershell` EventCode=4104 (Message = "*Add-MpPreference *" OR Message =
+  "*Set-MpPreference *") AND Message = "*-exclusion*" | stats count min(_time) as
+  firstTime max(_time) as lastTime by EventCode Message ComputerName User | `security_content_ctime(firstTime)`
   | `security_content_ctime(lastTime)` | `powershell_windows_defender_exclusion_commands_filter`'
 how_to_implement: To successfully implement this search you need to be ingesting information
   on process that include the name of the process responsible for the changes from
@@ -25,17 +25,11 @@
 - https://tccontre.blogspot.com/2020/01/remcos-rat-evading-windows-defender-av.html
 - https://app.any.run/tasks/cf1245de-06a7-4366-8209-8e3006f2bfe5/
 - https://www.microsoft.com/security/blog/2022/01/15/destructive-malware-targeting-ukrainian-organizations/
-- https://www.splunk.com/en_us/blog/security/hunting-for-malicious-powershell-using-script-block-logging.html
 tags:
   analytic_story:
   - Remcos
   - Windows Defense Evasion Tactics
   - WhisperGate
-<<<<<<< HEAD
-  - Malicious PowerShell
-  automated_detection_testing: passed
-=======
->>>>>>> a229f866
   confidence: 80
   context:
   - Source:Endpoint
@@ -45,17 +39,16 @@
   impact: 80
   kill_chain_phases:
   - Exploitation
-  message: exclusion command $ScriptBlockText$ executed on $Computer$
+  message: exclusion command $Message$ executed on $ComputerName$
   mitre_attack_id:
   - T1562.001
   - T1562
-  - T1059.001
   observable:
-  - name: UserID
+  - name: User
     type: User
     role:
     - Victim
-  - name: Computer
+  - name: ComputerName
     type: Hostname
     role:
     - Victim
@@ -66,9 +59,9 @@
   required_fields:
   - _time
   - EventCode
-  - ScriptBlockText
-  - Computer
-  - UserID
+  - Message
+  - ComputerName
+  - User
   risk_score: 64
   security_domain: endpoint
   asset_type: Endpoint