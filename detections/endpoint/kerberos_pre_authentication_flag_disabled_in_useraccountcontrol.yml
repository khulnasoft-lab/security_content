name: Kerberos Pre-Authentication Flag Disabled in UserAccountControl
id: 0cb847ee-9423-11ec-b2df-acde48001122
version: 1
date: '2022-02-22'
author: Mauricio Velazco, Splunk
type: TTP
datamodel: []
description: The following analytic leverages Windows Security Event 4738, `A user
  account was changed`, to identify a change performed on a domain user object that
  disables Kerberos Pre-Authentication. Disabling the Pre Authentication flag in the
  UserAccountControl property allows an adversary to easily perform a brute force
  attack against the user's password offline leveraging the ASP REP Roasting technique.
  Red Teams and adversaries alike who have obtained privileges in an Active Directory
  network may use this technique as a backdoor or a way to escalate privileges.
search: ' `wineventlog_security` EventCode=4738 MSADChangedAttributes="*Don''t Require
  Preauth'' - Enabled*" | table EventCode, Account_Name, Security_ID, MSADChangedAttributes
  | `kerberos_pre_authentication_flag_disabled_in_useraccountcontrol_filter`'
how_to_implement: To successfully implement this search, you need to be ingesting
  Domain Controller events. The Advanced Security Audit policy setting `User Account
  Management` within `Account Management` needs to be enabled.
known_false_positives: Unknown.
references:
- https://docs.microsoft.com/en-us/troubleshoot/windows-server/identity/useraccountcontrol-manipulate-account-properties
- https://m0chan.github.io/2019/07/31/How-To-Attack-Kerberos-101.html
- https://stealthbits.com/blog/cracking-active-directory-passwords-with-as-rep-roasting/
tags:
  analytic_story:
  - Active Directory Kerberos Attacks
  confidence: 90
  context:
  - Source:Endpoint
  - Stage:PrivilegeEscalation
  - Stage:Persistence
  dataset:
  - https://media.githubusercontent.com/media/splunk/attack_data/master/datasets/attack_techniques/T1558.004/powershell/windows-security.log
  impact: 50
  kill_chain_phases:
<<<<<<< HEAD
  - Exploitation
=======
  - Intrusion
  - Privilege Escalation
  message: Kerberos Pre Authentication was Disabled for $Account_Name$
>>>>>>> 67ecd29d
  mitre_attack_id:
  - T1558
  - T1558.004
  observable:
  - name: dest
    type: Endpoint
    role:
    - Victim
  product:
  - Splunk Enterprise
  - Splunk Enterprise Security
  - Splunk Cloud
  required_fields:
  - _time
  - EventCode
  - Account_Name
  - Security_ID
  - MSADChangedAttributes
<<<<<<< HEAD
  security_domain: endpoint
  impact: 50
  confidence: 90
  risk_score: 45
  context:
  - Source:Endpoint
  message: Kerberos Pre Authentication was Disabled for $Account_Name$
  observable:
  - name: dest
    type: Endpoint
    role:
    - Victim
  asset_type: Endpoint
=======
  risk_score: 45
  security_domain: endpoint
>>>>>>> 67ecd29d
<|MERGE_RESOLUTION|>--- conflicted
+++ resolved
@@ -35,13 +35,9 @@
   - https://media.githubusercontent.com/media/splunk/attack_data/master/datasets/attack_techniques/T1558.004/powershell/windows-security.log
   impact: 50
   kill_chain_phases:
-<<<<<<< HEAD
-  - Exploitation
-=======
   - Intrusion
   - Privilege Escalation
   message: Kerberos Pre Authentication was Disabled for $Account_Name$
->>>>>>> 67ecd29d
   mitre_attack_id:
   - T1558
   - T1558.004
@@ -60,21 +56,5 @@
   - Account_Name
   - Security_ID
   - MSADChangedAttributes
-<<<<<<< HEAD
-  security_domain: endpoint
-  impact: 50
-  confidence: 90
   risk_score: 45
-  context:
-  - Source:Endpoint
-  message: Kerberos Pre Authentication was Disabled for $Account_Name$
-  observable:
-  - name: dest
-    type: Endpoint
-    role:
-    - Victim
-  asset_type: Endpoint
-=======
-  risk_score: 45
-  security_domain: endpoint
->>>>>>> 67ecd29d
+  security_domain: endpoint