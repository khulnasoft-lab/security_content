--- conflicted
+++ resolved
@@ -14,12 +14,7 @@
 - Sysmon Event ID 9
 search: '`sysmon` EventCode=9 Device = \\Device\\HarddiskVolume* NOT (Image IN("*\\Windows\\System32\\*",
   "*\\Windows\\SysWOW64\\*")) | stats count min(_time) as firstTime max(_time) as
-<<<<<<< HEAD
-  lastTime by Image Device ProcessGuid ProcessId EventDescription EventCode dest
-  | `security_content_ctime(firstTime)` | `security_content_ctime(lastTime)` | `windows_raw_access_to_disk_volume_partition_filter`'
-=======
   lastTime by dest signature signature_id process_guid process_name process_path Device | `security_content_ctime(firstTime)` | `security_content_ctime(lastTime)` | `windows_raw_access_to_disk_volume_partition_filter`'
->>>>>>> 3a6638db
 how_to_implement: To successfully implement this search, you need to be ingesting
   logs with the raw access read event (like sysmon eventcode 9), process name and
   process guid from your endpoints. If you are using Sysmon, you must have at least
@@ -55,17 +50,12 @@
   - Splunk Cloud
   required_fields:
   - _time
-<<<<<<< HEAD
-  - dest
-  - Image
-=======
   - dest 
   - signature
   - signature_id
   - process_guid
   - process_name
   - process_path 
->>>>>>> 3a6638db
   - Device
   - EventCode
   - Image
