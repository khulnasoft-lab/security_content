--- conflicted
+++ resolved
@@ -12,7 +12,6 @@
   user or deleting adversaries tracks created during its lateral movement additional
   systems. During triage, review parallel processes for additional behavior. Identify
   any other user accounts created before or after.
-<<<<<<< HEAD
 search: '| from read_ssa_enriched_events() | eval timestamp=parse_long(ucast(map_get(input_event,
   "_time"), "string", null)), process=lower(ucast(map_get(input_event, "process"),
   "string", null)), process_name=lower(ucast(map_get(input_event, "process_name"),
@@ -21,25 +20,9 @@
   null), event_id=ucast(map_get(input_event, "event_id"), "string", null),
   dest_user_id=ucast(map_get(input_event, "dest_user_id"), "string", null),
   dest_device_id=ucast(map_get(input_event, "dest_device_id"), "string", null)
-  | where process IS NOT NULL AND like(process, "%/delete%") AND (process_name="net1.exe"
-  OR process_name="net.exe") 
+  | where process IS NOT NULL AND like(process, "%/delete%") AND like(process, "%user%") AND (process_name="net1.exe" OR process_name="net.exe") 
   | eval body=--body--
   | into write_ssa_finding_events();'
-=======
-search: '| from read_ssa_enriched_events() 
-  | eval timestamp=parse_long(ucast(map_get(input_event, "_time"), "string", null)), 
-  process=lower(ucast(map_get(input_event, "process"), "string", null)), 
-  process_name=lower(ucast(map_get(input_event, "process_name"), "string", null)), 
-  process_path=ucast(map_get(input_event, "process_path"), "string",null), 
-  parent_process_name=ucast(map_get(input_event, "parent_process_name"), "string",null), 
-  event_id=ucast(map_get(input_event, "event_id"), "string", null) 
-  | where process IS NOT NULL AND like(process, "%/delete%") AND like(process, "%user%") AND (process_name="net1.exe" OR process_name="net.exe") 
-  | eval start_time=timestamp, end_time=timestamp, entities=mvappend(ucast(map_get(input_event,
-  "dest_user_id"), "string", null), ucast(map_get(input_event, "dest_device_id"),
-  "string", null)), body=create_map(["event_id", event_id, "process", process, "process_name",
-  process_name, "parent_process_name", parent_process_name, "process_path", process_path])
-  | into write_ssa_detected_events();'
->>>>>>> c5528e72
 how_to_implement: To successfully implement this search, you need to be ingesting
   logs with the process name, parent process, and command-line executions from your
   endpoints. If you are using Sysmon, you must have at least version 6.0.4 of the
