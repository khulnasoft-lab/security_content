name: Delete A Net User
id: 8776d79c-d26e-11eb-9a56-acde48001122
version: 3
date: '2021-11-30'
author: Teoderick Contreras, Splunk
type: Anomaly
datamodel:
<<<<<<< HEAD
- Endpoint_Processes
=======
  - Endpoint
>>>>>>> a5d81f3c
description: This analytic will detect a suspicious net.exe/net1.exe command-line
  to delete a user on a system. This technique may be use by an administrator for
  legitimate purposes, however this behavior has been used in the wild to impair some
  user or deleting adversaries tracks created during its lateral movement additional
  systems. During triage, review parallel processes for additional behavior. Identify
  any other user accounts created before or after.
search: '| from read_ssa_enriched_events() | eval timestamp=parse_long(ucast(map_get(input_event,
  "_time"), "string", null)), cmd_line=lower(ucast(map_get(input_event, "process"),
  "string", null)), process_name=lower(ucast(map_get(input_event, "process_name"),
  "string", null)), process_path=ucast(map_get(input_event, "process_path"), "string",
  null), parent_process_name=ucast(map_get(input_event, "parent_process_name"), "string",
  null), event_id=ucast(map_get(input_event, "event_id"), "string", null) | where
  cmd_line IS NOT NULL AND like(cmd_line, "%/delete%") AND like(cmd_line, "%user%") AND (process_name="net1.exe"
  OR process_name="net.exe") | eval start_time=timestamp, end_time=timestamp, entities=mvappend(ucast(map_get(input_event,
  "dest_user_id"), "string", null), ucast(map_get(input_event, "dest_device_id"),
  "string", null)), body=create_map(["event_id", event_id, "cmd_line", cmd_line, "process_name",
  process_name, "parent_process_name", parent_process_name, "process_path", process_path])
  | into write_ssa_detected_events();'
how_to_implement: o successfully implement this search, you need to be ingesting logs
  with the process name, parent process, and command-line executions from your endpoints.
  If you are using Sysmon, you must have at least version 6.0.4 of the Sysmon TA.
  Tune and filter known instances where renamed net.exe may be used.
known_false_positives: System administrators or scripts may delete user accounts via
  this technique. Filter as needed.
references:
- https://thedfirreport.com/2020/04/20/sqlserver-or-the-miner-in-the-basement/
tags:
  analytic_story:
  - XMRig
  - Ransomware
  cis20:
  - CIS 4
  - CIS 16
  dataset:
  - https://media.githubusercontent.com/media/splunk/attack_data/master/datasets/malware/ransomware_ttp/ssa_data1/net_user_del.log
  - https://media.githubusercontent.com/media/splunk/attack_data/master/datasets/attack_techniques/T1531/atomic_red_team/security.log
  kill_chain_phases:
  - Exploitation
  mitre_attack_id:
  - T1531
  nist:
  - PR.AC
  - PR.IP
  product:
  - Splunk Behavioral Analytics
  required_fields:
  - _time
  - dest_device_id
  - process_name
  - parent_process_name
  - process_path
  - dest_user_id
  - process
  - cmd_line
  risk_severity: high
  security_domain: endpoint
  impact: 70
  confidence: 70
  # (impact * confidence)/100
  risk_score: 49
  context:
  - Source:Endpoint
  - stage:Defense Evasion
  message: An instance of $parent_process_name$ spawning $process_name$ was identified on endpoint $dest_device_id$ by user $dest_user_id$ attempting to delete a user account.
  observable:
  - name: dest_user_id
    type: User
    role:
    - Victim
  - name: dest_device_id
    type: Hostname
    role:
    - Victim
  - name: parent_process_name
    type: Parent Process
    role:
    - Parent Process
  - name: process_name
    type: Process
    role:
    - Child Process<|MERGE_RESOLUTION|>--- conflicted
+++ resolved
@@ -5,11 +5,7 @@
 author: Teoderick Contreras, Splunk
 type: Anomaly
 datamodel:
-<<<<<<< HEAD
 - Endpoint_Processes
-=======
-  - Endpoint
->>>>>>> a5d81f3c
 description: This analytic will detect a suspicious net.exe/net1.exe command-line
   to delete a user on a system. This technique may be use by an administrator for
   legitimate purposes, however this behavior has been used in the wild to impair some
