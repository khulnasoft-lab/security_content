--- conflicted
+++ resolved
@@ -7,15 +7,11 @@
   includes a lookup file, `prohibited_apps_launching_cmd.csv`, that contains a list
   of processes that should not be spawning cmd.exe. You can modify this lookup to
   better suit your environment.
-<<<<<<< HEAD
-type: batch
-=======
 id: dcfd6b40-42f9-469d-a433-2e53f7486664
 known_false_positives: There are circumstances where an application may legitimately
   execute and interact with the Windows command-line interface. Investigate and modify
   the lookup file, as appropriate.
 name: Detect Prohibited Applications Spawning cmd exe
->>>>>>> f22e7a85
 references: []
 search: '| tstats `security_content_summariesonly` count values(Processes.process)
   as process min(_time) as firstTime max(_time) as lastTime from datamodel=Endpoint.Processes
