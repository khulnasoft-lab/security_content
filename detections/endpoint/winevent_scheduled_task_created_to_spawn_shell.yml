name: WinEvent Scheduled Task Created to Spawn Shell
id: 203ef0ea-9bd8-11eb-8201-acde48001122
version: 1
date: '2021-04-12'
author: Michael Haag, Splunk
type: TTP
datamodel: []
description: 'The following query utilizes Windows Security EventCode 4698, `A scheduled
  task was created`, to identify suspicious tasks registered on Windows either via
  schtasks.exe OR TaskService with a command to be executed with a native Windows
  shell (PowerShell, Cmd, Wscript, Cscript).\

  The search will return the first time and last time the task was registered, as
  well as the `Command` to be executed, `Task Name`, `Author`, `Enabled`, and whether
  it is `Hidden` or not.\

  schtasks.exe is natively found in `C:\Windows\system32` and `C:\Windows\syswow64`.\

  The following DLL(s) are loaded when schtasks.exe or TaskService is launched -`taskschd.dll`.
  If found loaded by another process, it is possible a scheduled task is being registered
  within that process context in memory.\

  Upon triage, identify the task scheduled source. Was it schtasks.exe or via TaskService?
  Review the job created and the Command to be executed. Capture any artifacts on
  disk and review. Identify any parallel processes within the same timeframe to identify
  source.'
search: '`wineventlog_security` EventCode=4698 | xmlkv Message | search Command IN
  ("*powershell.exe*", "*wscript.exe*", "*cscript.exe*", "*cmd.exe*", "*sh.exe*",
  "*ksh.exe*", "*zsh.exe*", "*bash.exe*", "*scrcons.exe*", "*pwsh.exe*") | stats count
  min(_time) as firstTime max(_time) as lastTime by dest, Task_Name, Command, Author,
  Enabled, Hidden | `security_content_ctime(firstTime)` | `security_content_ctime(lastTime)`
  | `winevent_scheduled_task_created_to_spawn_shell_filter`'
how_to_implement: To successfully implement this search, you need to be ingesting
  Windows Security Event Logs with 4698 EventCode enabled. The Windows TA is also
  required.
known_false_positives: False positives are possible if legitimate applications are
  allowed to register tasks that call a shell to be spawned. Filter as needed based
  on command-line or processes that are used legitimately.
references:
- https://research.checkpoint.com/2021/irans-apt34-returns-with-an-updated-arsenal/
- https://www.ultimatewindowssecurity.com/securitylog/encyclopedia/event.aspx?eventID=4698
- https://redcanary.com/threat-detection-report/techniques/scheduled-task-job/
- https://docs.microsoft.com/en-us/windows/win32/taskschd/time-trigger-example--scripting-?redirectedfrom=MSDN
tags:
  analytic_story:
  - Windows Persistence Techniques
  - Ransomware
  - Ryuk Ransomware
  confidence: 100
  context:
  - Source:Endpoint
  - Stage:Execution
  - Stage:Persistence
  - Stage:Privilege Escalation
  dataset:
  - https://media.githubusercontent.com/media/splunk/attack_data/master/datasets/attack_techniques/T1053.005/atomic_red_team/windows-security.log
  impact: 70
  kill_chain_phases:
  - Exploitation
  message: 'A windows scheduled task was created (task name=$Task_Name$) on $dest$
    by the following command: $Command$'
  mitre_attack_id:
  - T1053.005
  - T1053
  observable:
  - name: dest
    role:
    - Victim
    type: Endpoint
  - name: Command
<<<<<<< HEAD
=======
    type: Unknown
>>>>>>> 1247e886
    role:
    - Target
    type: Command
  product:
  - Splunk Enterprise
  - Splunk Enterprise Security
  - Splunk Cloud
  required_fields:
  - Command
  - Task_Name
  - _time
  - dest
  risk_score: 70
  security_domain: endpoint
  asset_type: Endpoint<|MERGE_RESOLUTION|>--- conflicted
+++ resolved
@@ -68,10 +68,7 @@
     - Victim
     type: Endpoint
   - name: Command
-<<<<<<< HEAD
-=======
     type: Unknown
->>>>>>> 1247e886
     role:
     - Target
     type: Command
