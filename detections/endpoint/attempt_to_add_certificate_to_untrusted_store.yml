author: Patrick Bareiss, Rico Valdez, Splunk
date: '2020-11-03'
description: Attempt to add a certificate to the certificate store
how_to_implement: You must be ingesting data that records process activity from your
  hosts to populate the Endpoint data model in the Processes node. You must also be
  ingesting logs with both the process name and command line from your endpoints.
  The command-line arguments are mapped to the "process" field in the Endpoint data
  model.
<<<<<<< HEAD
type: batch
=======
id: 6bc5243e-ef36-45dc-9b12-f4a6be131159
known_false_positives: There may be legitimate reasons for administrators to add a
  certificate to the untrusted certificate store. In such cases, this will typically
  be done on a large number of systems.
name: Attempt To Add Certificate To Untrusted Store
>>>>>>> f22e7a85
references: []
search: '| tstats `security_content_summariesonly` count min(_time) as firstTime values(Processes.process)
  as process max(_time) as lastTime from datamodel=Endpoint.Processes where Processes.process_name=*certutil*
  (Processes.process=*-addstore*) by Processes.parent_process Processes.process_name
  Processes.user | `drop_dm_object_name("Processes")` | `security_content_ctime(firstTime)`
  |`security_content_ctime(lastTime)` | `attempt_to_add_certificate_to_untrusted_store_filter`'
tags:
  analytics_story:
  - Disabling Security Tools
  asset_type: Endpoint
  automated_detection_testing: passed
  cis20:
  - CIS 3
  - CIS 5
  - CIS 8
  dataset:
  - https://media.githubusercontent.com/media/splunk/attack_data/master/datasets/attack_techniques/T1553.004/atomic_red_team/windows-sysmon.log
  kill_chain_phases:
  - Installation
  - Actions on Objectives
  mitre_attack_id:
  - T1553.004
  nist:
  - PR.PT
  - DE.CM
  - PR.IP
  product:
  - Splunk Enterprise
  - Splunk Enterprise Security
  - Splunk Cloud
  security_domain: endpoint
type: ESCU
version: 6<|MERGE_RESOLUTION|>--- conflicted
+++ resolved
@@ -6,15 +6,11 @@
   ingesting logs with both the process name and command line from your endpoints.
   The command-line arguments are mapped to the "process" field in the Endpoint data
   model.
-<<<<<<< HEAD
-type: batch
-=======
 id: 6bc5243e-ef36-45dc-9b12-f4a6be131159
 known_false_positives: There may be legitimate reasons for administrators to add a
   certificate to the untrusted certificate store. In such cases, this will typically
   be done on a large number of systems.
 name: Attempt To Add Certificate To Untrusted Store
->>>>>>> f22e7a85
 references: []
 search: '| tstats `security_content_summariesonly` count min(_time) as firstTime values(Processes.process)
   as process max(_time) as lastTime from datamodel=Endpoint.Processes where Processes.process_name=*certutil*
