--- conflicted
+++ resolved
@@ -64,10 +64,7 @@
     - Victim
     type: Hostname
   - name: process_name
-<<<<<<< HEAD
-=======
     type: Process Name
->>>>>>> 1247e886
     role:
     - Attacker
     type: processname
