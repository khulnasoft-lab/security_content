name: Rundll32 with no Command Line Arguments with Network
id: 35307032-a12d-11eb-835f-acde48001122
version: 4
date: '2022-03-15'
<<<<<<< HEAD
author: Michael Haag, Splunk
status: production
=======
author: Steven Dick,  Michael Haag, Splunk
>>>>>>> c8339b2e
type: TTP
description: The following analytic identifies rundll32.exe with no command line arguments
  and performing a network connection. It is unusual for rundll32.exe to execute with
  no command line arguments present. This particular behavior is common with malicious
  software, including Cobalt Strike. During investigation, triage any network connections
  and parallel processes. Identify any suspicious module loads related to credential
  dumping or file writes. Rundll32.exe is natively found in C:\Windows\system32 and
  C:\Windows\syswow64.
<<<<<<< HEAD
data_source:
- Sysmon Event ID 1
search: '| tstats `security_content_summariesonly` count FROM datamodel=Endpoint.Processes
  where `process_rundll32` by _time span=1h  Processes.process_id Processes.process_name
  Processes.dest Processes.process_path Processes.process Processes.parent_process_name
  Processes.original_file_name | `drop_dm_object_name(Processes)` | `security_content_ctime(firstTime)`
  | `security_content_ctime(lastTime)` | regex process="(?i)(rundll32\.exe.{0,4}$)"
  | join  process_id [| tstats `security_content_summariesonly` count FROM datamodel=Network_Traffic.All_Traffic
  where All_Traffic.dest_port != 0 by All_Traffic.process_id All_Traffic.dest All_Traffic.dest_port
  | `drop_dm_object_name(All_Traffic)` | rename dest as C2 ] | table _time dest parent_process_name
  process_name process_path process process_id dest_port C2 | `rundll32_with_no_command_line_arguments_with_network_filter`'
=======
search: '| tstats `security_content_summariesonly` count min(_time) as firstTime max(_time) as lastTime FROM datamodel=Endpoint.Processes where `process_rundll32` AND Processes.action!="blocked" by host _time span=1h Processes.process_id Processes.process_name Processes.dest Processes.process_path Processes.process Processes.parent_process_name Processes.parent_process
| `drop_dm_object_name(Processes)` 
| `security_content_ctime(firstTime)` 
| `security_content_ctime(lastTime)` 
| regex process="(?i)(rundll32\.exe.{0,4}$)"
| rename dest as src
| join host process_id 
    [| tstats `security_content_summariesonly` count latest(All_Traffic.dest) as dest latest(All_Traffic.dest_ip) as dest_ip latest(All_Traffic.dest_port) as dest_port FROM datamodel=Network_Traffic.All_Traffic where All_Traffic.dest_port != 0 by host All_Traffic.process_id 
    | `drop_dm_object_name(All_Traffic)`] 
| `rundll32_with_no_command_line_arguments_with_network_filter`'
>>>>>>> c8339b2e
how_to_implement: To successfully implement this search you need to be ingesting information
  on process that include the name of the process responsible for the changes from
  your endpoints into the `Endpoint` datamodel in the `Processes` and `port` node.
  To successfully implement this search you need to be ingesting information on process
  that include the name of the process responsible for the changes from your endpoints
  into the `Endpoint` datamodel in the `Processes` node. In addition, confirm the
  latest CIM App 4.20 or higher is installed and the latest TA for the endpoint product.
known_false_positives: Although unlikely, some legitimate applications may use a moved
  copy of rundll32, triggering a false positive.
references:
- https://attack.mitre.org/techniques/T1218/011/
- https://github.com/redcanaryco/atomic-red-team/blob/master/atomics/T1218.011/T1218.011.md
- https://lolbas-project.github.io/lolbas/Binaries/Rundll32/
- https://bohops.com/2018/02/26/leveraging-inf-sct-fetch-execute-techniques-for-bypass-evasion-persistence/
tags:
  analytic_story:
  - Suspicious Rundll32 Activity
  - Cobalt Strike
  - PrintNightmare CVE-2021-34527
  asset_type: Endpoint
  confidence: 100
  cve:
  - CVE-2021-34527
  impact: 70
  message: A rundll32 process $process_name$ with no commandline argument like this
    process commandline $process$ in host $src$
  mitre_attack_id:
  - T1218
  - T1218.011
  observable:
  - name: dest
    type: Hostname
    role:
    - Victim
  - name: process_name
    type: Process Name
    role:
    - Attacker
  product:
  - Splunk Enterprise
  - Splunk Enterprise Security
  - Splunk Cloud
  risk_score: 70
  security_domain: endpoint
tests:
- name: True Positive Test
  attack_data:
  - data: https://media.githubusercontent.com/media/splunk/attack_data/master/datasets/attack_techniques/T1055/cobalt_strike/windows-sysmon.log
    source: XmlWinEventLog:Microsoft-Windows-Sysmon/Operational
    sourcetype: xmlwineventlog<|MERGE_RESOLUTION|>--- conflicted
+++ resolved
@@ -2,12 +2,8 @@
 id: 35307032-a12d-11eb-835f-acde48001122
 version: 4
 date: '2022-03-15'
-<<<<<<< HEAD
-author: Michael Haag, Splunk
+author: Steven Dick,  Michael Haag, Splunk
 status: production
-=======
-author: Steven Dick,  Michael Haag, Splunk
->>>>>>> c8339b2e
 type: TTP
 description: The following analytic identifies rundll32.exe with no command line arguments
   and performing a network connection. It is unusual for rundll32.exe to execute with
@@ -16,30 +12,18 @@
   and parallel processes. Identify any suspicious module loads related to credential
   dumping or file writes. Rundll32.exe is natively found in C:\Windows\system32 and
   C:\Windows\syswow64.
-<<<<<<< HEAD
 data_source:
 - Sysmon Event ID 1
-search: '| tstats `security_content_summariesonly` count FROM datamodel=Endpoint.Processes
-  where `process_rundll32` by _time span=1h  Processes.process_id Processes.process_name
-  Processes.dest Processes.process_path Processes.process Processes.parent_process_name
-  Processes.original_file_name | `drop_dm_object_name(Processes)` | `security_content_ctime(firstTime)`
-  | `security_content_ctime(lastTime)` | regex process="(?i)(rundll32\.exe.{0,4}$)"
-  | join  process_id [| tstats `security_content_summariesonly` count FROM datamodel=Network_Traffic.All_Traffic
-  where All_Traffic.dest_port != 0 by All_Traffic.process_id All_Traffic.dest All_Traffic.dest_port
-  | `drop_dm_object_name(All_Traffic)` | rename dest as C2 ] | table _time dest parent_process_name
-  process_name process_path process process_id dest_port C2 | `rundll32_with_no_command_line_arguments_with_network_filter`'
-=======
-search: '| tstats `security_content_summariesonly` count min(_time) as firstTime max(_time) as lastTime FROM datamodel=Endpoint.Processes where `process_rundll32` AND Processes.action!="blocked" by host _time span=1h Processes.process_id Processes.process_name Processes.dest Processes.process_path Processes.process Processes.parent_process_name Processes.parent_process
-| `drop_dm_object_name(Processes)` 
-| `security_content_ctime(firstTime)` 
-| `security_content_ctime(lastTime)` 
-| regex process="(?i)(rundll32\.exe.{0,4}$)"
-| rename dest as src
-| join host process_id 
-    [| tstats `security_content_summariesonly` count latest(All_Traffic.dest) as dest latest(All_Traffic.dest_ip) as dest_ip latest(All_Traffic.dest_port) as dest_port FROM datamodel=Network_Traffic.All_Traffic where All_Traffic.dest_port != 0 by host All_Traffic.process_id 
-    | `drop_dm_object_name(All_Traffic)`] 
-| `rundll32_with_no_command_line_arguments_with_network_filter`'
->>>>>>> c8339b2e
+search: '| tstats `security_content_summariesonly` count min(_time) as firstTime max(_time)
+  as lastTime FROM datamodel=Endpoint.Processes where `process_rundll32` AND Processes.action!="blocked"
+  by host _time span=1h Processes.process_id Processes.process_name Processes.dest
+  Processes.process_path Processes.process Processes.parent_process_name Processes.parent_process
+  | `drop_dm_object_name(Processes)` | `security_content_ctime(firstTime)` | `security_content_ctime(lastTime)`
+  | regex process="(?i)(rundll32\.exe.{0,4}$)" | rename dest as src | join host process_id
+  [| tstats `security_content_summariesonly` count latest(All_Traffic.dest) as dest
+  latest(All_Traffic.dest_ip) as dest_ip latest(All_Traffic.dest_port) as dest_port
+  FROM datamodel=Network_Traffic.All_Traffic where All_Traffic.dest_port != 0 by host
+  All_Traffic.process_id | `drop_dm_object_name(All_Traffic)`] | `rundll32_with_no_command_line_arguments_with_network_filter`'
 how_to_implement: To successfully implement this search you need to be ingesting information
   on process that include the name of the process responsible for the changes from
   your endpoints into the `Endpoint` datamodel in the `Processes` and `port` node.
@@ -82,6 +66,19 @@
   - Splunk Enterprise
   - Splunk Enterprise Security
   - Splunk Cloud
+  required_fields:
+  - _time
+  - Processes.dest
+  - Processes.user
+  - Processes.parent_process_name
+  - Processes.parent_process
+  - Processes.original_file_name
+  - Processes.process_name
+  - Processes.process
+  - Processes.process_id
+  - Processes.parent_process_path
+  - Processes.process_path
+  - Processes.parent_process_id
   risk_score: 70
   security_domain: endpoint
 tests:
