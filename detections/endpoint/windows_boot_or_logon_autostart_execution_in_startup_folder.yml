--- conflicted
+++ resolved
@@ -3,34 +3,15 @@
 version: 1
 date: '2023-01-12'
 author: Teoderick Contreras, Splunk
-<<<<<<< HEAD
 status: production
-type: TTP
-description: This analytic will identify suspicious files dropped or created in the
-  Windows %startup% folder. This technique is a common way to gain persistence on
-  a targeted host. Threat actor, adversaries and red teamer abuse this folder path
-  to automatically execute their malicious sample upon boot or restart of the infected
-  host. This TTP detection is a good indicator that a suspicious process wants to
-  gain persistence on the targeted host. We suggest to verify the process name by
-  using the process guid field, the file created and also the user and the computer
-  name for further investigation.
-data_source:
-- Sysmon Event ID 11
-search: '|tstats `security_content_summariesonly` count min(_time) as firstTime max(_time)
-  as lastTime from datamodel=Endpoint.Filesystem where Filesystem.file_path = "*\\Microsoft\\Windows\\Start
-  Menu\\Programs\\Startup\\*" by Filesystem.file_create_time Filesystem.process_id
-  Filesystem.file_name Filesystem.user Filesystem.file_path Filesystem.process_guid
-  Filesystem.dest | `drop_dm_object_name(Filesystem)` | `security_content_ctime(firstTime)`
-  | `security_content_ctime(lastTime)` | `windows_boot_or_logon_autostart_execution_in_startup_folder_filter`'
-=======
 type: Anomaly
-datamodel:
-- Endpoint
 description: This analytic will identify suspicious files dropped or created in the Windows %startup% folder. 
   This technique is a common way to gain persistence on a targeted host. Threat actor, adversaries and red teamer 
   abuse this folder path to automatically execute their malicious sample upon boot or restart of the infected host. 
   This TTP detection is a good indicator that a suspicious process wants to gain persistence on the targeted host. We suggest to 
   verify the process name by using the process guid field, the file created and also the user and the computer name for further investigation.
+data_source:
+- Sysmon Event ID 11
 search: '|tstats `security_content_summariesonly` count min(_time) as firstTime max(_time) as lastTime from datamodel=Endpoint.Filesystem
   where Filesystem.file_path = "*\\Microsoft\\Windows\\Start Menu\\Programs\\Startup\\*" 
   by Filesystem.file_create_time Filesystem.process_id Filesystem.file_name Filesystem.user Filesystem.file_path Filesystem.process_guid Filesystem.dest
@@ -38,7 +19,6 @@
   | `security_content_ctime(firstTime)` 
   | `security_content_ctime(lastTime)` 
   | `windows_boot_or_logon_autostart_execution_in_startup_folder_filter`'
->>>>>>> 4d2e635a
 how_to_implement: To successfully implement this search you need to be ingesting information
   on process that include the name of the Filesystem responsible for the changes from
   your endpoints into the `Endpoint` datamodel in the `Filesystem` node.
