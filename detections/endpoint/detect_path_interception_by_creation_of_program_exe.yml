--- conflicted
+++ resolved
@@ -3,13 +3,9 @@
 description: 'The detection Detect Path Interception By Creation Of program exe is
   detecting the abuse of unquoted service paths, which is a popular technique for
   privilege escalation. '
-<<<<<<< HEAD
-type: batch
-=======
 id: c77162d3-f93c-45cc-80c8-22f6v5264g9f
 known_false_positives: unknown
 name: Detect Path Interception By Creation Of program exe
->>>>>>> f22e7a85
 references:
 - https://medium.com/@SumitVerma101/windows-privilege-escalation-part-1-unquoted-service-path-c7a011a8d8ae
 search: '| tstats `security_content_summariesonly` count min(_time) as firstTime max(_time)
