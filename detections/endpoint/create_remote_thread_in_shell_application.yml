name: Create Remote Thread In Shell Application
id: 10399c1e-f51e-11eb-b920-acde48001122
version: 1
date: '2021-08-04'
author: Teoderick Contreras, Splunk
type: TTP
datamodel: []
description: This search is to detect suspicious process injection in command shell.
  This technique was seen in IcedID where it execute cmd.exe process to inject its
  shellcode as part of its execution as banking trojan. It is really uncommon to have
  a create remote thread execution in the following application.
search: '`sysmon` EventCode=8 TargetImage IN ("*\\cmd.exe", "*\\powershell*") | stats
  count min(_time) as firstTime max(_time) as lastTime by  TargetImage TargetProcessId
  SourceProcessId  EventCode StartAddress SourceImage Computer | `security_content_ctime(firstTime)`
  | `security_content_ctime(lastTime)` | `create_remote_thread_in_shell_application_filter`'
how_to_implement: To successfully implement this search, you need to be ingesting
  logs with the process name, parent process, and command-line executions from your
  endpoints. If you are using Sysmon, you must have at least version 6.0.4 of the
  Sysmon TA.
known_false_positives: unknown
references:
- https://thedfirreport.com/2021/07/19/icedid-and-cobalt-strike-vs-antivirus/
tags:
  analytic_story:
  - IcedID
  confidence: 100
  context:
  - Source:Endpoint
  - Stage:Defense Evasion
  dataset:
  - https://media.githubusercontent.com/media/splunk/attack_data/master/datasets/malware/icedid/simulated_icedid/windows-sysmon.log
  impact: 70
  kill_chain_phases:
  - Exploitation
  message: process $SourceImage$ create a remote thread to shell app process $TargetImage$
    in host $Computer$
  mitre_attack_id:
  - T1055
  observable:
  - name: Computer
    role:
    - Victim
    type: Hostname
  - name: SourceImage
<<<<<<< HEAD
=======
    type: Process
>>>>>>> 1247e886
    role:
    - Attacker
    type: process name
  product:
  - Splunk Enterprise
  - Splunk Enterprise Security
  - Splunk Cloud
  required_fields:
  - _time
  - SourceImage
  - TargetImage
  - TargetProcessId
  - SourceProcessId
  - StartAddress
  - EventCode
  - Computer
  risk_score: 70
  security_domain: endpoint
  asset_type: Endpoint<|MERGE_RESOLUTION|>--- conflicted
+++ resolved
@@ -42,10 +42,7 @@
     - Victim
     type: Hostname
   - name: SourceImage
-<<<<<<< HEAD
-=======
     type: Process
->>>>>>> 1247e886
     role:
     - Attacker
     type: process name
