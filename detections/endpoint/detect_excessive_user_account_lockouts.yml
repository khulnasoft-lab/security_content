author: David Dorsey, Splunk
date: '2020-07-21'
description: This search detects user accounts that have been locked out a relatively
  high number of times in a short period.
how_to_implement: ou must ingest your Windows security event logs in the `Change`
  datamodel under the nodename is `Account_Management`, for this search to execute
  successfully. Please consider updating the cron schedule and the count of lockouts
  you want to monitor, according to your environment.
<<<<<<< HEAD
type: batch
=======
id: 95a7f9a5-6096-437e-a19e-86f42ac609bd
known_false_positives: It is possible that a legitimate user is experiencing an issue
  causing multiple account login failures leading to lockouts.
name: Detect Excessive User Account Lockouts
>>>>>>> f22e7a85
references: []
search: '| tstats `security_content_summariesonly` count min(_time) as firstTime max(_time)
  as lastTime from datamodel=Change.All_Changes where nodename=All_Changes.Account_Management
  All_Changes.result="lockout" by All_Changes.user All_Changes.result |`drop_dm_object_name("All_Changes")`
  |`drop_dm_object_name("Account_Management")`| `security_content_ctime(firstTime)`
  | `security_content_ctime(lastTime)` | search count > 5 | `detect_excessive_user_account_lockouts_filter`'
tags:
  analytics_story:
  - Account Monitoring and Controls
  asset_type: Windows
  automated_detection_testing: passed
  cis20:
  - CIS 16
  dataset:
  - https://media.githubusercontent.com/media/splunk/attack_data/master/datasets/attack_techniques/T1078.002/account_lockout/windows-security.log
  - https://media.githubusercontent.com/media/splunk/attack_data/master/datasets/attack_techniques/T1078.002/account_lockout/windows-system.log
  mitre_attack_id:
  - T1078.003
  nist:
  - PR.IP
  product:
  - Splunk Enterprise
  - Splunk Enterprise Security
  - Splunk Cloud
  security_domain: access
type: ESCU
version: 3<|MERGE_RESOLUTION|>--- conflicted
+++ resolved
@@ -6,14 +6,10 @@
   datamodel under the nodename is `Account_Management`, for this search to execute
   successfully. Please consider updating the cron schedule and the count of lockouts
   you want to monitor, according to your environment.
-<<<<<<< HEAD
-type: batch
-=======
 id: 95a7f9a5-6096-437e-a19e-86f42ac609bd
 known_false_positives: It is possible that a legitimate user is experiencing an issue
   causing multiple account login failures leading to lockouts.
 name: Detect Excessive User Account Lockouts
->>>>>>> f22e7a85
 references: []
 search: '| tstats `security_content_summariesonly` count min(_time) as firstTime max(_time)
   as lastTime from datamodel=Change.All_Changes where nodename=All_Changes.Account_Management
