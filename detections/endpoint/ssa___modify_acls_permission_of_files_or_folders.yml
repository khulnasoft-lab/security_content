name: Modify ACLs Permission Of Files Or Folders
id: 9ae9a48a-cdbe-11eb-875a-acde48001122
version: 3
date: '2022-03-17'
author: Teoderick Contreras, Splunk
type: Anomaly
datamodel:
- Endpoint_Processes
description: This analytic identifies suspicious modification of ACL permission to
  a files or folder to make it available to everyone or to a specific user. This technique
  may be used by the adversary to evade ACLs or protected files access. This changes
  is commonly configured by the file or directory owner with appropriate permission.
  This behavior raises suspicion if this command is seen on an endpoint utilized by
  an account with no permission to do so.
<<<<<<< HEAD
search: '| from read_ssa_enriched_events() | eval timestamp=parse_long(ucast(map_get(input_event,
  "_time"), "string", null)), process=ucast(map_get(input_event, "process"), "string",
  null), process_name=ucast(map_get(input_event, "process_name"), "string", null),
  process_path=ucast(map_get(input_event, "process_path"), "string", null), parent_process_name=ucast(map_get(input_event,
  "parent_process_name"), "string", null), event_id=ucast(map_get(input_event, "event_id"),
  "string", null), 
  dest_user_id=ucast(map_get(input_event, "dest_user_id"), "string", null),
  dest_device_id=ucast(map_get(input_event, "dest_device_id"), "string", null)
  | where process IS NOT NULL AND like(process, "%/G%") AND (match_regex(process,
  /(?i)everyone:/)=true OR match_regex(process, /(?i)SYSTEM:/)=true) AND (process_name="cacls.exe"
  OR process_name="xcacls.exe" OR process_name="icacls.exe")   
  | eval body=--body--
  | into write_ssa_finding_events();'
=======
search: '| from read_ssa_enriched_events() 
  | eval timestamp=parse_long(ucast(map_get(input_event, "_time"), "string", null)), 
  process=ucast(map_get(input_event, "process"), "string", null), 
  process_name=ucast(map_get(input_event, "process_name"), "string", null),
  process_path=ucast(map_get(input_event, "process_path"), "string", null), 
  parent_process_name=ucast(map_get(input_event, "parent_process_name"), "string", null), 
  event_id=ucast(map_get(input_event, "event_id"), "string", null) 
  | where process IS NOT NULL AND NOT like(process, "%:\\Windows\\QG\\ServiceNow%") AND like(process, "%/g%") 
  | where (match_regex(process, /(?i)everyone:/)=true OR match_regex(process, /(?i)SYSTEM:/)=true OR match_regex(process, /(?i)S-1-1-0:/)=true) 
  | where (process_name="cacls.exe" OR process_name="xcacls.exe" OR process_name="icacls.exe")
  | eval start_time=timestamp, end_time=timestamp, entities=mvappend(ucast(map_get(input_event, "dest_user_id"),
  "string", null), ucast(map_get(input_event, "dest_device_id"), "string", null)),
  body=create_map(["event_id", event_id, "process", process, "process_name", process_name,
  "parent_process_name", parent_process_name, "process_path", process_path]) 
  | into write_ssa_detected_events();'
>>>>>>> c5528e72
how_to_implement: To successfully implement this search, you need to be ingesting
  logs with the process name, parent process, and command-line executions from your
  endpoints. If you are using Sysmon, you must have at least version 6.0.4 of the
  Sysmon TA. Tune and filter known instances where renamed cacls.exe may be used.
known_false_positives: System administrators may use this windows utility. filter
  is needed.
references:
- https://thedfirreport.com/2020/04/20/sqlserver-or-the-miner-in-the-basement/
tags:
  analytic_story:
  - XMRig
  cis20:
  - CIS 8
  - CIS 13
  confidence: 70
  context:
  - Source:Endpoint
  - Stage:Defense Evasion
  dataset:
  - https://media.githubusercontent.com/media/splunk/attack_data/master/datasets/attack_techniques/T1222.001/ssa_cacls/all_icalc.log
  impact: 50
  kill_chain_phases:
  - Exploitation
  message: A cacls process $process_name$ with commandline $process$ try to modify
    a permission of a file or directory in host $dest_device_id$
  mitre_attack_id:
  - T1222
  nist:
  - PR.DS
  - PR.IP
  observable:
  - name: dest_device_id
    type: Hostname
    role:
    - Victim
  - name: dest_user_id
    type: User
    role:
    - Victim
  product:
  - Splunk Behavioral Analytics
  required_fields:
  - _time
  - dest_device_id
  - process_name
  - parent_process_name
  - process_path
  - dest_user_id
  - process
  - process
  risk_score: 35
  risk_severity: low
  security_domain: endpoint
  asset_type: Endpoint<|MERGE_RESOLUTION|>--- conflicted
+++ resolved
@@ -12,23 +12,10 @@
   is commonly configured by the file or directory owner with appropriate permission.
   This behavior raises suspicion if this command is seen on an endpoint utilized by
   an account with no permission to do so.
-<<<<<<< HEAD
-search: '| from read_ssa_enriched_events() | eval timestamp=parse_long(ucast(map_get(input_event,
-  "_time"), "string", null)), process=ucast(map_get(input_event, "process"), "string",
-  null), process_name=ucast(map_get(input_event, "process_name"), "string", null),
-  process_path=ucast(map_get(input_event, "process_path"), "string", null), parent_process_name=ucast(map_get(input_event,
-  "parent_process_name"), "string", null), event_id=ucast(map_get(input_event, "event_id"),
-  "string", null), 
-  dest_user_id=ucast(map_get(input_event, "dest_user_id"), "string", null),
-  dest_device_id=ucast(map_get(input_event, "dest_device_id"), "string", null)
-  | where process IS NOT NULL AND like(process, "%/G%") AND (match_regex(process,
-  /(?i)everyone:/)=true OR match_regex(process, /(?i)SYSTEM:/)=true) AND (process_name="cacls.exe"
-  OR process_name="xcacls.exe" OR process_name="icacls.exe")   
-  | eval body=--body--
-  | into write_ssa_finding_events();'
-=======
 search: '| from read_ssa_enriched_events() 
-  | eval timestamp=parse_long(ucast(map_get(input_event, "_time"), "string", null)), 
+  | eval timestamp=parse_long(ucast(map_get(input_event, "_time"), "string", null)),
+  dest_user_id=ucast(map_get(input_event, "dest_user_id"), "string", null), 
+  dest_device_id=ucast(map_get(input_event, "dest_device_id"), "string", null),  
   process=ucast(map_get(input_event, "process"), "string", null), 
   process_name=ucast(map_get(input_event, "process_name"), "string", null),
   process_path=ucast(map_get(input_event, "process_path"), "string", null), 
@@ -37,12 +24,8 @@
   | where process IS NOT NULL AND NOT like(process, "%:\\Windows\\QG\\ServiceNow%") AND like(process, "%/g%") 
   | where (match_regex(process, /(?i)everyone:/)=true OR match_regex(process, /(?i)SYSTEM:/)=true OR match_regex(process, /(?i)S-1-1-0:/)=true) 
   | where (process_name="cacls.exe" OR process_name="xcacls.exe" OR process_name="icacls.exe")
-  | eval start_time=timestamp, end_time=timestamp, entities=mvappend(ucast(map_get(input_event, "dest_user_id"),
-  "string", null), ucast(map_get(input_event, "dest_device_id"), "string", null)),
-  body=create_map(["event_id", event_id, "process", process, "process_name", process_name,
-  "parent_process_name", parent_process_name, "process_path", process_path]) 
-  | into write_ssa_detected_events();'
->>>>>>> c5528e72
+  | eval body=--body--
+  | into write_ssa_finding_events();'
 how_to_implement: To successfully implement this search, you need to be ingesting
   logs with the process name, parent process, and command-line executions from your
   endpoints. If you are using Sysmon, you must have at least version 6.0.4 of the
@@ -86,11 +69,9 @@
   - Splunk Behavioral Analytics
   required_fields:
   - _time
-  - dest_device_id
   - process_name
   - parent_process_name
   - process_path
-  - dest_user_id
   - process
   - process
   risk_score: 35
