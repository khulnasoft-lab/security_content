name: Suspicious MSBuild Rename
id: 4006adac-5937-11eb-ae93-0242ac130002
version: 2
date: '2021-01-12'
author: Michael Haag, Splunk
<<<<<<< HEAD
type: batch
datamodel: 
- Endpoint
=======
type: TTP
datamodel: []
>>>>>>> 1f6d8fd2
description: The following analytic identifies renamed instances of msbuild.exe executing.
  Msbuild.exe is natively found in C:\Windows\Microsoft.NET\Framework\v4.0.30319 and
  C:\Windows\Microsoft.NET\Framework64\v4.0.30319. During investigation, identify
  the code executed and what is executing a renamed instance of MSBuild.
search: '| tstats `security_content_summariesonly` count min(_time) as firstTime max(_time)
  as lastTime from datamodel=Endpoint.Processes where (Processes.original_file_name=MSBuild.exe AND Processes.process_name!=msbuild.exe)
  by Processes.dest Processes.user Processes.parent_process_name Processes.process_name
  Processes.process Processes.process_id Processes.parent_process_id Processes.original_file_name 
  | `drop_dm_object_name(Processes)` 
  | `security_content_ctime(firstTime)` 
  | `security_content_ctime(lastTime)`
  | `suspicious_msbuild_rename_filter`'
how_to_implement: To successfully implement this search you need to be ingesting information on process that include the name of the process responsible for the changes from your endpoints into the `Endpoint` datamodel in the `Processes` node. In addition, confirm the latest CIM App 4.20 or higher is installed and the latest TA for the endpoint product.
known_false_positives: Although unlikely, some legitimate applications may use a moved
  copy of msbuild, triggering a false positive.
references:
- https://lolbas-project.github.io/lolbas/Binaries/Msbuild/
- https://github.com/redcanaryco/atomic-red-team/blob/master/atomics/T1127.001/T1127.001.md
- https://github.com/infosecn1nja/MaliciousMacroMSBuild/
tags:
  analytic_story:
  - Trusted Developer Utilities Proxy Execution MSBuild
  - Cobalt Strike
  - Masquerading - Rename System Utilities
  asset_type: Endpoint
  automated_detection_testing: passed
  cis20:
  - CIS 8
  confidence: 90
  context:
  - Source:Endpoint
  - Stage:Defense Evasion
  - Stage:Execution
  - Stage:Defense Evasion
  dataset:
  - https://media.githubusercontent.com/media/splunk/attack_data/master/datasets/attack_techniques/T1127.001/windows-sysmon.log
  impact: 70
  kill_chain_phases:
  - Exploitation
  message: Suspicious renamed msbuild.exe binary ran on $dest$ by $user$
  mitre_attack_id:
  - T1127.001
  - T1036.003
  nist:
  - PR.PT
  - DE.CM
  observable:
  - name: dest
    type: Endpoint
    role:
    - Victim
  - name: User
    type: User
    role:
    - Victim
  product:
  - Splunk Enterprise
  - Splunk Enterprise Security
  - Splunk Cloud
  required_fields:
  - _time
  - Processes.dest
  - Processes.user
  - Processes.parent_process_name #parent process name
  - Processes.parent_process #parent cmdline
  - Processes.original_file_name
  - Processes.process_name #process name
  - Processes.process #process cmdline
  - Processes.process_id
  - Processes.parent_process_path
  - Processes.process_path
  - Processes.parent_process_id
  risk_score: 63
  security_domain: endpoint<|MERGE_RESOLUTION|>--- conflicted
+++ resolved
@@ -3,14 +3,9 @@
 version: 2
 date: '2021-01-12'
 author: Michael Haag, Splunk
-<<<<<<< HEAD
-type: batch
+type: TTP
 datamodel: 
 - Endpoint
-=======
-type: TTP
-datamodel: []
->>>>>>> 1f6d8fd2
 description: The following analytic identifies renamed instances of msbuild.exe executing.
   Msbuild.exe is natively found in C:\Windows\Microsoft.NET\Framework\v4.0.30319 and
   C:\Windows\Microsoft.NET\Framework64\v4.0.30319. During investigation, identify
