--- conflicted
+++ resolved
@@ -51,13 +51,9 @@
   - Qakbot
   - IcedID
   - Trickbot
-<<<<<<< HEAD
-  asset_type: Endpoint
-=======
   - Chaos Ransomware
   - LockBit Ransomware
-  automated_detection_testing: passed
->>>>>>> 5a98c280
+  asset_type: Endpoint
   confidence: 50
   impact: 40
   message: Suspicious executable or scripts with file name $file_name$, $file_path$
