name: WMI Recon Running Process Or Services
id: b5cd5526-cce7-11eb-b3bd-acde48001122
version: 2
date: '2022-05-02'
author: Teoderick Contreras, Splunk
type: TTP
datamodel: []
description: The following analytic identifies suspicious PowerShell script execution
  via EventCode 4104, where WMI is performing an event query looking for running processes
  or running services. This technique is commonly found in malware and APT events
  where the adversary will map all running security applications or services on the
  compromised machine. During triage, review parallel processes within the same timeframe.
  Review the full script block to identify other related artifacts.
search: '`powershell` EventCode=4104 ScriptBlockText= "*SELECT*" AND (ScriptBlockText="*Win32_Process*"
  OR ScriptBlockText="*Win32_Service*") | stats count min(_time) as firstTime max(_time) as
  lastTime by EventCode ScriptBlockText Computer UserID | `security_content_ctime(firstTime)`
  | `security_content_ctime(lastTime)` | `wmi_recon_running_process_or_services_filter`'
how_to_implement: To successfully implement this analytic, you will need to enable
  PowerShell Script Block Logging on some or all endpoints. Additional setup here
  https://docs.splunk.com/Documentation/UBA/5.0.4.1/GetDataIn/AddPowerShell#Configure_module_logging_for_PowerShell.
known_false_positives: network administrator may used this command for checking purposes
references:
- https://news.sophos.com/en-us/2020/05/12/maze-ransomware-1-year-counting/
- https://www.eideon.com/2018-03-02-THL03-WMIBackdoors/
- https://github.com/trustedsec/SysmonCommunityGuide/blob/master/chapters/WMI-events.md
- https://in.security/2019/04/03/an-intro-into-abusing-and-identifying-wmi-event-subscriptions-for-persistence/
tags:
  analytic_story:
  - Hermetic Wiper 
  - Malicious PowerShell
  confidence: 100
  context:
  - Source:Endpoint
  - Stage:Recon
  dataset:
  - https://media.githubusercontent.com/media/splunk/attack_data/master/datasets/attack_techniques/T1059.001/powershell_script_block_logging/win32process.log
  impact: 30
  kill_chain_phases:
  - Reconnaissance
  message: Suspicious powerShell script execution by $user$ on $Computer$ via
    EventCode 4104, where WMI is performing an event query looking for running processes
    or running services
  mitre_attack_id:
  - T1592
  observable:
<<<<<<< HEAD
  - name: ComputerName
=======
  - name: Computer
    type: Endpoint
>>>>>>> 1247e886
    role:
    - Victim
    type: Endpoint
  - name: User
    role:
    - Victim
    type: User
  product:
  - Splunk Enterprise
  - Splunk Enterprise Security
  - Splunk Cloud
  required_fields:
  - _time
  - ScriptBlockText
  - Opcode
  - Computer
  - UserID
  - EventCode
  risk_score: 30
  security_domain: endpoint
  asset_type: Endpoint<|MERGE_RESOLUTION|>--- conflicted
+++ resolved
@@ -43,14 +43,7 @@
   mitre_attack_id:
   - T1592
   observable:
-<<<<<<< HEAD
-  - name: ComputerName
-=======
   - name: Computer
-    type: Endpoint
->>>>>>> 1247e886
-    role:
-    - Victim
     type: Endpoint
   - name: User
     role:
