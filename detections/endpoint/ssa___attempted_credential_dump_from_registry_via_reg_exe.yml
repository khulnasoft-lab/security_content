author: Jose Hernandez, Splunk
date: 2020-6-04
description: Monitor for execution of reg.exe with parameters specifying an export
  of keys that contain hashed credentials that attackers may try to crack offline.
<<<<<<< HEAD
how_to_implement: You must be ingesting windows endpoint data that tracks process activity,
  including parent-child relationships from your endpoints.
type: streaming
references: ['https://github.com/splunk/security_content/blob/55a17c65f9f56c2220000b62701765422b46125d/detections/attempted_credential_dump_from_registry_via_reg_exe.yml']
author: Jose Hernandez, Splunk
search: '
| from read_ssa_enriched_events()
| eval timestamp=parse_long(ucast(map_get(input_event, "_time"), "string", null))
| eval process_name=lower(ucast(map_get(input_event, "process_name"), "string", null)),
       cmd_line=ucast(map_get(input_event, "process"), "string", null),
       dest_user_id=ucast(map_get(input_event, "dest_user_id"), "string", null),
       dest_device_id=ucast(map_get(input_event, "dest_device_id"), "string", null)
| where process_name="cmd.exe" OR process_name="reg.exe"
| where cmd_line != null  AND 
        match_regex(cmd_line, /(?i)save\s+/)=true AND
        ( match_regex(cmd_line, /(?i)HKLM\\Security/)=true OR
          match_regex(cmd_line, /(?i)HKLM\\SAM/)=true OR
          match_regex(cmd_line, /(?i)HKLM\\System/)=true OR
          match_regex(cmd_line, /(?i)HKEY_LOCAL_MACHINE\\Security/)=true OR
          match_regex(cmd_line, /(?i)HKEY_LOCAL_MACHINE\\SAM/)=true OR
          match_regex(cmd_line, /(?i)HKEY_LOCAL_MACHINE\\System/)=true 
        )
| eval start_time = timestamp,
end_time = timestamp,
entities = mvappend(dest_device_id, dest_user_id),
body = "TBD"
| into write_ssa_detected_events();
'
=======
how_to_implement: You must be ingesting windows endpoint data that tracks process
  activity, including parent-child relationships from your endpoints.
id: 14038953-e5f2-4daf-acff-5452062baf03
>>>>>>> f22e7a85
known_false_positives: None identified.
name: Attempted Credential Dump From Registry via Reg exe - SSA
references:
- https://github.com/splunk/security_content/blob/55a17c65f9f56c2220000b62701765422b46125d/detections/attempted_credential_dump_from_registry_via_reg_exe.yml
search: ' | from read_ssa_enriched_events() | eval timestamp=parse_long(ucast(map_get(input_event,
  "_time"), "string", null)) | eval process_name=lower(ucast(map_get(input_event,
  "process_name"), "string", null)), cmd_line=ucast(map_get(input_event, "process"),
  "string", null), dest_user_id=ucast(map_get(input_event, "dest_user_id"), "string",
  null), dest_device_id=ucast(map_get(input_event, "dest_device_id"), "string", null)
  | where process_name="cmd.exe" OR process_name="reg.exe" | where cmd_line != null  AND
  match_regex(cmd_line, /(?i)save\s+/)=true AND ( match_regex(cmd_line, /(?i)HKLM\\Security/)=true
  OR match_regex(cmd_line, /(?i)HKLM\\SAM/)=true OR match_regex(cmd_line, /(?i)HKLM\\System/)=true
  OR match_regex(cmd_line, /(?i)HKEY_LOCAL_MACHINE\\Security/)=true OR match_regex(cmd_line,
  /(?i)HKEY_LOCAL_MACHINE\\SAM/)=true OR match_regex(cmd_line, /(?i)HKEY_LOCAL_MACHINE\\System/)=true
  ) | eval start_time = timestamp, end_time = timestamp, entities = mvappend(dest_device_id,
  dest_user_id), body = "TBD" | into write_ssa_detected_events(); '
tags:
  analytics_story:
  - Credential Dumping
  asset_type: Endpoint
  cis20:
  - CIS 3
  - CIS 5
  - CIS 16
  kill_chain_phases:
  - Actions on Objectives
  mitre_attack_id:
  - T1003
  nist:
  - DE.CM
  product:
  - UEBA for Security Cloud
  required_fields:
  - process_name
  - _time
  - dest_device_id
  - dest_user_id
  - process
  risk_severity: low
  security_domain: endpoint
type: SSA
version: 1<|MERGE_RESOLUTION|>--- conflicted
+++ resolved
@@ -2,40 +2,9 @@
 date: 2020-6-04
 description: Monitor for execution of reg.exe with parameters specifying an export
   of keys that contain hashed credentials that attackers may try to crack offline.
-<<<<<<< HEAD
-how_to_implement: You must be ingesting windows endpoint data that tracks process activity,
-  including parent-child relationships from your endpoints.
-type: streaming
-references: ['https://github.com/splunk/security_content/blob/55a17c65f9f56c2220000b62701765422b46125d/detections/attempted_credential_dump_from_registry_via_reg_exe.yml']
-author: Jose Hernandez, Splunk
-search: '
-| from read_ssa_enriched_events()
-| eval timestamp=parse_long(ucast(map_get(input_event, "_time"), "string", null))
-| eval process_name=lower(ucast(map_get(input_event, "process_name"), "string", null)),
-       cmd_line=ucast(map_get(input_event, "process"), "string", null),
-       dest_user_id=ucast(map_get(input_event, "dest_user_id"), "string", null),
-       dest_device_id=ucast(map_get(input_event, "dest_device_id"), "string", null)
-| where process_name="cmd.exe" OR process_name="reg.exe"
-| where cmd_line != null  AND 
-        match_regex(cmd_line, /(?i)save\s+/)=true AND
-        ( match_regex(cmd_line, /(?i)HKLM\\Security/)=true OR
-          match_regex(cmd_line, /(?i)HKLM\\SAM/)=true OR
-          match_regex(cmd_line, /(?i)HKLM\\System/)=true OR
-          match_regex(cmd_line, /(?i)HKEY_LOCAL_MACHINE\\Security/)=true OR
-          match_regex(cmd_line, /(?i)HKEY_LOCAL_MACHINE\\SAM/)=true OR
-          match_regex(cmd_line, /(?i)HKEY_LOCAL_MACHINE\\System/)=true 
-        )
-| eval start_time = timestamp,
-end_time = timestamp,
-entities = mvappend(dest_device_id, dest_user_id),
-body = "TBD"
-| into write_ssa_detected_events();
-'
-=======
 how_to_implement: You must be ingesting windows endpoint data that tracks process
   activity, including parent-child relationships from your endpoints.
 id: 14038953-e5f2-4daf-acff-5452062baf03
->>>>>>> f22e7a85
 known_false_positives: None identified.
 name: Attempted Credential Dump From Registry via Reg exe - SSA
 references:
