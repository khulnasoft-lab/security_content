--- conflicted
+++ resolved
@@ -30,11 +30,8 @@
 tags:
   analytic_story:
   - XMRig
-<<<<<<< HEAD
   - CISA AA22-320A
-=======
   - AgentTesla
->>>>>>> 325633d9
   confidence: 90
   context:
   - Source:Endpoint
