--- conflicted
+++ resolved
@@ -6,14 +6,10 @@
   from your hosts to populate the Endpoint Filesystem data-model object. If you are
   using Sysmon, you will need a Splunk Universal Forwarder on each endpoint from which
   you want to collect data.
-<<<<<<< HEAD
-type: batch
-=======
 id: 57d44d70-28d9-4ed1-acf5-1c80ae2bbce3
 known_false_positives: If there are files with this keywoord as file names it might
   trigger false possitives, please make use of our filters to tune out potential FPs.
 name: Ryuk Test Files Detected
->>>>>>> f22e7a85
 references: []
 search: '| tstats `security_content_summariesonly` count min(_time) as firstTime max(_time)
   as lastTime FROM datamodel=Endpoint.Filesystem WHERE "Filesystem.file_path"=C:\\*Ryuk*
