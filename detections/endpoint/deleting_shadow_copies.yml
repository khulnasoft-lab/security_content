author: David Dorsey, Splunk
date: '2020-11-09'
description: The vssadmin.exe utility is used to interact with the Volume Shadow Copy
  Service.  Wmic is an interface to the Windows Management Instrumentation.  This
  search looks for either of these tools being used to delete shadow copies.
how_to_implement: You must be ingesting endpoint data that tracks process activity,
  including parent-child relationships from your endpoints to populate the Endpoint
  data model in the Processes node. The command-line arguments are mapped to the "process"
  field in the Endpoint data model.
<<<<<<< HEAD
type: batch
=======
id: b89919ed-ee5f-492c-b139-95dbb162039e
known_false_positives: vssadmin.exe and wmic.exe are standard applications shipped
  with modern versions of windows. They may be used by administrators to legitimately
  delete old backup copies, although this is typically rare.
name: Deleting Shadow Copies
>>>>>>> f22e7a85
references: []
search: '| tstats `security_content_summariesonly` count values(Processes.process)
  as process values(Processes.parent_process) as parent_process min(_time) as firstTime
  max(_time) as lastTime from datamodel=Endpoint.Processes where (Processes.process_name=vssadmin.exe
  OR Processes.process_name=wmic.exe) Processes.process=*delete* Processes.process=*shadow*
  by Processes.user Processes.process_name Processes.parent_process_name Processes.dest  |
  `drop_dm_object_name(Processes)` | `security_content_ctime(firstTime)`| `security_content_ctime(lastTime)`
  | `deleting_shadow_copies_filter`'
tags:
  analytics_story:
  - Windows Log Manipulation
  - SamSam Ransomware
  - Ransomware
  asset_type: Endpoint
  automated_detection_testing: passed
  cis20:
  - CIS 8
  - CIS 10
  dataset:
  - https://media.githubusercontent.com/media/splunk/attack_data/master/datasets/attack_techniques/T1490/atomic_red_team/windows-sysmon.log
  kill_chain_phases:
  - Actions on Objectives
  mitre_attack_id:
  - T1490
  nist:
  - PR.PT
  - DE.CM
  - PR.IP
  product:
  - Splunk Enterprise
  - Splunk Enterprise Security
  - Splunk Cloud
  security_domain: endpoint
type: ESCU
version: 4<|MERGE_RESOLUTION|>--- conflicted
+++ resolved
@@ -7,15 +7,11 @@
   including parent-child relationships from your endpoints to populate the Endpoint
   data model in the Processes node. The command-line arguments are mapped to the "process"
   field in the Endpoint data model.
-<<<<<<< HEAD
-type: batch
-=======
 id: b89919ed-ee5f-492c-b139-95dbb162039e
 known_false_positives: vssadmin.exe and wmic.exe are standard applications shipped
   with modern versions of windows. They may be used by administrators to legitimately
   delete old backup copies, although this is typically rare.
 name: Deleting Shadow Copies
->>>>>>> f22e7a85
 references: []
 search: '| tstats `security_content_summariesonly` count values(Processes.process)
   as process values(Processes.parent_process) as parent_process min(_time) as firstTime
