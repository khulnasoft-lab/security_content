--- conflicted
+++ resolved
@@ -7,14 +7,10 @@
   populated via endpoint detection-and-response products, such as Carbon Black, or
   via other endpoint data sources, such as Sysmon. The data used for this search is
   typically generated via logs that report file-system reads and writes.
-<<<<<<< HEAD
-type: batch
-=======
 id: ada0f478-84a8-4641-a3f1-d82362d6bd71
 known_false_positives: It's possible that a legitimate file could be created with
   the same name used by ransomware note files.
 name: Common Ransomware Notes
->>>>>>> f22e7a85
 references: []
 search: '| tstats `security_content_summariesonly` count min(_time) as firstTime max(_time)
   as lastTime values(Filesystem.user) as user values(Filesystem.dest) as dest values(Filesystem.file_path)
