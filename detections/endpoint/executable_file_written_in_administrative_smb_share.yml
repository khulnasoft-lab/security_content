name: Executable File Written in Administrative SMB Share
id: f63c34fe-a435-11eb-935a-acde48001122
version: 2
date: '2021-11-18'
author: Teoderick Contreras, Mauricio Velazco, Splunk
type: TTP
datamodel: []
description: The following analytic identifies executable files (.exe or .dll) being
  written to Windows administrative SMB shares (Admin$, IPC$, C$). This represents
  suspicious behavior as its commonly used by tools like like PsExec/PaExec and others
  to stage service binaries before creating and starting a Windows service on remote
  endpoints. Red Teams and adversaries alike may abuse administrative shares for lateral
  movement and remote code execution. The Trickbot malware family also implements
  this behavior to try to infect other machines in the infected network.
search: '`wineventlog_security` EventCode=5145 Relative_Target_Name IN ("*.exe","*.dll")
  Object_Type=File Share_Name IN ("\\\\*\\C$","\\\\*\\IPC$","\\\\*\\admin$") Access_Mask=
  "0x2" | stats min(_time) as firstTime max(_time) as lastTime count by EventCode
  Share_Name Relative_Target_Name Object_Type Access_Mask user src_port Source_Address
  | `security_content_ctime(firstTime)` | `security_content_ctime(lastTime)` | `executable_file_written_in_administrative_smb_share_filter`'
how_to_implement: To successfully implement this search, you need to be ingesting
  Windows Security Event Logs with 5145 EventCode enabled. The Windows TA is also
  required. Also enable the object Audit access success/failure in your group policy.
known_false_positives: System Administrators may use looks like PsExec for troubleshooting
  or administrations tasks. However, this will typically come only from certain users
  and certain systems that can be added to an allow list.
references:
- https://attack.mitre.org/techniques/T1021/002/
- https://www.rapid7.com/blog/post/2013/03/09/psexec-demystified/
- https://labs.vipre.com/trickbot-and-its-modules/
- https://blog.whitehat.eu/2019/05/incident-trickbot-ryuk-2.html
tags:
  analytic_story:
  - Active Directory Lateral Movement
  - Trickbot
<<<<<<< HEAD
=======
  - Hermetic Wiper
  automated_detection_testing: passed
>>>>>>> b9a848f0
  confidence: 100
  context:
  - Source:Endpoint
  - Stage:Lateral Movement
  dataset:
  - https://media.githubusercontent.com/media/splunk/attack_data/master/datasets/malware/trickbot/exe_smbshare/windows-security.log
  impact: 70
  kill_chain_phases:
  - Exploitation
  message: $user$ dropped or created an executable file in known sensitive SMB share.  Share
    name=$Share_Name$, Target name=$Relative_Target_Name$, and Access mask=$Access_Mask$
  mitre_attack_id:
  - T1021
  - T1021.002
  observable:
  - name: user
    type: User
    role:
    - Victim
  product:
  - Splunk Enterprise
  - Splunk Enterprise Security
  - Splunk Cloud
  required_fields:
  - _time
  - EventCode
  - Share_Name
  - Relative_Target_Name
  - Object_Type
  - Access_Mask
  - user
  - src_port
  - Source_Address
  risk_score: 70
  security_domain: endpoint
  asset_type: Endpoint<|MERGE_RESOLUTION|>--- conflicted
+++ resolved
@@ -32,11 +32,8 @@
   analytic_story:
   - Active Directory Lateral Movement
   - Trickbot
-<<<<<<< HEAD
-=======
   - Hermetic Wiper
   automated_detection_testing: passed
->>>>>>> b9a848f0
   confidence: 100
   context:
   - Source:Endpoint
