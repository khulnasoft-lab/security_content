name: Windows System Shutdown CommandLine
id: 4fee57b8-d825-4bf3-9ea8-bf405cdb614c
version: 2
date: '2023-06-20'
author: Teoderick Contreras, Splunk
status: production
type: Anomaly
description: This detection rule is designed to identify the execution of the Windows
  shutdown command via command line interface. The shutdown command can be utilized
  by system administrators to properly halt, power off, or reboot a computer. However,
  in a security context, attackers who have gained unauthorized access to a system
  may also use this command in an effort to erase tracks, or to cause disruption and
  denial of service. In some instances, they might execute the shutdown command after
  installing a backdoor, to force the system to restart, ensuring that changes take
  effect or evading detection by security tools. Monitoring for the use of the Windows
  shutdown command, especially in conjunction with other unusual or unauthorized activities,
  can be an important part of identifying malicious behavior within a network. It
  is advised that security professionals analyze the context in which the shutdown
  command is being executed to differentiate between legitimate administrative functions
  and potentially malicious activity.
data_source:
- Sysmon Event ID 1
search: '| tstats `security_content_summariesonly` values(Processes.process) as process
  min(_time) as firstTime max(_time) as lastTime from datamodel=Endpoint.Processes
  where (Processes.process_name = shutdown.exe OR Processes.original_file_name = shutdown.exe)
<<<<<<< HEAD
  Processes.process="*shutdown*" AND Processes.process IN("* /s*", "* -s*") AND Processes.process IN ("* /t*","* -t*","* /f*","* -f*")
  by Processes.dest Processes.user Processes.parent_process Processes.process_name
  Processes.original_file_name Processes.process Processes.process_id Processes.parent_process_id
  | `drop_dm_object_name(Processes)` | `security_content_ctime(firstTime)` | `security_content_ctime(lastTime)`
  | `windows_system_shutdown_commandline_filter`'
how_to_implement: To successfully implement this search you need to be ingesting information
  on process that include the name of the process responsible for the changes from
  your endpoints into the `Endpoint` datamodel in the `Processes` node. In addition,
  confirm the latest CIM App 4.20 or higher is installed and the latest TA for the
  endpoint product.
=======
  Processes.process="*shutdown*" AND Processes.process IN("* /s*", "* -s*", "* /r*",
  "* -r*") AND Processes.process="* /t*" by Processes.dest Processes.user Processes.parent_process
  Processes.process_name Processes.original_file_name Processes.process Processes.process_id
  Processes.parent_process_id | `drop_dm_object_name(Processes)` | `security_content_ctime(firstTime)`
  | `security_content_ctime(lastTime)` | `windows_system_shutdown_commandline_filter`'
how_to_implement: The detection is based on data that originates from Endpoint Detection
  and Response (EDR) agents. These agents are designed to provide security-related
  telemetry from the endpoints where the agent is installed. To implement this search,
  you must ingest logs that contain the process GUID, process name, and parent process.
  Additionally, you must ingest complete command-line executions. These logs must
  be processed using the appropriate Splunk Technology Add-ons that are specific to
  the EDR product. The logs must also be mapped to the `Processes` node of the `Endpoint`
  data model. Use the Splunk Common Information Model (CIM) to normalize the field
  names and speed up the data modeling process.
>>>>>>> 3a6638db
known_false_positives: Administrator may execute this commandline to trigger shutdown
  or restart the host machine.
references:
- https://attack.mitre.org/techniques/T1529/
- https://www.mandiant.com/resources/analyzing-dark-crystal-rat-backdoor
tags:
  analytic_story:
  - DarkCrystal RAT
  - Sandworm Tools
  - NjRAT
  asset_type: Endpoint
  confidence: 70
  impact: 70
  message: Process $process_name$ seen to execute shutdown via commandline on $dest$
  mitre_attack_id:
  - T1529
  observable:
  - name: dest
    type: Hostname
    role:
    - Victim
  product:
  - Splunk Enterprise
  - Splunk Enterprise Security
  - Splunk Cloud
  required_fields:
  - _time
  - Processes.dest
  - Processes.user
  - Processes.parent_process_name
  - Processes.parent_process
  - Processes.original_file_name
  - Processes.process_name
  - Processes.process
  - Processes.process_id
  - Processes.parent_process_path
  - Processes.process_path
  - Processes.parent_process_id
  risk_score: 49
  security_domain: endpoint
tests:
- name: True Positive Test
  attack_data:
  - data: https://media.githubusercontent.com/media/splunk/attack_data/master/datasets/malware/dcrat/shutdown_commandline/sysmon.log
    source: XmlWinEventLog:Microsoft-Windows-Sysmon/Operational
    sourcetype: xmlwineventlog
    update_timestamp: true<|MERGE_RESOLUTION|>--- conflicted
+++ resolved
@@ -23,23 +23,11 @@
 search: '| tstats `security_content_summariesonly` values(Processes.process) as process
   min(_time) as firstTime max(_time) as lastTime from datamodel=Endpoint.Processes
   where (Processes.process_name = shutdown.exe OR Processes.original_file_name = shutdown.exe)
-<<<<<<< HEAD
   Processes.process="*shutdown*" AND Processes.process IN("* /s*", "* -s*") AND Processes.process IN ("* /t*","* -t*","* /f*","* -f*")
   by Processes.dest Processes.user Processes.parent_process Processes.process_name
   Processes.original_file_name Processes.process Processes.process_id Processes.parent_process_id
   | `drop_dm_object_name(Processes)` | `security_content_ctime(firstTime)` | `security_content_ctime(lastTime)`
   | `windows_system_shutdown_commandline_filter`'
-how_to_implement: To successfully implement this search you need to be ingesting information
-  on process that include the name of the process responsible for the changes from
-  your endpoints into the `Endpoint` datamodel in the `Processes` node. In addition,
-  confirm the latest CIM App 4.20 or higher is installed and the latest TA for the
-  endpoint product.
-=======
-  Processes.process="*shutdown*" AND Processes.process IN("* /s*", "* -s*", "* /r*",
-  "* -r*") AND Processes.process="* /t*" by Processes.dest Processes.user Processes.parent_process
-  Processes.process_name Processes.original_file_name Processes.process Processes.process_id
-  Processes.parent_process_id | `drop_dm_object_name(Processes)` | `security_content_ctime(firstTime)`
-  | `security_content_ctime(lastTime)` | `windows_system_shutdown_commandline_filter`'
 how_to_implement: The detection is based on data that originates from Endpoint Detection
   and Response (EDR) agents. These agents are designed to provide security-related
   telemetry from the endpoints where the agent is installed. To implement this search,
@@ -49,7 +37,6 @@
   the EDR product. The logs must also be mapped to the `Processes` node of the `Endpoint`
   data model. Use the Splunk Common Information Model (CIM) to normalize the field
   names and speed up the data modeling process.
->>>>>>> 3a6638db
 known_false_positives: Administrator may execute this commandline to trigger shutdown
   or restart the host machine.
 references:
