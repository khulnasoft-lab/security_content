--- conflicted
+++ resolved
@@ -1,7 +1,7 @@
 name: GetDomainComputer with PowerShell Script Block
 id: f64da023-b988-4775-8d57-38e512beb56e
-version: 2
-date: '2022-02-25'
+version: 1
+date: '2021-09-02'
 author: Mauricio Velazco, Splunk
 type: TTP
 datamodel: []
@@ -10,9 +10,9 @@
   is part of PowerView, a PowerShell tool used to perform enumeration on Windows domains.
   Red Teams and adversaries alike may use PowerView to enumerate domain computers
   for situational awareness and Active Directory Discovery.
-search: '`powershell` EventCode=4104 (ScriptBlockText = "*Get-DomainComputer*") | stats count
-  min(_time) as firstTime max(_time) as lastTime by EventCode ScriptBlockText Computer
-  UserID | `security_content_ctime(firstTime)` | `getdomaincomputer_with_powershell_script_block_filter`'
+search: '`powershell` EventCode=4104 (Message = "*Get-DomainComputer*") | stats count
+  min(_time) as firstTime max(_time) as lastTime by EventCode Message ComputerName
+  User | `security_content_ctime(firstTime)` | `getdomaincomputer_with_powershell_script_block_filter`'
 how_to_implement: To successfully implement this analytic, you will need to enable
   PowerShell Script Block Logging on some or all endpoints. Additional setup here
   https://docs.splunk.com/Documentation/UBA/5.0.4.1/GetDataIn/AddPowerShell#Configure_module_logging_for_PowerShell.
@@ -23,11 +23,6 @@
 tags:
   analytic_story:
   - Active Directory Discovery
-<<<<<<< HEAD
-  - Malicious PowerShell
-  automated_detection_testing: passed
-=======
->>>>>>> a229f866
   confidence: 80
   context:
   - Source:Endpoint
@@ -37,12 +32,11 @@
   impact: 30
   kill_chain_phases:
   - Reconnaissance
-  message: Remote system discovery with PowerView on $Computer$ by $UserID$
+  message: Remote system discovery with PowerView on $dest$ by $user$
   mitre_attack_id:
   - T1018
-  - T1059.001
   observable:
-  - name: Computer
+  - name: dest
     type: Endpoint
     role:
     - Victim
@@ -53,9 +47,9 @@
   required_fields:
   - _time
   - EventCode
-  - ScriptBlockText
-  - Computer
-  - UserID
+  - Message
+  - ComputerName
+  - User
   risk_score: 24
   security_domain: endpoint
   asset_type: Endpoint