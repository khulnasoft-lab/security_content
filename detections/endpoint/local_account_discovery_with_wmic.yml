--- conflicted
+++ resolved
@@ -11,18 +11,10 @@
   to leverage WMI to return a list of all local users. Red Teams and adversaries alike
   use net.exe to enumerate users for situational awareness and Active Directory Discovery.
 search: '| tstats `security_content_summariesonly` count min(_time) as firstTime max(_time)
-<<<<<<< HEAD
   as lastTime from datamodel=Endpoint.Processes where `process_wmic` (Processes.process=*useraccount*) 
   by Processes.dest Processes.user Processes.parent_process Processes.process_name
   Processes.process Processes.process_id Processes.parent_process_id | `drop_dm_object_name(Processes)`
   | `security_content_ctime(firstTime)` | `security_content_ctime(lastTime)` | `local_account_discovery_with_wmic_filter`'
-=======
-  as lastTime from datamodel=Endpoint.Processes where (Processes.process_name="wmic.exe")
-  (Processes.process=*useraccount*) by Processes.dest Processes.user Processes.parent_process
-  Processes.process_name Processes.process Processes.process_id Processes.parent_process_id
-  | `drop_dm_object_name(Processes)` | `security_content_ctime(firstTime)` | `security_content_ctime(lastTime)`
-  | `local_account_discovery_with_wmic_filter`'
->>>>>>> 3f5b9968
 how_to_implement: To successfully implement this search you need to be ingesting information
   on process that include the name of the process responsible for the changes from
   your endpoints into the `Endpoint` datamodel in the `Processes` node.
