author: Bhavin Patel, Splunk
date: '2020-07-22'
description: Attackers often disable security tools to avoid detection. This search
  looks for the usage of process `fltMC.exe` to unload a Sysmon Driver that will stop
  sysmon from collecting the data.
how_to_implement: You must be ingesting data that records process activity from your
  hosts to populate the Endpoint data model in the Processes node. You must also be
  ingesting logs with both the process name and command line from your endpoints.
  The command-line arguments are mapped to the "process" field in the Endpoint data
  model. This search is also shipped with `unload_sysmon_filter_driver_filter` macro,
  update this macro to filter out false positives.
<<<<<<< HEAD
type: batch
=======
id: c77162d3-f93c-45cc-80c8-22f665664g9f
known_false_positives: ''
name: Unload Sysmon Filter Driver
>>>>>>> f22e7a85
references: []
search: '| tstats `security_content_summariesonly` count min(_time) as firstTime values(Processes.process)
  as process max(_time) as lastTime from datamodel=Endpoint.Processes where Processes.process_name=fltMC.exe
  AND Processes.process=*unload* AND Processes.process=*SysmonDrv*  by Processes.process_name
  Processes.process_id Processes.parent_process_name Processes.process Processes.dest
  Processes.user | `drop_dm_object_name("Processes")` | `security_content_ctime(firstTime)`|`security_content_ctime(lastTime)`
  |`unload_sysmon_filter_driver_filter`| table firstTime lastTime dest user count
  process_name process_id parent_process_name process'
tags:
  analytics_story:
  - Disabling Security Tools
  asset_type: ''
  automated_detection_testing: passed
  cis20:
  - CIS 8
  dataset:
  - https://media.githubusercontent.com/media/splunk/attack_data/master/datasets/attack_techniques/T1562.001/atomic_red_team/windows-sysmon.log
  kill_chain_phases:
  - Actions on Objectives
  mitre_attack_id:
  - T1562.001
  nist:
  - DE.CM
  product:
  - Splunk Enterprise
  - Splunk Enterprise Security
  - Splunk Cloud
  security_domain: endpoint
type: ESCU
version: 3<|MERGE_RESOLUTION|>--- conflicted
+++ resolved
@@ -9,13 +9,9 @@
   The command-line arguments are mapped to the "process" field in the Endpoint data
   model. This search is also shipped with `unload_sysmon_filter_driver_filter` macro,
   update this macro to filter out false positives.
-<<<<<<< HEAD
-type: batch
-=======
 id: c77162d3-f93c-45cc-80c8-22f665664g9f
 known_false_positives: ''
 name: Unload Sysmon Filter Driver
->>>>>>> f22e7a85
 references: []
 search: '| tstats `security_content_summariesonly` count min(_time) as firstTime values(Processes.process)
   as process max(_time) as lastTime from datamodel=Endpoint.Processes where Processes.process_name=fltMC.exe
