name: Disable Show Hidden Files
id: 6f3ccfa2-91fe-11eb-8f9b-acde48001122
version: 1
date: '2021-03-31'
<<<<<<< HEAD
author: Teoderick Contreras, Splunk
type: TTP
=======
author: Teoderick Contreras, Mauricio Velazco, Splunk
type: batch
>>>>>>> 44ea5605
datamodel:
- Endpoint
description: The following analytic is to identify a modification in the Windows registry
  to prevent users from seeing all the files with hidden attributes. This event or
  techniques are known on some worm and trojan spy malware that will drop hidden files
  on the infected machine.
search: '| tstats `security_content_summariesonly` count min(_time) as firstTime max(_time)
  as lastTime from datamodel=Endpoint.Registry where (Registry.registry_path= "*\\SOFTWARE\\Microsoft\\Windows\\CurrentVersion\\Explorer\\Advanced\\Hidden"
  OR Registry.registry_path= "*\\SOFTWARE\\Microsoft\\Windows\\CurrentVersion\\Explorer\\Advanced\\HideFileExt"
  Registry.registry_value_name = "DWORD (0x00000001)") OR (Registry.registry_path=
  "*\\SOFTWARE\\Microsoft\\Windows\\CurrentVersion\\Explorer\\Advanced\\ShowSuperHidden"
  Registry.registry_value_name = "DWORD (0x00000000)") by Registry.registry_path Registry.registry_key_name
  Registry.registry_value_name Registry.dest | `drop_dm_object_name(Registry)` | `security_content_ctime(firstTime)`
  |`security_content_ctime(lastTime)` | `disable_show_hidden_files_filter`'
how_to_implement: To successfully implement this search you need to be ingesting information
  on process that include the name of the process responsible for the changes from
  your endpoints into the `Endpoint` datamodel in the `Registry` node. Also make sure
  that this registry was included in your config files ex. sysmon config to be monitored.
known_false_positives: unknown
references:
- https://www.sophos.com/en-us/threat-center/threat-analyses/viruses-and-spyware/W32~Tiotua-P/detailed-analysis.aspx
tags:
  analytic_story:
  - Windows Defense Evasion Tactics
  automated_detection_testing: passed
  confidence: 100
  context:
  - Source: Endpoint
  - Stage: Defense Evasion
  dataset:
  - https://media.githubusercontent.com/media/splunk/attack_data/master/datasets/attack_techniques/T1562.001/win_app_defender_disabling/windows-security.log
  - https://media.githubusercontent.com/media/splunk/attack_data/master/datasets/attack_techniques/T1562.001/win_app_defender_disabling/windows-system.log
  - https://media.githubusercontent.com/media/splunk/attack_data/master/datasets/attack_techniques/T1562.001/win_app_defender_disabling/windows-sysmon.log
  impact: 40
  kill_chain_phases:
  - Exploitation
  message: Disabled 'Show Hidden Files'
  mitre_attack_id:
  - T1564.001
  - T1562.001
  product:
  - Splunk Enterprise
  - Splunk Enterprise Security
  - Splunk Cloud
  required_fields:
  - _time
  - Registry.registry_key_name
  - Registry.registry_path
  - Registry.user
  - Registry.dest
  - Registry.registry_value_nam
  risk_score: 40
  security_domain: endpoint<|MERGE_RESOLUTION|>--- conflicted
+++ resolved
@@ -2,13 +2,8 @@
 id: 6f3ccfa2-91fe-11eb-8f9b-acde48001122
 version: 1
 date: '2021-03-31'
-<<<<<<< HEAD
-author: Teoderick Contreras, Splunk
+author: Teoderick Contreras, Mauricio Velazco, Splunk
 type: TTP
-=======
-author: Teoderick Contreras, Mauricio Velazco, Splunk
-type: batch
->>>>>>> 44ea5605
 datamodel:
 - Endpoint
 description: The following analytic is to identify a modification in the Windows registry
