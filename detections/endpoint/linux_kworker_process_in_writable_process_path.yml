--- conflicted
+++ resolved
@@ -5,11 +5,8 @@
 author: Teoderick Contreras, Splunk
 status: production
 type: Hunting
-<<<<<<< HEAD
 datamodel:
 - Endpoint
-=======
->>>>>>> 000a7bb6
 description: This analytic looks for suspicious process kworker commandline in a linux
   machine. kworker process name or thread are common names of kernel threads in linux
   process. This hunting detections can lead to investigate process contains process
@@ -17,11 +14,8 @@
   was seen in cyclopsblink malware to blend its core and other of its child process
   as normal kworker on the compromised machine. This detection might be a good pivot
   to look for other IOC related to cyclopsblink malware or attacks.
-<<<<<<< HEAD
-=======
 data_source:
 - Sysmon Event ID 1
->>>>>>> 000a7bb6
 search: '| tstats `security_content_summariesonly` count min(_time) as firstTime max(_time)
   as lastTime from datamodel=Endpoint.Processes where  Processes.parent_process =
   "*[kworker/*" Processes.parent_process_path IN ("/home/*", "/tmp/*", "/var/log/*")
