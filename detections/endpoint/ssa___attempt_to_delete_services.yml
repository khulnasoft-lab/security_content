--- conflicted
+++ resolved
@@ -87,11 +87,6 @@
   - process
   - cmd_line
   risk_score: 36
-<<<<<<< HEAD
-  risk_severity: high
-  security_domain: endpoint
-  asset_type: Endpoint
-=======
   risk_severity: low
   security_domain: endpoint
->>>>>>> d9c073b5
+  asset_type: Endpoint