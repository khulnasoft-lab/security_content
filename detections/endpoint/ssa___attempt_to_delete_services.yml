--- conflicted
+++ resolved
@@ -5,17 +5,9 @@
 author: Teoderick Contreras, splunk
 type: TTP
 datamodel:
-<<<<<<< HEAD
 - Endpoint_Processes
-description: This analytic identifies suspicious series of attempt to kill multiple
-  services on a system using either `net.exe` or `sc.exe`. This technique is use by
-  adversaries to terminate security services or other related services to continue
-  there objective and evade detections.
-=======
-  - Endpoint
 description: 'The following analytic identifies Windows Service Control, `sc.exe`, attempting to delete a service. This is typically identified in parallel with other instances of service enumeration of attempts to stop a service and then delete it. Adversaries utilize this technique to terminate security services or other related services to continue
   there objective and evade detections.'
->>>>>>> a5d81f3c
 search: '| from read_ssa_enriched_events() | eval timestamp=parse_long(ucast(map_get(input_event,
   "_time"), "string", null)), cmd_line=lower(ucast(map_get(input_event, "process"),
   "string", null)), process_name=lower(ucast(map_get(input_event, "process_name"),
