--- conflicted
+++ resolved
@@ -43,10 +43,7 @@
     - Victim
     type: Hostname
   - name: SourceImage
-<<<<<<< HEAD
-=======
     type: Process
->>>>>>> 1247e886
     role:
     - Attacker
     type: process name
