name: Short Lived Scheduled Task
id: 6fa31414-546e-11ec-adfa-acde48001122
version: 1
date: '2021-12-03'
author: Mauricio Velazco, Splunk
type: TTP
datamodel: []
description: The following analytic leverages Windows Security EventCode 4698, `A
  scheduled task was created` and Windows Security EventCode 4699, `A scheduled task
  was deleted` to identify scheduled tasks created and deleted in less than 30 seconds.
  This behavior may represent a lateral movement attack abusing the Task Scheduler
  to obtain code execution. Red Teams and adversaries alike may abuse the Task Scheduler
  for lateral movement and remote code execution.
search: ' `wineventlog_security` EventCode=4698 OR EventCode=4699 | xmlkv Message
  | transaction Task_Name  startswith=(EventCode=4698) endswith=(EventCode=4699) |
  eval short_lived=case((duration<30),"TRUE") | search  short_lived = TRUE | table
  _time, ComputerName, Account_Name, Command, Task_Name, short_lived | `short_lived_scheduled_task_filter` '
how_to_implement: To successfully implement this search, you need to be ingesting
  Windows Security Event Logs with 4698 EventCode enabled. The Windows TA is also
  required.
known_false_positives: Although uncommon, legitimate applications may create and delete
  a Scheduled Task within 30 seconds. Filter as needed.
references:
- https://attack.mitre.org/techniques/T1053/005/
- https://docs.microsoft.com/en-us/windows/win32/taskschd/about-the-task-scheduler
tags:
  analytic_story:
  - Active Directory Lateral Movement
  confidence: 90
  context:
  - Source:Endpoint
  - Stage:Execution
  - Stage:Persistence
  - Stage:Privilege Escalation
  - Stage:Lateral Movement
  dataset:
  - https://media.githubusercontent.com/media/splunk/attack_data/master/datasets/attack_techniques/T1053.005/lateral_movement/windows-security.log
  impact: 90
  kill_chain_phases:
  - Exploitation
  message: A windows scheduled task was created and deleted in 30 seconds on $ComputerName$
  mitre_attack_id:
  - T1053.005
  observable:
  - name: dest
    role:
    - Victim
<<<<<<< HEAD
    type: Endpoint
  - name: Command
    role:
    - Target
    type: Command
=======
>>>>>>> 1247e886
  product:
  - Splunk Enterprise
  - Splunk Enterprise Security
  - Splunk Cloud
  required_fields:
  - Account_Name
  - Command
  - ComputerName
  - Task_Name
  - _time
  risk_score: 81
  security_domain: endpoint
  asset_type: Endpoint<|MERGE_RESOLUTION|>--- conflicted
+++ resolved
@@ -45,14 +45,6 @@
   - name: dest
     role:
     - Victim
-<<<<<<< HEAD
-    type: Endpoint
-  - name: Command
-    role:
-    - Target
-    type: Command
-=======
->>>>>>> 1247e886
   product:
   - Splunk Enterprise
   - Splunk Enterprise Security
