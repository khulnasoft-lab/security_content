--- conflicted
+++ resolved
@@ -22,22 +22,16 @@
 known_false_positives: Administrators or power users may use this command for troubleshooting.
 references:
 - https://attack.mitre.org/techniques/T1049/
-<<<<<<< HEAD
 - https://www.microsoft.com/en-us/security/blog/2023/05/24/volt-typhoon-targets-us-critical-infrastructure-with-living-off-the-land-techniques/
-=======
 - https://thedfirreport.com/2023/05/22/icedid-macro-ends-in-nokoyawa-ransomware/
->>>>>>> 6c63cee1
 tags:
   analytic_story:
   - Active Directory Discovery
   - Qakbot
   - Windows Post-Exploitation
   - Prestige Ransomware
-<<<<<<< HEAD
   - Volt Typhoon
-=======
   - IcedID
->>>>>>> 6c63cee1
   asset_type: Endpoint
   confidence: 50
   impact: 30
