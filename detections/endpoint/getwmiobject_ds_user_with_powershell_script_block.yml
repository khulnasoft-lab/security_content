name: GetWmiObject DS User with PowerShell Script Block
id: fabd364e-04f3-11ec-b34b-acde48001122
version: 2
date: '2022-05-02'
author: Teoderick Contreras, Mauricio Velazco, Splunk
type: TTP
datamodel: []
description: The following analytic utilizes PowerShell Script Block Logging (EventCode=4104)
  to identify the execution of the `Get-WmiObject` commandlet. The `DS_User` class
  parameter leverages WMI to query for all domain users. Red Teams and adversaries
  may leverage this commandlet to enumerate domain users for situational awareness
  and Active Directory Discovery.
search: '`powershell` EventCode=4104 ScriptBlockText = "*get-wmiobject*" ScriptBlockText = "*ds_user*"
  ScriptBlockText = "*-namespace*" ScriptBlockText = "*root\\directory\\ldap*" | stats count min(_time)
  as firstTime max(_time) as lastTime by Opcode Computer UserID EventCode ScriptBlockText | `security_content_ctime(firstTime)`
  | `security_content_ctime(lastTime)` | `getwmiobject_ds_user_with_powershell_script_block_filter`'
how_to_implement: he following Hunting analytic requires PowerShell operational logs
  to be imported. Modify the powershell macro as needed to match the sourcetype or
  add index. This analytic is specific to 4104, or PowerShell Script Block Logging.
known_false_positives: Administrators or power users may use this command for troubleshooting.
references:
- https://www.blackhillsinfosec.com/red-blue-purple/
- https://docs.microsoft.com/en-us/windows/win32/wmisdk/describing-the-ldap-namespace
tags:
  analytic_story:
  - Active Directory Discovery
  confidence: 50
  context:
  - Source:Endpoint
  - Stage:Discovery
  dataset:
  - https://media.githubusercontent.com/media/splunk/attack_data/master/datasets/attack_techniques/T1087.002/AD_discovery/windows-powershell.log
  impact: 50
  kill_chain_phases:
  - Reconnaissance
  message: powershell process having commandline $ScriptBlockText$ for user enumeration
  mitre_attack_id:
  - T1087.002
  - T1087
  observable:
<<<<<<< HEAD
  - name: ComputerName
=======
  - name: Computer
    type: Hostname
>>>>>>> 1247e886
    role:
    - Victim
    type: Hostname
  - name: User
    role:
    - Victim
    type: User
  product:
  - Splunk Enterprise
  - Splunk Enterprise Security
  - Splunk Cloud
  required_fields:
  - _time
  - ScriptBlockText
  - Opcode
  - Computer
  - UserID
  - EventCode
  risk_score: 25
  security_domain: endpoint
  asset_type: Endpoint<|MERGE_RESOLUTION|>--- conflicted
+++ resolved
@@ -38,14 +38,7 @@
   - T1087.002
   - T1087
   observable:
-<<<<<<< HEAD
-  - name: ComputerName
-=======
   - name: Computer
-    type: Hostname
->>>>>>> 1247e886
-    role:
-    - Victim
     type: Hostname
   - name: User
     role:
