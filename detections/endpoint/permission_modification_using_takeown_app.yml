name: Permission Modification using Takeown App
id: fa7ca5c6-c9d8-11eb-bce9-acde48001122
version: 1
date: '2021-06-10'
author: Teoderick Contreras, Splunk
type: TTP
datamodel:
- Endpoint
description: This search is to detect a modification of file or directory permission
  using takeown.exe windows app. This technique was seen in some ransomware that take
  the ownership of a folder or files to encrypt or delete it.
search: '| tstats `security_content_summariesonly` count min(_time) as firstTime max(_time)
  as lastTime from datamodel=Endpoint.Processes where Processes.process_name = "takeown.exe"
  Processes.process = "*/f*" by Processes.parent_process_name Processes.parent_process
  Processes.process_name Processes.process Processes.dest Processes.user Processes.process_id
  Processes.process_guid | `drop_dm_object_name(Processes)` | `security_content_ctime(firstTime)`
  | `security_content_ctime(lastTime)` | `permission_modification_using_takeown_app_filter`'
how_to_implement: To successfully implement this search, you need to be ingesting
  logs with the process name, parent process, and command-line executions from your
  endpoints. If you are using Sysmon, you must have at least version 6.0.4 of the
  Sysmon TA.
known_false_positives: takeown.exe is a normal windows application that may used by
  network operator.
references:
- https://research.nccgroup.com/2020/06/23/wastedlocker-a-new-ransomware-variant-developed-by-the-evil-corp-group/
tags:
  analytic_story:
  - Ransomware
  confidence: 80
  context:
  - Source:Endpoint
  - Stage:Defense Evasion
  dataset:
  - https://media.githubusercontent.com/media/splunk/attack_data/master/datasets/malware/ransomware_ttp/data1/windows-sysmon.log
  impact: 70
  kill_chain_phases:
  - Exploitation
  message: A suspicious of execution of $process_name$ with process id $process_id$
    and commandline $process$ to modify permission of directory or files in host $dest$
  mitre_attack_id:
  - T1222
  observable:
  - name: dest
    role:
    - Victim
    type: Hostname
  - name: process_name
<<<<<<< HEAD
=======
    type: Process
>>>>>>> 1247e886
    role:
    - Attacker
    type: process name
  product:
  - Splunk Enterprise
  - Splunk Enterprise Security
  - Splunk Cloud
  required_fields:
  - Endpoint.Processes.dest
  - Endpoint.Processes.parent_process
  - Endpoint.Processes.parent_process_name
  - Endpoint.Processes.process
  - Endpoint.Processes.process_guid
  - Endpoint.Processes.process_id
  - Endpoint.Processes.process_name
  - Endpoint.Processes.user
  - _time
  risk_score: 56
  security_domain: endpoint
  supported_tas:
  - Splunk_TA_microsoft_sysmon
  asset_type: Endpoint<|MERGE_RESOLUTION|>--- conflicted
+++ resolved
@@ -45,10 +45,7 @@
     - Victim
     type: Hostname
   - name: process_name
-<<<<<<< HEAD
-=======
     type: Process
->>>>>>> 1247e886
     role:
     - Attacker
     type: process name
