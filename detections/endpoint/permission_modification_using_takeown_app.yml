name: Permission Modification using Takeown App
id: fa7ca5c6-c9d8-11eb-bce9-acde48001122
version: 1
date: '2021-06-10'
author: Teoderick Contreras, Splunk
status: production
type: TTP
description: This search is to detect a modification of file or directory permission
  using takeown.exe windows app. This technique was seen in some ransomware that take
  the ownership of a folder or files to encrypt or delete it.
data_source:
- Sysmon Event ID 1
search: '| tstats `security_content_summariesonly` count min(_time) as firstTime max(_time)
  as lastTime from datamodel=Endpoint.Processes where Processes.process_name = "takeown.exe"
  Processes.process = "*/f*" by Processes.parent_process_name Processes.parent_process
  Processes.process_name Processes.process Processes.dest Processes.user Processes.process_id
  Processes.process_guid | `drop_dm_object_name(Processes)` | `security_content_ctime(firstTime)`
  | `security_content_ctime(lastTime)` | `permission_modification_using_takeown_app_filter`'
how_to_implement: To successfully implement this search, you need to be ingesting
  logs with the process name, parent process, and command-line executions from your
  endpoints. If you are using Sysmon, you must have at least version 6.0.4 of the
  Sysmon TA.
known_false_positives: takeown.exe is a normal windows application that may used by
  network operator.
references:
- https://research.nccgroup.com/2020/06/23/wastedlocker-a-new-ransomware-variant-developed-by-the-evil-corp-group/
tags:
  analytic_story:
  - Ransomware
<<<<<<< HEAD
  - Sandworm Tools
=======
  asset_type: Endpoint
>>>>>>> 000a7bb6
  confidence: 80
  impact: 70
  message: A suspicious of execution of $process_name$ with process id $process_id$
    and commandline $process$ to modify permission of directory or files in host $dest$
  mitre_attack_id:
  - T1222
  observable:
  - name: dest
    type: Hostname
    role:
    - Victim
  - name: process_name
    type: Process
    role:
    - Attacker
  product:
  - Splunk Enterprise
  - Splunk Enterprise Security
  - Splunk Cloud
  required_fields:
  - _time
  - Processes.parent_process_name
  - Processes.parent_process
  - Processes.process_name
  - Processes.process
  - Processes.dest
  - Processes.user
  - Processes.process_id
  - Processes.process_guid
  risk_score: 56
  security_domain: endpoint
tests:
- name: True Positive Test
  attack_data:
  - data: https://media.githubusercontent.com/media/splunk/attack_data/master/datasets/malware/ransomware_ttp/data1/windows-sysmon.log
    source: XmlWinEventLog:Microsoft-Windows-Sysmon/Operational
    sourcetype: xmlwineventlog<|MERGE_RESOLUTION|>--- conflicted
+++ resolved
@@ -27,11 +27,8 @@
 tags:
   analytic_story:
   - Ransomware
-<<<<<<< HEAD
   - Sandworm Tools
-=======
   asset_type: Endpoint
->>>>>>> 000a7bb6
   confidence: 80
   impact: 70
   message: A suspicious of execution of $process_name$ with process id $process_id$
