name: Unusual Number of Kerberos Service Tickets Requested
id: eb3e6702-8936-11ec-98fe-acde48001122
version: 1
date: '2022-02-08'
author: Mauricio Velazco, Splunk
type: Anomaly
datamodel: []
description: 'The following hunting analytic leverages Kerberos Event 4769, A Kerberos
  service ticket was requested, to identify a potential kerberoasting attack against
  Active Directory networks. Kerberoasting allows an adversary to request kerberos
  tickets for domain accounts typically used as service accounts and attempt to crack
  them offline allowing them to obtain privileged access to the domain.\

  The detection calculates the standard deviation for each host and leverages the
  3-sigma statistical rule to identify an unusual number service ticket requests.
  To customize this analytic, users can try different combinations of the `bucket`
  span time and the calculation of the `upperBound` field.'
search: ' `wineventlog_security` EventCode=4769 Service_Name!="*$" Ticket_Encryption_Type=0x17
  | bucket span=2m _time | stats dc(Service_Name) AS unique_services values(Service_Name)
  as requested_services by _time, Client_Address | eventstats avg(unique_services)
  as comp_avg , stdev(unique_services) as comp_std by Client_Address | eval upperBound=(comp_avg+comp_std*3)
  | eval isOutlier=if(unique_services > 2 and unique_services >= upperBound, 1, 0)
  | search isOutlier=1 | `unusual_number_of_kerberos_service_tickets_requested_filter`'
how_to_implement: To successfully implement this search, you need to be ingesting
  Domain Controller and Kerberos events. The Advanced Security Audit policy setting
  `Audit Kerberos Authentication Service` within `Account Logon` needs to be enabled.
known_false_positives: An single endpoint requesting a large number of kerberos service
  tickets is not common behavior. Possible false positive scenarios include but are
  not limited to vulnerability scanners, administration systems and missconfigured
  systems.
references:
- https://attack.mitre.org/techniques/T1558/003/
- https://www.ired.team/offensive-security-experiments/active-directory-kerberos-abuse/t1208-kerberoasting
tags:
  analytic_story:
  - Active Directory Kerberos Attacks
  confidence: 60
  context:
  - Source:Endpoint
  - Stage:Privilege Escalation
  dataset:
  - https://media.githubusercontent.com/media/splunk/attack_data/master/datasets/attack_techniques/T1558.003/rubeus/windows-security.log
  impact: 60
  kill_chain_phases:
<<<<<<< HEAD
  - Exploitation
=======
  - Privilege Escalation
  message: null
>>>>>>> 67ecd29d
  mitre_attack_id:
  - T1558
  - T1558.003
  observable:
  - name: Client_Address
    type: Endpoint
    role:
    - Victim
  product:
  - Splunk Enterprise
  - Splunk Enterprise Security
  - Splunk Cloud
  required_fields:
  - _time
  - EventCode
  - Ticket_Options
  - Ticket_Encryption_Type
  - dest
  - Service_Name
  - service_id
  - Client_Address
<<<<<<< HEAD
  security_domain: endpoint
  impact: 60
  confidence: 60
  risk_score: 36
  context:
  - Source:Endpoint
  - Stage:Privilege Escalation
  message: tbd
  observable:
  - name: Client_Address
    type: Endpoint
    role:
    - Victim
  asset_type: Endpoint
=======
  risk_score: 36
  security_domain: endpoint
>>>>>>> 67ecd29d
<|MERGE_RESOLUTION|>--- conflicted
+++ resolved
@@ -42,12 +42,8 @@
   - https://media.githubusercontent.com/media/splunk/attack_data/master/datasets/attack_techniques/T1558.003/rubeus/windows-security.log
   impact: 60
   kill_chain_phases:
-<<<<<<< HEAD
-  - Exploitation
-=======
   - Privilege Escalation
   message: null
->>>>>>> 67ecd29d
   mitre_attack_id:
   - T1558
   - T1558.003
@@ -69,22 +65,5 @@
   - Service_Name
   - service_id
   - Client_Address
-<<<<<<< HEAD
-  security_domain: endpoint
-  impact: 60
-  confidence: 60
   risk_score: 36
-  context:
-  - Source:Endpoint
-  - Stage:Privilege Escalation
-  message: tbd
-  observable:
-  - name: Client_Address
-    type: Endpoint
-    role:
-    - Victim
-  asset_type: Endpoint
-=======
-  risk_score: 36
-  security_domain: endpoint
->>>>>>> 67ecd29d
+  security_domain: endpoint