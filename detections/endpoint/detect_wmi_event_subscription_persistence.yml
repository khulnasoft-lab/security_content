name: Detect WMI Event Subscription Persistence
id: 01d9a0c2-cece-11eb-ab46-acde48001122
version: 1
date: '2021-06-16'
author: Michael Haag, Splunk
status: production
type: TTP
description: 'The following analytic identifies the use of WMI Event Subscription
  to establish persistence or perform privilege escalation.  WMI can be used to install
  event filters, providers, consumers, and bindings that execute code when a defined
  event occurs. WMI subscription execution is proxied by the WMI Provider Host process
  (WmiPrvSe.exe) and thus may result in elevated SYSTEM privileges. This analytic
  is restricted by commonly added process execution and a path. If the volume is low
  enough, remove the values and flag on any new subscriptions.\

  All event subscriptions have three components \

  1. Filter - WQL Query for the events we want. EventID equals 19 \

  1. Consumer - An action to take upon triggering the filter. EventID equals 20 \

  1. Binding - Registers a filter to a consumer. EventID equals 21 \

  Monitor for the creation of new WMI EventFilter, EventConsumer, and FilterToConsumerBinding.
  It may be pertinent to review all 3 to identify the flow of execution. In addition,
  EventCode 4104 may assist with any other PowerShell script usage that registered
  the subscription.'
data_source:
- Sysmon Event ID 20
search: '`sysmon` EventID=20 | stats count min(_time) as firstTime max(_time) as lastTime
<<<<<<< HEAD
  by dest User Destination | `security_content_ctime(firstTime)` | `security_content_ctime(lastTime)`
=======
  by Computer User Destination | rename Computer as dest | `security_content_ctime(firstTime)` | `security_content_ctime(lastTime)`
>>>>>>> 3a6638db
  | `detect_wmi_event_subscription_persistence_filter`'
how_to_implement: To successfully implement this search, you need to be ingesting
  logs with that provide WMI Event Subscription from your endpoints. If you are using
  Sysmon, you must have at least version 6.0.4 of the Sysmon TA and have enabled EventID
  19, 20 and 21. Tune and filter known good to limit the volume.
known_false_positives: It is possible some applications will create a consumer and
  may be required to be filtered. For tuning, add any additional LOLBin's for further
  depth of coverage.
references:
- https://github.com/redcanaryco/atomic-red-team/blob/master/atomics/T1546.003/T1546.003.md
- https://www.eideon.com/2018-03-02-THL03-WMIBackdoors/
- https://github.com/trustedsec/SysmonCommunityGuide/blob/master/chapters/WMI-events.md
- https://in.security/2019/04/03/an-intro-into-abusing-and-identifying-wmi-event-subscriptions-for-persistence/
tags:
  analytic_story:
  - Suspicious WMI Use
  asset_type: Endpoint
  confidence: 90
  impact: 70
  message: Possible malicious WMI Subscription created on $dest$
  mitre_attack_id:
  - T1546.003
  - T1546
  observable:
  - name: dest
    type: Endpoint
    role:
    - Victim
  product:
  - Splunk Enterprise
  - Splunk Enterprise Security
  - Splunk Cloud
  required_fields:
  - _time
  - Destination
  - dest
  - User
  risk_score: 63
  security_domain: endpoint
tests:
- name: True Positive Test
  attack_data:
  - data: https://media.githubusercontent.com/media/splunk/attack_data/master/datasets/attack_techniques/T1546.003/atomic_red_team/windows-sysmon.log
    source: XmlWinEventLog:Microsoft-Windows-Sysmon/Operational
    sourcetype: xmlwineventlog<|MERGE_RESOLUTION|>--- conflicted
+++ resolved
@@ -28,11 +28,7 @@
 data_source:
 - Sysmon Event ID 20
 search: '`sysmon` EventID=20 | stats count min(_time) as firstTime max(_time) as lastTime
-<<<<<<< HEAD
-  by dest User Destination | `security_content_ctime(firstTime)` | `security_content_ctime(lastTime)`
-=======
   by Computer User Destination | rename Computer as dest | `security_content_ctime(firstTime)` | `security_content_ctime(lastTime)`
->>>>>>> 3a6638db
   | `detect_wmi_event_subscription_persistence_filter`'
 how_to_implement: To successfully implement this search, you need to be ingesting
   logs with that provide WMI Event Subscription from your endpoints. If you are using
