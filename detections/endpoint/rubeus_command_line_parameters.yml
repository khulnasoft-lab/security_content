name: Rubeus Command Line Parameters
id: cca37478-8377-11ec-b59a-acde48001122
version: 1
date: '2022-02-01'
author: Mauricio Velazco, Splunk
type: TTP
datamodel:
- Endpoint
description: Rubeus is a C# toolset for raw Kerberos interaction and abuses. It is
  heavily adapted from Benjamin Delpys Kekeo project and Vincent LE TOUXs MakeMeEnterpriseAdmin
  project. This analytic looks for the use of Rubeus command line arguments utilized
  in common Kerberos attacks like exporting and importing tickets, forging silver
  and golden tickets, requesting a TGT or TGS, kerberoasting, password spraying, etc.
  Red teams and adversaries alike use Rubeus for Kerberos attacks within Active Directory
  networks. Defenders should be aware that adversaries may customize the source code
  of Rubeus and modify the command line parameters. This would effectively bypass
  this analytic.
search: '| tstats `security_content_summariesonly` count min(_time) as firstTime max(_time)
  as lastTime from datamodel=Endpoint.Processes where (Processes.process = "*ptt /ticket*"
  OR Processes.process = "* monitor*" OR Processes.process ="* asktgt* /user:*" OR
  Processes.process ="* asktgs* /service:*" OR Processes.process ="* golden* /user:*"
  OR Processes.process ="* silver* /service:*" OR Processes.process ="* kerberoast*"
  OR Processes.process ="* asreproast*" OR Processes.process = "* renew* /ticket:*"
  OR Processes.process = "* brute* /password:*" OR Processes.process = "* brute* /passwords:*"
  OR Processes.process ="* harvest*") by Processes.dest Processes.user Processes.parent_process
  Processes.process_name Processes.process Processes.process_id Processes.parent_process_id
  Processes.parent_process_name | `drop_dm_object_name(Processes)` | `security_content_ctime(firstTime)`
  | `security_content_ctime(lastTime)` | `rubeus_command_line_parameters_filter`'
how_to_implement: To successfully implement this search, you need to be ingesting
  logs with the process name, parent process, and command-line executions from your
  endpoints. If you are using Sysmon, you must have at least version 6.0.4 of the
  Sysmon TA.
known_false_positives: Although unlikely, legitimate applications may use the same
  command line parameters as Rubeus. Filter as needed.
references:
- https://github.com/GhostPack/Rubeus
- http://www.harmj0y.net/blog/redteaming/from-kekeo-to-rubeus/
- https://attack.mitre.org/techniques/T1550/003/
tags:
  analytic_story:
  - Active Directory Kerberos Attacks
  confidence: 60
  context:
  - Source:Endpoint
  - Stage:Privilege Escalation
  dataset:
  - https://media.githubusercontent.com/media/splunk/attack_data/master/datasets/attack_techniques/T1550.003/rubeus/windows-sysmon.log
  impact: 60
  kill_chain_phases:
<<<<<<< HEAD
  - Exploitation
=======
  - Privilege Escalation
  message: Rubeus command line parameters were used on $dest$
>>>>>>> 67ecd29d
  mitre_attack_id:
  - T1550
  - T1550.003
  - T1558
  - T1558.003
  - T1558.004
  observable:
  - name: user
    type: User
    role:
    - Victim
  - name: dest
    type: Hostname
    role:
    - Victim
  - name: parent_process_name
    type: Parent Process
    role:
    - Parent Process
  product:
  - Splunk Enterprise
  - Splunk Enterprise Security
  - Splunk Cloud
  required_fields:
  - _time
  - Processes.dest
  - Processes.user
  - Processes.parent_process
  - Processes.process_name
  - Processes.process
  - Processes.process_id
  - Processes.parent_process_id
  - Processes.parent_process_name
<<<<<<< HEAD
  security_domain: endpoint
  impact: 60
  confidence: 60
  risk_score: 36
  context:
  - Source:Endpoint
  - Stage:Privilege Escalation
  message: Rubeus command line parameters were used on $dest$
  observable:
  - name: user
    type: User
    role:
    - Victim
  - name: dest
    type: Hostname
    role:
    - Victim
  - name: parent_process_name
    type: Process
    role:
    - Parent Process
  asset_type: Endpoint
=======
  risk_score: 36
  security_domain: endpoint
>>>>>>> 67ecd29d
<|MERGE_RESOLUTION|>--- conflicted
+++ resolved
@@ -47,12 +47,8 @@
   - https://media.githubusercontent.com/media/splunk/attack_data/master/datasets/attack_techniques/T1550.003/rubeus/windows-sysmon.log
   impact: 60
   kill_chain_phases:
-<<<<<<< HEAD
-  - Exploitation
-=======
   - Privilege Escalation
   message: Rubeus command line parameters were used on $dest$
->>>>>>> 67ecd29d
   mitre_attack_id:
   - T1550
   - T1550.003
@@ -86,30 +82,5 @@
   - Processes.process_id
   - Processes.parent_process_id
   - Processes.parent_process_name
-<<<<<<< HEAD
-  security_domain: endpoint
-  impact: 60
-  confidence: 60
   risk_score: 36
-  context:
-  - Source:Endpoint
-  - Stage:Privilege Escalation
-  message: Rubeus command line parameters were used on $dest$
-  observable:
-  - name: user
-    type: User
-    role:
-    - Victim
-  - name: dest
-    type: Hostname
-    role:
-    - Victim
-  - name: parent_process_name
-    type: Process
-    role:
-    - Parent Process
-  asset_type: Endpoint
-=======
-  risk_score: 36
-  security_domain: endpoint
->>>>>>> 67ecd29d
+  security_domain: endpoint