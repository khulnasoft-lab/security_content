name: UAC Bypass With Colorui COM Object
id: 2bcccd20-fc2b-11eb-8d22-acde48001122
version: 1
date: '2021-08-13'
author: Teoderick Contreras, Splunk
status: production
type: TTP
description: This search is to detect a possible uac bypass using the colorui.dll
  COM Object. this technique was seen in so many malware and ransomware like lockbit
  where it make use of the colorui.dll COM CLSID to bypass UAC.
data_source:
- Sysmon Event ID 7
search: '`sysmon` EventCode=7 ImageLoaded="*\\colorui.dll" process_name != "colorcpl.exe"
  NOT(Image IN("*\\windows\\*", "*\\program files*")) | stats count min(_time) as
  firstTime max(_time) as lastTime by Image ImageLoaded process_name Computer EventCode
  Signed ProcessId | `security_content_ctime(firstTime)` | `security_content_ctime(lastTime)`
  | `uac_bypass_with_colorui_com_object_filter`'
how_to_implement: To successfully implement this search, you need to be ingesting
  logs with the process name, parent process, and command-line executions from your
  endpoints. If you are using Sysmon, you must have at least version 6.0.4 of the
  Sysmon TA.
known_false_positives: not so common. but 3rd part app may load this dll.
references:
- https://news.sophos.com/en-us/2020/04/24/lockbit-ransomware-borrows-tricks-to-keep-up-with-revil-and-maze/
tags:
  analytic_story:
  - Ransomware
<<<<<<< HEAD
  asset_type: Endpoint
=======
  - LockBit Ransomware
>>>>>>> 5a98c280
  confidence: 80
  impact: 60
  message: The following module $ImageLoaded$ was loaded by a non-standard application
    on endpoint $Computer$ by user $user$.
  mitre_attack_id:
  - T1218
  - T1218.003
  observable:
  - name: user
    type: User
    role:
    - Victim
  - name: Computer
    type: Hostname
    role:
    - Victim
  - name: ImageLoaded
    type: Other
    role:
    - Other
  product:
  - Splunk Enterprise
  - Splunk Enterprise Security
  - Splunk Cloud
  risk_score: 48
  security_domain: endpoint
tests:
- name: True Positive Test
  attack_data:
  - data: https://media.githubusercontent.com/media/splunk/attack_data/master/datasets/attack_techniques/T1546.015/uac_colorui/windows-sysmon.log
    source: XmlWinEventLog:Microsoft-Windows-Sysmon/Operational
    sourcetype: xmlwineventlog<|MERGE_RESOLUTION|>--- conflicted
+++ resolved
@@ -25,11 +25,8 @@
 tags:
   analytic_story:
   - Ransomware
-<<<<<<< HEAD
+  - LockBit Ransomware
   asset_type: Endpoint
-=======
-  - LockBit Ransomware
->>>>>>> 5a98c280
   confidence: 80
   impact: 60
   message: The following module $ImageLoaded$ was loaded by a non-standard application
