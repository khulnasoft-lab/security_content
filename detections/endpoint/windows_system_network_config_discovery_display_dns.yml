--- conflicted
+++ resolved
@@ -5,27 +5,8 @@
 author: Teoderick Contreras, Splunk
 status: production
 type: Hunting
-<<<<<<< HEAD
-description: The following analytic identifies a process command line that retrieves
-  dns reply information using Windows OS built-in tool IPConfig. This technique is
-  being abused by threat actors, adversaries and post exploitation tools like WINPEAS
-  to retrieve DNS information for the targeted host. This IPConfig parameter (/displaydns)
-  can show dns server resource record, record name, record type, time to live data
-  length and dns reply. This hunting detection can be a good pivot to check which
-  process is executing this command line in specific host system that may lead to
-  malware or adversaries gathering network information.
 data_source:
 - Sysmon Event ID 1
-search: '| tstats `security_content_summariesonly` count min(_time) as firstTime max(_time)
-  as lastTime from datamodel=Endpoint.Processes where Processes.process_name="ipconfig.exe"
-  OR Processes.original_file_name = "ipconfig.exe" AND Processes.process = "*/displaydns*"
-  by Processes.process_name Processes.original_file_name Processes.process Processes.process_id
-  Processes.process_guid Processes.parent_process_name Processes.parent_process Processes.parent_process_guid
-  Processes.dest Processes.user | `drop_dm_object_name(Processes)` | `security_content_ctime(firstTime)`
-  | `security_content_ctime(lastTime)` | `windows_system_network_config_discovery_display_dns_filter`'
-=======
-datamodel:
-- Endpoint
 description: The following analytic identifies a process command line that retrieves dns reply information using Windows OS built-in tool IPConfig. 
   This technique is being abused by threat actors, adversaries and post exploitation tools like WINPEAS to retrieve DNS information for the targeted host. 
   This IPConfig parameter (/displaydns) can show dns server resource record, record name, record type, time to live data length and dns reply.
@@ -39,7 +20,6 @@
   | `security_content_ctime(firstTime)` 
   | `security_content_ctime(lastTime)` 
   | `windows_system_network_config_discovery_display_dns_filter`'
->>>>>>> 5a98c280
 how_to_implement: To successfully implement this search, you need to be ingesting
   logs with the process name, parent process, and command-line executions from your
   endpoints. If you are using Sysmon, you must have at least version 6.0.4 of the
