name: Detect mshta renamed
id: 8f45fcf0-5b68-11eb-ae93-0242ac130002
version: 1
date: '2021-01-20'
author: Michael Haag, Splunk
type: batch
datamodel: []
description: The following analytic identifies renamed instances of mshta.exe executing.
  Mshta.exe is natively found in C:\Windows\system32 and C:\Windows\syswow64. This
  analytic utilizes the internal name of the PE to identify if is the legitimate mshta
  binary. Further analysis should be performed to review the executed content and
  validation it is the real mshta.
search: '`sysmon` EventID=1 (OriginalFileName=mshta.exe AND process_name!=mshta.exe)
  | stats count min(_time) as firstTime max(_time) as lastTime by Computer, User,
  parent_process_name, process_name, OriginalFileName, process_path, CommandLine |
  rename Computer as dest | `security_content_ctime(firstTime)`| `security_content_ctime(lastTime)`|
  `detect_mshta_renamed_filter`'
how_to_implement: To successfully implement this search, you need to be ingesting
  logs with the process name, parent process, and command-line executions from your
  endpoints. If you are using Sysmon, you must have at least version 6.0.4 of the
  Sysmon TA.
known_false_positives: Although unlikely, some legitimate applications may use a moved
  copy of mshta.exe, but never renamed, triggering a false positive.
references:
- https://github.com/redcanaryco/AtomicTestHarnesses
- https://redcanary.com/blog/introducing-atomictestharnesses/
tags:
  analytic_story:
  - Suspicious MSHTA Activity
  asset_type: Endpoint
  cis20:
  - CIS 8
  dataset:
  - https://media.githubusercontent.com/media/splunk/attack_data/master/datasets/attack_techniques/T1218.005/atomic_red_team/windows-sysmon.log
  kill_chain_phases:
  - Exploitation
  mitre_attack_id:
  - T1218.005
  nist:
  - PR.PT
  - DE.CM
  product:
  - Splunk Enterprise
  - Splunk Enterprise Security
  - Splunk Cloud
<<<<<<< HEAD
  required_fields:
  - _time
  - EventID
  - OriginalFileName
  - process_name
  - Computer
  - User
  - parent_process_name
  - process_path
  - CommandLine
  security_domain: endpoint
=======
  security_domain: endpoint
  automated_detection_testing: passed
>>>>>>> f5ea5839
<|MERGE_RESOLUTION|>--- conflicted
+++ resolved
@@ -43,7 +43,6 @@
   - Splunk Enterprise
   - Splunk Enterprise Security
   - Splunk Cloud
-<<<<<<< HEAD
   required_fields:
   - _time
   - EventID
@@ -55,7 +54,4 @@
   - process_path
   - CommandLine
   security_domain: endpoint
-=======
-  security_domain: endpoint
-  automated_detection_testing: passed
->>>>>>> f5ea5839
+  automated_detection_testing: passed