author: Patrick Bareiss, Splunk
date: '2019-12-10'
description: This search detects the creation of a symlink to a shadow copy.
how_to_implement: You must be ingesting endpoint data that tracks process activity,
  including parent-child relationships from your endpoints to populate the Endpoint
  data model in the Processes node. The command-line arguments are mapped to the "process"
  field in the Endpoint data model.
<<<<<<< HEAD
type: batch
=======
id: c5eac648-fae0-4263-91a6-773df1f4c903
known_false_positives: unknown
name: Credential Dumping via Symlink to Shadow Copy
>>>>>>> f22e7a85
references:
- https://2017.zeronights.org/wp-content/uploads/materials/ZN17_Kheirkhabarov_Hunting_for_Credentials_Dumping_in_Windows_Environment.pdf
search: '| tstats `security_content_summariesonly` count min(_time) as firstTime max(_time)
  as lastTime from datamodel=Endpoint.Processes where Processes.process_name=cmd.exe
  Processes.process=*mklink* Processes.process=*HarddiskVolumeShadowCopy* by Processes.dest
  Processes.user Processes.process_name Processes.process  Processes.parent_process
  Processes.process_id Processes.parent_process_id | `drop_dm_object_name(Processes)`
  | `security_content_ctime(firstTime)`| `security_content_ctime(lastTime)` | `credential_dumping_via_symlink_to_shadow_copy_filter` '
tags:
  analytics_story:
  - Credential Dumping
  asset_type: Endpoint
  automated_detection_testing: passed
  cis20:
  - CIS 8
  - CIS 16
  dataset:
  - https://media.githubusercontent.com/media/splunk/attack_data/master/datasets/attack_techniques/T1003.003/atomic_red_team/windows-sysmon.log
  kill_chain_phases:
  - Actions on Objectives
  mitre_attack_id:
  - T1003.003
  nist:
  - DE.CM
  product:
  - Splunk Enterprise
  - Splunk Enterprise Security
  - Splunk Cloud
  security_domain: endpoint
type: ESCU
version: 1<|MERGE_RESOLUTION|>--- conflicted
+++ resolved
@@ -5,13 +5,9 @@
   including parent-child relationships from your endpoints to populate the Endpoint
   data model in the Processes node. The command-line arguments are mapped to the "process"
   field in the Endpoint data model.
-<<<<<<< HEAD
-type: batch
-=======
 id: c5eac648-fae0-4263-91a6-773df1f4c903
 known_false_positives: unknown
 name: Credential Dumping via Symlink to Shadow Copy
->>>>>>> f22e7a85
 references:
 - https://2017.zeronights.org/wp-content/uploads/materials/ZN17_Kheirkhabarov_Hunting_for_Credentials_Dumping_in_Windows_Environment.pdf
 search: '| tstats `security_content_summariesonly` count min(_time) as firstTime max(_time)
