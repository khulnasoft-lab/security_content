--- conflicted
+++ resolved
@@ -44,11 +44,7 @@
   analytic_story:
   - DarkSide Ransomware
   - Ransomware
-<<<<<<< HEAD
-=======
-  automated_detection_testing: passed
   cis20: []
->>>>>>> d9c073b5
   confidence: 70
   context:
   - Source:Endpoint
@@ -93,10 +89,6 @@
   - process
   - cmd_line
   risk_score: 35
-<<<<<<< HEAD
-  security_domain: endpoint
-  asset_type: Endpoint
-=======
   risk_severity: low
   security_domain: endpoint
->>>>>>> d9c073b5
+  asset_type: Endpoint