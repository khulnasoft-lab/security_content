name: Creation of Shadow Copy
id: eb120f5f-b879-4a63-97c1-93352b5df844
version: 1
date: '2019-12-10'
<<<<<<< HEAD
author: Patrick Bareiss, Splunk
type: batch
datamodel:
- Endpoint
description: Monitor for signs that Ntdsutil, Vssadmin, or Wmic has been used to create
  a shadow copy.
=======
description: Monitor for signs that Vssadmin or Wmic has been used to create
  a shadow copy.
how_to_implement: You must be ingesting endpoint data that tracks process activity,
  including parent-child relationships from your endpoints, to populate the Endpoint
  data model in the Processes node. The command-line arguments are mapped to the "process"
  field in the Endpoint data model.
type: ESCU
references:
- https://2017.zeronights.org/wp-content/uploads/materials/ZN17_Kheirkhabarov_Hunting_for_Credentials_Dumping_in_Windows_Environment.pdf
author: Patrick Bareiss, Splunk
>>>>>>> eaafbf70
search: '| tstats `security_content_summariesonly` count min(_time) as firstTime max(_time)
  as lastTime from datamodel=Endpoint.Processes where (Processes.process_name=vssadmin.exe
  Processes.process=*create* Processes.process=*shadow*) OR (Processes.process_name=wmic.exe
  Processes.process=*shadowcopy* Processes.process=*create*) by Processes.dest Processes.user
  Processes.process_name Processes.process  Processes.parent_process Processes.process_id
  Processes.parent_process_id | `drop_dm_object_name(Processes)` | `security_content_ctime(firstTime)`|
  `security_content_ctime(lastTime)` | `creation_of_shadow_copy_filter`'
<<<<<<< HEAD
how_to_implement: You must be ingesting endpoint data that tracks process activity,
  including parent-child relationships from your endpoints, to populate the Endpoint
  data model in the Processes node. The command-line arguments are mapped to the "process"
  field in the Endpoint data model.
known_false_positives: Legtimate administrator usage of Ntdsutil, Vssadmin, or Wmic
  will create false positives.
references:
- https://2017.zeronights.org/wp-content/uploads/materials/ZN17_Kheirkhabarov_Hunting_for_Credentials_Dumping_in_Windows_Environment.pdf
=======
known_false_positives: Legitimate administrator usage of Vssadmin or Wmic
  will create false positives.
>>>>>>> eaafbf70
tags:
  analytic_story:
  - Credential Dumping
  mitre_attack_id:
  - T1003.003
  kill_chain_phases:
  - Actions on Objectives
  cis20:
  - CIS 8
  - CIS 16
  nist:
  - DE.CM
<<<<<<< HEAD
  product:
  - Splunk Enterprise
  - Splunk Enterprise Security
  - Splunk Cloud
  security_domain: endpoint
=======
  security_domain: endpoint
  asset_type: Endpoint
  automated_detection_testing: passed
  dataset:
  - https://media.githubusercontent.com/media/splunk/attack_data/master/datasets/attack_techniques/T1003.003/atomic_red_team/windows-sysmon.log
>>>>>>> eaafbf70
<|MERGE_RESOLUTION|>--- conflicted
+++ resolved
@@ -2,14 +2,6 @@
 id: eb120f5f-b879-4a63-97c1-93352b5df844
 version: 1
 date: '2019-12-10'
-<<<<<<< HEAD
-author: Patrick Bareiss, Splunk
-type: batch
-datamodel:
-- Endpoint
-description: Monitor for signs that Ntdsutil, Vssadmin, or Wmic has been used to create
-  a shadow copy.
-=======
 description: Monitor for signs that Vssadmin or Wmic has been used to create
   a shadow copy.
 how_to_implement: You must be ingesting endpoint data that tracks process activity,
@@ -20,7 +12,6 @@
 references:
 - https://2017.zeronights.org/wp-content/uploads/materials/ZN17_Kheirkhabarov_Hunting_for_Credentials_Dumping_in_Windows_Environment.pdf
 author: Patrick Bareiss, Splunk
->>>>>>> eaafbf70
 search: '| tstats `security_content_summariesonly` count min(_time) as firstTime max(_time)
   as lastTime from datamodel=Endpoint.Processes where (Processes.process_name=vssadmin.exe
   Processes.process=*create* Processes.process=*shadow*) OR (Processes.process_name=wmic.exe
@@ -28,19 +19,8 @@
   Processes.process_name Processes.process  Processes.parent_process Processes.process_id
   Processes.parent_process_id | `drop_dm_object_name(Processes)` | `security_content_ctime(firstTime)`|
   `security_content_ctime(lastTime)` | `creation_of_shadow_copy_filter`'
-<<<<<<< HEAD
-how_to_implement: You must be ingesting endpoint data that tracks process activity,
-  including parent-child relationships from your endpoints, to populate the Endpoint
-  data model in the Processes node. The command-line arguments are mapped to the "process"
-  field in the Endpoint data model.
-known_false_positives: Legtimate administrator usage of Ntdsutil, Vssadmin, or Wmic
-  will create false positives.
-references:
-- https://2017.zeronights.org/wp-content/uploads/materials/ZN17_Kheirkhabarov_Hunting_for_Credentials_Dumping_in_Windows_Environment.pdf
-=======
 known_false_positives: Legitimate administrator usage of Vssadmin or Wmic
   will create false positives.
->>>>>>> eaafbf70
 tags:
   analytic_story:
   - Credential Dumping
@@ -53,16 +33,8 @@
   - CIS 16
   nist:
   - DE.CM
-<<<<<<< HEAD
-  product:
-  - Splunk Enterprise
-  - Splunk Enterprise Security
-  - Splunk Cloud
-  security_domain: endpoint
-=======
   security_domain: endpoint
   asset_type: Endpoint
   automated_detection_testing: passed
   dataset:
-  - https://media.githubusercontent.com/media/splunk/attack_data/master/datasets/attack_techniques/T1003.003/atomic_red_team/windows-sysmon.log
->>>>>>> eaafbf70
+  - https://media.githubusercontent.com/media/splunk/attack_data/master/datasets/attack_techniques/T1003.003/atomic_red_team/windows-sysmon.log