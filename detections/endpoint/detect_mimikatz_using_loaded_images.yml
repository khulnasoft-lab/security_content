name: Detect Mimikatz Using Loaded Images
id: 29e307ba-40af-4ab2-91b2-3c6b392bbba0
version: 1
date: '2019-12-03'
author: Patrick Bareiss, Splunk
type: TTP
datamodel: []
description: This search looks for reading loaded Images unique to credential dumping
  with Mimikatz. Deprecated because mimikatz libraries changed and very noisy sysmon
  Event Code.
search: '`sysmon` EventCode=7 | stats values(ImageLoaded) as ImageLoaded values(ProcessId)
  as ProcessId by Computer, Image | search ImageLoaded=*WinSCard.dll ImageLoaded=*cryptdll.dll
  ImageLoaded=*hid.dll ImageLoaded=*samlib.dll ImageLoaded=*vaultcli.dll | rename
  Computer as dest | `security_content_ctime(firstTime)`| `security_content_ctime(lastTime)`
  | `detect_mimikatz_using_loaded_images_filter`'
how_to_implement: This search needs Sysmon Logs and a sysmon configuration, which
  includes EventCode 7 with powershell.exe. This search uses an input macro named
  `sysmon`. We strongly recommend that you specify your environment-specific configurations
  (index, source, sourcetype, etc.) for Windows Sysmon logs. Replace the macro definition
  with configurations for your Splunk environment. The search also uses a post-filter
  macro designed to filter out known false positives.
known_false_positives: Other tools can import the same DLLs. These tools should be
  part of a whitelist. False positives may be present with any process that authenticates
  or uses credentials, PowerShell included. Filter based on parent process.
references:
- https://cyberwardog.blogspot.com/2017/03/chronicles-of-threat-hunter-hunting-for.html
tags:
  analytic_story:
  - Credential Dumping
  - Detect Zerologon Attack
  - Cloud Federated Credential Abuse
  - DarkSide Ransomware
  asset_type: Windows
  cis20:
  - CIS 6
  - CIS 8
  confidence: 80
  context:
  - Source:Endpoint
  - Stage:Credential Access
  dataset:
  - https://media.githubusercontent.com/media/splunk/attack_data/master/datasets/attack_techniques/T1059.001/atomic_red_team/windows-sysmon.log
  impact: 80
  kill_chain_phases:
  - Actions on Objectives
  message: A process, $Image$, has loaded $ImageLoaded$ that are typically related
    to credential dumping on $Computer$. Review for further details.
  mitre_attack_id:
  - T1003.001
  - T1003
  nist:
  - DE.AE
  - DE.CM
  observable:
  - name: user
    role:
    - Victim
    type: User
  - name: Computer
    role:
    - Victim
    type: Hostname
  - name: ImageLoaded
<<<<<<< HEAD
=======
    type: Process
>>>>>>> 1247e886
    role:
    - Other
    type: Parent Process
  - name: Image
    role:
    - Child Process
    type: Process
  product:
  - Splunk Enterprise
  - Splunk Enterprise Security
  - Splunk Cloud
  required_fields:
  - Computer
  - EventCode
  - Image
  - ImageLoaded
  - ProcessId
  risk_score: 64
  security_domain: endpoint<|MERGE_RESOLUTION|>--- conflicted
+++ resolved
@@ -61,10 +61,7 @@
     - Victim
     type: Hostname
   - name: ImageLoaded
-<<<<<<< HEAD
-=======
     type: Process
->>>>>>> 1247e886
     role:
     - Other
     type: Parent Process
