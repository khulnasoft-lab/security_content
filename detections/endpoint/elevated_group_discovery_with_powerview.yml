--- conflicted
+++ resolved
@@ -1,7 +1,7 @@
 name: Elevated Group Discovery with PowerView
 id: 10d62950-0de5-4199-a710-cff9ea79b413
-version: 2
-date: '2022-02-24'
+version: 1
+date: '2021-08-25'
 author: Mauricio Velazco, Splunk
 type: Hunting
 datamodel: []
@@ -12,10 +12,10 @@
   specific domain group. Red Teams and adversaries alike use PowerView to enumerate
   elevated domain groups for situational awareness and Active Directory Discovery
   to identify high privileged users.
-search: '`powershell` EventCode=4104 (ScriptBlockText = "*Get-DomainGroupMember*") AND ScriptBlockText
+search: '`powershell` EventCode=4104 (Message = "*Get-DomainGroupMember*") AND Message
   IN ("*Domain Admins*","*Enterprise Admins*", "*Schema Admins*", "*Account Operators*"
   , "*Server Operators*", "*Protected Users*",  "*Dns Admins*") | stats count min(_time)
-  as firstTime max(_time) as lastTime by EventCode ScriptBlockText Computer UserID | `security_content_ctime(firstTime)`
+  as firstTime max(_time) as lastTime by EventCode Message ComputerName User | `security_content_ctime(firstTime)`
   | `elevated_group_discovery_with_powerview_filter`'
 how_to_implement: To successfully implement this analytic, you will need to enable
   PowerShell Script Block Logging on some or all endpoints. Additional setup here
@@ -26,15 +26,9 @@
 - https://powersploit.readthedocs.io/en/latest/Recon/Get-DomainGroupMember/
 - https://docs.microsoft.com/en-us/windows-server/identity/ad-ds/plan/security-best-practices/appendix-b--privileged-accounts-and-groups-in-active-directory
 - https://attack.mitre.org/techniques/T1069/002/
-- https://www.splunk.com/en_us/blog/security/hunting-for-malicious-powershell-using-script-block-logging.html
 tags:
   analytic_story:
   - Active Directory Discovery
-<<<<<<< HEAD
-  - Malicious PowerShell
-  automated_detection_testing: passed
-=======
->>>>>>> a229f866
   confidence: 70
   context:
   - Source:Endpoint
@@ -45,13 +39,12 @@
   impact: 30
   kill_chain_phases:
   - Reconnaissance
-  message: Elevated group discovery using PowerView on $Computer$ by $user$
+  message: Elevated group discovery using PowerView on $dest$ by $user$
   mitre_attack_id:
   - T1069
   - T1069.002
-  - T1059.001
   observable:
-  - name: Computer
+  - name: dest
     type: Endpoint
     role:
     - Victim
@@ -62,9 +55,9 @@
   required_fields:
   - _time
   - EventCode
-  - ScriptBlockText
-  - Computer
-  - UserID
+  - Message
+  - ComputerName
+  - User
   risk_score: 21
   security_domain: endpoint
   asset_type: Endpoint