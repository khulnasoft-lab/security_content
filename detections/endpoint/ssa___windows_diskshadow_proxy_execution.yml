--- conflicted
+++ resolved
@@ -50,31 +50,8 @@
     on endpoint $dest_device_id$ by user $dest_user_id$ attempting to run a script.
   mitre_attack_id:
   - T1218
-<<<<<<< HEAD
-  product:
-  - Splunk Behavioral Analytics
-  required_fields:
-  - _time
-  - dest_device_id
-  - process_name
-  - parent_process_name
-  - process_path
-  - dest_user_id
-  - process
-  - cmd_line
-  security_domain: endpoint
-  impact: 70
-  confidence: 70
-  risk_score: 49
-  context:
-  - Source:Endpoint
-  - Stage:Execution
-  message: An instance of $parent_process_name$ spawning $process_name$ was identified
-    on endpoint $dest_device_id$ by user $dest_user_id$ attempting to run a script.
-=======
   nist:
   - DE.CM
->>>>>>> 67ecd29d
   observable:
   - name: dest_device_id
     type: Hostname
@@ -92,13 +69,6 @@
     type: Process
     role:
     - Child Process
-<<<<<<< HEAD
-  nist:
-  - DE.CM
-  cis20:
-  - CIS 8
-  asset_type: Endpoint
-=======
   product:
   - Splunk Behavioral Analytics
   required_fields:
@@ -111,5 +81,4 @@
   - process
   - cmd_line
   risk_score: 49
-  security_domain: endpoint
->>>>>>> 67ecd29d
+  security_domain: endpoint