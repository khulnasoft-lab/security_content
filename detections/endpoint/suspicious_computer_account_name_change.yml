name: Suspicious Computer Account Name Change
id: 35a61ed8-61c4-11ec-bc1e-acde48001122
version: 1
date: '2021-12-20'
author: Mauricio Velazco, Splunk
status: production
type: TTP
description: As part of the sAMAccountName Spoofing (CVE-2021-42278) and Domain Controller
  Impersonation (CVE-2021-42287) exploitation chain, adversaries need to create a
  new computer account name and rename it to match the name of a domain controller
  account without the ending '$'. In Windows Active Directory environments, computer
  account names always end with `$`. This analytic leverages Event Id 4781, `The name
  of an account was changed`, to identify a computer account rename event with a suspicious
  name that does not terminate with `$`. This behavior could represent an exploitation
  attempt of CVE-2021-42278 and CVE-2021-42287 for privilege escalation.
data_source:
- Windows Security 4781
search: '`wineventlog_security` EventCode=4781 Old_Account_Name="*$" New_Account_Name!="*$"
  | table _time, ComputerName, Account_Name, Old_Account_Name, New_Account_Name |
  `suspicious_computer_account_name_change_filter`'
how_to_implement: To successfully implement this search, you need to be ingesting
  Windows event logs from your hosts. In addition, the Splunk Windows TA is needed.
known_false_positives: Renaming a computer account name to a name that not end with
  '$' is highly unsual and may not have any legitimate scenarios.
references:
- https://exploit.ph/cve-2021-42287-cve-2021-42278-weaponisation.html
- https://msrc.microsoft.com/update-guide/vulnerability/CVE-2021-42278
- https://msrc.microsoft.com/update-guide/vulnerability/CVE-2021-42287
tags:
  analytic_story:
  - sAMAccountName Spoofing and Domain Controller Impersonation
<<<<<<< HEAD
  - Active Directory Privilege Escalation
  automated_detection_testing: passed
=======
  asset_type: Endpoint
>>>>>>> 16526a4b
  confidence: 70
  cve:
  - CVE-2021-42287
  - CVE-2021-42278
  impact: 100
  message: A computer account $Old_Account_Name$ was renamed with a suspicious computer
    name
  mitre_attack_id:
  - T1078
  - T1078.002
  observable:
  - name: ComputerName
    type: Endpoint
    role:
    - Victim
  product:
  - Splunk Enterprise
  - Splunk Enterprise Security
  - Splunk Cloud
  required_fields:
  - _time
  - EventCode
  - ComputerName
  - Account_Name
  - Old_Account_Name
  - New_Account_Name
  risk_score: 70
  security_domain: endpoint
tests:
- name: True Positive Test
  attack_data:
  - data: https://media.githubusercontent.com/media/splunk/attack_data/master/datasets/attack_techniques/T1078.002/samaccountname_spoofing/windows-security.log
    source: WinEventLog:Security
    sourcetype: WinEventLog
    update_timestamp: true<|MERGE_RESOLUTION|>--- conflicted
+++ resolved
@@ -29,12 +29,8 @@
 tags:
   analytic_story:
   - sAMAccountName Spoofing and Domain Controller Impersonation
-<<<<<<< HEAD
   - Active Directory Privilege Escalation
-  automated_detection_testing: passed
-=======
   asset_type: Endpoint
->>>>>>> 16526a4b
   confidence: 70
   cve:
   - CVE-2021-42287
