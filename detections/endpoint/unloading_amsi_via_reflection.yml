name: Unloading AMSI via Reflection
id: a21e3484-c94d-11eb-b55b-acde48001122
version: 1
date: '2021-06-09'
author: Michael Haag, Splunk
type: TTP
datamodel: []
description: 'The following analytic utilizes PowerShell Script Block Logging (EventCode=4104)
  to identify suspicious PowerShell execution. Script Block Logging captures the command
  sent to PowerShell, the full command to be executed. Upon enabling, logs will output
  to Windows event logs. Dependent upon volume, enable on critical endpoints or all.
  \

  This analytic identifies the behavior of AMSI being tampered with. Implemented natively
  in many frameworks, the command will look similar to `SEtValuE($Null,(New-OBJEct
  COLlECtionS.GenerIC.HAshSEt{[StrINg]))}$ReF=[ReF].AsSeMbLY.GeTTyPe("System.Management.Automation.Amsi"+"Utils")`
  taken from Powershell-Empire. \

  During triage, review parallel processes using an EDR product or 4688 events. It
  will be important to understand the timeline of events around this activity. Review
  the entire logged PowerShell script block.'
search: '`powershell` EventCode=4104 ScriptBlockText = *system.management.automation.amsi*
  | stats count min(_time) as firstTime max(_time) as lastTime by EventCode ScriptBlockText Computer user_id 
  | `security_content_ctime(firstTime)`
  | `security_content_ctime(lastTime)` 
  | `unloading_amsi_via_reflection_filter`'
how_to_implement: To successfully implement this analytic, you will need to enable
  PowerShell Script Block Logging on some or all endpoints. Additional setup here
  https://docs.splunk.com/Documentation/UBA/5.0.4.1/GetDataIn/AddPowerShell#Configure_module_logging_for_PowerShell.
known_false_positives: Potential for some third party applications to disable AMSI
  upon invocation. Filter as needed.
references:
- https://docs.splunk.com/Documentation/UBA/5.0.4.1/GetDataIn/AddPowerShell#Configure_module_logging_for_PowerShell.
- https://blog.palantir.com/tampering-with-windows-event-tracing-background-offense-and-defense-4be7ac62ac63
- https://static1.squarespace.com/static/552092d5e4b0661088167e5c/t/59c1814829f18782e24f1fe2/1505853768977/Windows+PowerShell+Logging+Cheat+Sheet+ver+Sept+2017+v2.1.pdf
- https://www.crowdstrike.com/blog/investigating-powershell-command-and-script-logging/
tags:
  analytic_story:
  - Hermetic Wiper 
  - Malicious PowerShell
  confidence: 70
  context:
  - Source:Endpoint
  - Stage:Execution
  - Stage:Defense Evasion
  dataset:
  - https://media.githubusercontent.com/media/splunk/attack_data/master/datasets/attack_techniques/T1059.001/powershell_script_block_logging/windows-powershell-xml.log
  impact: 70
  kill_chain_phases:
  - Exploitation
  message: Possible AMSI Unloading via Reflection using PowerShell on $Computer$
  mitre_attack_id:
  - T1562
  - T1059.001
  - T1059
  observable:
<<<<<<< HEAD
  - name: ComputerName
=======
  - name: Computer
    type: Endpoint
>>>>>>> 1247e886
    role:
    - Victim
    type: Endpoint
  product:
  - Splunk Enterprise
  - Splunk Enterprise Security
  - Splunk Cloud
  required_fields:
  - _time
  - ScriptBlockText
  - Opcode
  - Computer
  - UserID
  - EventCode
  risk_score: 49
  security_domain: endpoint
  asset_type: Endpoint<|MERGE_RESOLUTION|>--- conflicted
+++ resolved
@@ -54,12 +54,8 @@
   - T1059.001
   - T1059
   observable:
-<<<<<<< HEAD
-  - name: ComputerName
-=======
   - name: Computer
     type: Endpoint
->>>>>>> 1247e886
     role:
     - Victim
     type: Endpoint
