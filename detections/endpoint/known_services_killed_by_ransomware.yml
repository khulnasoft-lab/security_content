name: Known Services Killed by Ransomware
id: 3070f8e0-c528-11eb-b2a0-acde48001122
version: 1
date: '2021-06-04'
author: Teoderick Contreras, Splunk
status: production
type: TTP
description: This search detects a suspicioous termination of known services killed
  by ransomware before encrypting files in a compromised machine. This technique is
  commonly seen in most of ransomware now a days to avoid exception error while accessing
  the targetted files it wants to encrypts because of the open handle of those services
  to the targetted file.
data_source:
- Sysmon Event ID 7
search: '`wineventlog_system` EventCode=7036 Message IN ("*Volume Shadow Copy*","*VSS*",
  "*backup*", "*sophos*", "*sql*", "*memtas*", "*mepocs*", "*veeam*", "*svc$*", "DefWatch", "ccEvtMgr",
  "ccSetMgr", "SavRoam", "RTVscan", "QBFCService", "QBIDPService", "Intuit.QuickBooks.FCS", "QBCFMonitorService"
  "YooBackup", "YooIT", "*Veeam*", "PDVFSService", "BackupExecVSSProvider", "BackupExecAgentAccelerator", "BackupExec*",
  "WdBoot", "WdFilter", "WdNisDrv", "WdNisSvc", "WinDefend", "wscsvc", "Sense", "sppsvc", "SecurityHealthService") Message="*service
  entered the stopped state*" | stats count min(_time) as firstTime max(_time) as
  lastTime by EventCode Message dest Type | `security_content_ctime(lastTime)` | `security_content_ctime(firstTime)`
  | `known_services_killed_by_ransomware_filter`'
how_to_implement: To successfully implement this search, you need to be ingesting
  logs with the 7036 EventCode ScManager in System audit Logs from your endpoints.
known_false_positives: Admin activities or installing related updates may do a sudden
  stop to list of services we monitor.
references:
- https://krebsonsecurity.com/2021/05/a-closer-look-at-the-darkside-ransomware-gang/
- https://www.mcafee.com/blogs/other-blogs/mcafee-labs/mcafee-atr-analyzes-sodinokibi-aka-revil-ransomware-as-a-service-what-the-code-tells-us/
- https://news.sophos.com/en-us/2020/04/24/lockbit-ransomware-borrows-tricks-to-keep-up-with-revil-and-maze/
- https://blogs.vmware.com/security/2022/10/lockbit-3-0-also-known-as-lockbit-black.html
tags:
  analytic_story:
  - Ransomware
  - BlackMatter Ransomware
<<<<<<< HEAD
  asset_type: Endpoint
=======
  - LockBit Ransomware
>>>>>>> 5a98c280
  confidence: 80
  impact: 90
  message: Known services $Message$ terminated by a potential ransomware on $dest$
  mitre_attack_id:
  - T1490
  observable:
  - name: dest
    type: Endpoint
    role:
    - Victim
  - name: Message
    type: Other
    role:
    - Other
  product:
  - Splunk Enterprise
  - Splunk Enterprise Security
  - Splunk Cloud
  risk_score: 72
  security_domain: endpoint
tests:
- name: True Positive Test
  attack_data:
  - data: https://media.githubusercontent.com/media/splunk/attack_data/master/datasets/malware/revil/inf3/windows-system.log
    source: WinEventLog:System
    sourcetype: WinEventLog<|MERGE_RESOLUTION|>--- conflicted
+++ resolved
@@ -33,11 +33,8 @@
   analytic_story:
   - Ransomware
   - BlackMatter Ransomware
-<<<<<<< HEAD
+  - LockBit Ransomware
   asset_type: Endpoint
-=======
-  - LockBit Ransomware
->>>>>>> 5a98c280
   confidence: 80
   impact: 90
   message: Known services $Message$ terminated by a potential ransomware on $dest$
