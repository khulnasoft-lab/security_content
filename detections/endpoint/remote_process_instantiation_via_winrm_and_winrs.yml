--- conflicted
+++ resolved
@@ -27,16 +27,12 @@
 - https://attack.mitre.org/techniques/T1021/006/
 tags:
   analytic_story:
-<<<<<<< HEAD
   - Active Directory Lateral Movement
-=======
-  - Lateral Movement
   automated_detection_testing: passed
   confidence: 60
   context:
   - Source:Endpoint
   - Stage:Lateral Movement
->>>>>>> 579d070c
   dataset:
   - https://media.githubusercontent.com/media/splunk/attack_data/master/datasets/attack_techniques/T1021.006/lateral_movement/windows-sysmon.log
   impact: 90
