name: Linux Setuid Using Setcap Utility
id: 9d96022e-6250-11ec-9a19-acde48001122
version: 1
date: '2021-12-21'
author: Teoderick Contreras, Splunk
type: Anomaly
datamodel:
- Endpoint
description: This analytic looks for suspicious setcap utility execution to enable
  SUID bit. This allows a user to temporarily gain root access, usually in order to
  run a program. For example, only the root account is allowed to change the password
  information contained in the password database; If the SUID bit appears as an s,
  the file's owner also has execute permission to the file; if it appears as an S,
  the file's owner does not have execute permission. The second specialty permission
  is the SGID, or set group id bit. It is similar to the SUID bit, except it can temporarily
  change group membership, usually to execute a program. The SGID bit is set if an
  s or an S appears in the group section of permissions.
search: '| tstats `security_content_summariesonly` count min(_time) as firstTime max(_time)
  as lastTime from datamodel=Endpoint.Processes where (Processes.process_name = setcap
  OR Processes.process = "*setcap *") AND Processes.process IN ("* cap_setuid=ep *",
  "* cap_setuid+ep *", "* cap_net_bind_service+p *", "* cap_net_raw+ep *", "* cap_dac_read_search+ep
  *") by Processes.dest Processes.user Processes.parent_process_name Processes.process_name
  Processes.process Processes.process_id Processes.parent_process_id Processes.process_guid
  | `drop_dm_object_name(Processes)` | `security_content_ctime(firstTime)` | `security_content_ctime(lastTime)`
  | `linux_setuid_using_setcap_utility_filter`'
how_to_implement: To successfully implement this search, you need to be ingesting
  logs with the process name, parent process, and command-line executions from your
  endpoints. If you are using Sysmon, you can use the Add-on for Linux Sysmon from
  Splunkbase.
known_false_positives: Administrator or network operator can execute this command.
  Please update the filter macros to remove false positives.
references:
- https://www.hackingarticles.in/linux-privilege-escalation-using-capabilities/
tags:
  analytic_story:
  - Linux Privilege Escalation
  - Linux Persistence Techniques
  automated_detection_testing: passed
  cis20:
  - CIS 3
  - CIS 5
  - CIS 16
  confidence: 70
  context:
  - Source:Endpoint
  - Stage:Privilege Escalation
  - Stage:Persistence
  dataset:
  - https://media.githubusercontent.com/media/splunk/attack_data/master/datasets/attack_techniques/T1548.001/linux_setcap/sysmon_linux.log
  impact: 70
  kill_chain_phases:
<<<<<<< HEAD
  - Exploitation
=======
  - Privilege Escalation
  message: A commandline $process$ that may set suid or sgid on $dest$
>>>>>>> d9c073b5
  mitre_attack_id:
  - T1548.001
  - T1548
  nist:
  - DE.CM
  observable:
  - name: dest
    type: Hostname
    role:
    - Victim
  product:
  - Splunk Enterprise
  - Splunk Enterprise Security
  - Splunk Cloud
  required_fields:
  - _time
  - Processes.dest
  - Processes.user
  - Processes.parent_process_name
  - Processes.process_name
  - Processes.process
  - Processes.process_id
  - Processes.parent_process_id
  risk_score: 49
<<<<<<< HEAD
  context:
  - Source:Endpoint
  - Stage:Privilege Escalation
  - Stage:Persistence
  message: A commandline $process$ that may set suid or sgid on $dest$
  observable:
  - name: dest
    type: Hostname
    role:
    - Victim
  nist:
  - DE.CM
  cis20:
  - CIS 3
  - CIS 5
  - CIS 16
  asset_type: Endpoint
=======
  security_domain: endpoint
>>>>>>> d9c073b5
<|MERGE_RESOLUTION|>--- conflicted
+++ resolved
@@ -49,12 +49,8 @@
   - https://media.githubusercontent.com/media/splunk/attack_data/master/datasets/attack_techniques/T1548.001/linux_setcap/sysmon_linux.log
   impact: 70
   kill_chain_phases:
-<<<<<<< HEAD
   - Exploitation
-=======
-  - Privilege Escalation
   message: A commandline $process$ that may set suid or sgid on $dest$
->>>>>>> d9c073b5
   mitre_attack_id:
   - T1548.001
   - T1548
@@ -79,24 +75,4 @@
   - Processes.process_id
   - Processes.parent_process_id
   risk_score: 49
-<<<<<<< HEAD
-  context:
-  - Source:Endpoint
-  - Stage:Privilege Escalation
-  - Stage:Persistence
-  message: A commandline $process$ that may set suid or sgid on $dest$
-  observable:
-  - name: dest
-    type: Hostname
-    role:
-    - Victim
-  nist:
-  - DE.CM
-  cis20:
-  - CIS 3
-  - CIS 5
-  - CIS 16
-  asset_type: Endpoint
-=======
-  security_domain: endpoint
->>>>>>> d9c073b5
+  security_domain: endpoint