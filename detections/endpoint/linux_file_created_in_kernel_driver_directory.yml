--- conflicted
+++ resolved
@@ -46,12 +46,8 @@
   - https://media.githubusercontent.com/media/splunk/attack_data/master/datasets/attack_techniques/T1547.006/loading_linux_kernel_module/sysmon_linux.log
   impact: 80
   kill_chain_phases:
-<<<<<<< HEAD
   - Exploitation
-=======
-  - Privilege Escalation
   message: A file $file_name$ is created in $file_path$ on $dest$
->>>>>>> d9c073b5
   mitre_attack_id:
   - T1547.006
   - T1547
@@ -74,24 +70,4 @@
   - Filesystem.process_guid
   - Filesystem.file_path
   risk_score: 72
-<<<<<<< HEAD
-  context:
-  - Source:Endpoint
-  - Stage:Privilege Escalation
-  - Stage:Persistence
-  message: A file $file_name$ is created in $file_path$ on $dest$
-  observable:
-  - name: dest
-    type: Hostname
-    role:
-    - Victim
-  nist:
-  - DE.CM
-  cis20:
-  - CIS 3
-  - CIS 5
-  - CIS 16
-  asset_type: Endpoint
-=======
-  security_domain: endpoint
->>>>>>> d9c073b5
+  security_domain: endpoint