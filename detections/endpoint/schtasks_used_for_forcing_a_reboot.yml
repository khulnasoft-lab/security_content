--- conflicted
+++ resolved
@@ -5,14 +5,10 @@
 how_to_implement: To successfully implement this search you need to be ingesting logs
   with both the process name and command-line from your endpoints. If you are using
   Sysmon, you must have at least version 6.0.4 of the Sysmon TA.
-<<<<<<< HEAD
-type: batch
-=======
 id: 1297fb80-f42a-4b4a-9c8a-88c066437cf6
 known_false_positives: Administrators may create jobs on systems forcing reboots to
   perform updates, maintenance, etc.
 name: Schtasks used for forcing a reboot
->>>>>>> f22e7a85
 references: []
 search: '| tstats `security_content_summariesonly` values(Processes.process) as process
   min(_time) as firstTime max(_time) as lastTime from datamodel=Endpoint.Processes
