name: Get DomainPolicy with Powershell Script Block
id: a360d2b2-065a-11ec-b0bf-acde48001122
version: 2
date: '2022-05-02'
author: Teoderick Contreras, Splunk
type: TTP
datamodel: []
description: The following analytic utilizes PowerShell Script Block Logging (EventCode=4104)
  to identify the execution of the `Get DomainPolicy` commandlet used to obtain the
  password policy in a Windows domain. Red Teams and adversaries alike may use PowerShell
  to enumerate domain policies for situational awareness and Active Directory Discovery.
search: '`powershell` EventCode=4104 ScriptBlockText ="*Get-DomainPolicy*" | stats count min(_time)
  as firstTime max(_time) as lastTime by Opcode Computer UserID EventCode ScriptBlockText | `security_content_ctime(firstTime)`
  | `security_content_ctime(lastTime)` | `get_domainpolicy_with_powershell_script_block_filter`'
how_to_implement: The following Hunting analytic requires PowerShell operational logs
  to be imported. Modify the powershell macro as needed to match the sourcetype or
  add index. This analytic is specific to 4104, or PowerShell Script Block Logging.
known_false_positives: Administrators or power users may use this command for troubleshooting.
references:
- https://github.com/S1ckB0y1337/Active-Directory-Exploitation-Cheat-Sheet
- https://powersploit.readthedocs.io/en/latest/Recon/Get-DomainPolicy/
- https://attack.mitre.org/techniques/T1201/
tags:
  analytic_story:
  - Active Directory Discovery
  confidence: 60
  context:
  - Source:Endpoint
  - Stage:Discovery
  dataset:
  - https://media.githubusercontent.com/media/splunk/attack_data/master/datasets/attack_techniques/T1059.001/powershell_script_block_logging/domainpolicy.log
  impact: 50
  kill_chain_phases:
  - Reconnaissance
  message: powershell process having commandline $ScriptBlockText$ to query domain policy.
  mitre_attack_id:
  - T1201
  observable:
<<<<<<< HEAD
  - name: ComputerName
    role:
    - Victim
    type: Hostname
  - name: User
=======
  - name: Computer
    type: Hostname
    role:
    - Victim
  - name: UserID
    type: User
>>>>>>> 1247e886
    role:
    - Victim
    type: User
  product:
  - Splunk Enterprise
  - Splunk Enterprise Security
  - Splunk Cloud
  required_fields:
  - _time
  - ScriptBlockText
  - Opcode
  - Computer
  - UserID
  - EventCode
  risk_score: 30
  security_domain: endpoint
  asset_type: Endpoint<|MERGE_RESOLUTION|>--- conflicted
+++ resolved
@@ -36,20 +36,12 @@
   mitre_attack_id:
   - T1201
   observable:
-<<<<<<< HEAD
-  - name: ComputerName
-    role:
-    - Victim
-    type: Hostname
-  - name: User
-=======
   - name: Computer
     type: Hostname
     role:
     - Victim
   - name: UserID
     type: User
->>>>>>> 1247e886
     role:
     - Victim
     type: User
