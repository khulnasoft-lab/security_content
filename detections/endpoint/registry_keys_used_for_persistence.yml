author: David Dorsey, Splunk
date: '2020-11-27'
description: The search looks for modifications to registry keys that can be used
  to launch an application or service at system startup.
how_to_implement: To successfully implement this search, you must be ingesting data
  that records registry activity from your hosts to populate the endpoint data model
  in the registry node. This is typically populated via endpoint detection-and-response
  products, such as Carbon Black or endpoint data sources, such as Sysmon. The data
  used for this search is typically generated via logs that report reads and writes
  to the registry.
<<<<<<< HEAD
type: batch
=======
id: f5f6af30-7aa7-4295-bfe9-07fe87c01a4b
known_false_positives: There are many legitimate applications that must execute on
  system startup and will use these registry keys to accomplish that task.
name: Registry Keys Used For Persistence
>>>>>>> f22e7a85
references: []
search: '| tstats `security_content_summariesonly` count values(Registry.registry_key_name)
  as registry_key_name values(Registry.registry_path) as registry_path min(_time)
  as firstTime max(_time) as lastTime FROM datamodel=Endpoint.Registry where (Registry.registry_path=*currentversion\\run*
  OR Registry.registry_path=*currentVersion\\Windows\\Appinit_Dlls* OR Registry.registry_path=CurrentVersion\\Winlogon\\Shell*
  OR Registry.registry_path=*CurrentVersion\\Winlogon\\Userinit* OR Registry.registry_path=*CurrentVersion\\Winlogon\\VmApplet*
  OR Registry.registry_path=*currentversion\\policies\\explorer\\run* OR Registry.registry_path=*currentversion\\runservices*
  OR Registry.registry_path=*\\CurrentControlSet\\Control\\Lsa\\* OR Registry.registry_path="*Microsoft\\Windows
  NT\\CurrentVersion\\Image File Execution Options*" OR Registry.registry_path=HKLM\\SOFTWARE\\Microsoft\\Netsh\\*)
  by Registry.dest Registry.user | `security_content_ctime(lastTime)` | `security_content_ctime(firstTime)`
  | `drop_dm_object_name(Registry)` | `registry_keys_used_for_persistence_filter`'
tags:
  analytics_story:
  - Suspicious Windows Registry Activities
  - Suspicious MSHTA Activity
  - DHS Report TA18-074A
  - Possible Backdoor Activity Associated With MUDCARP Espionage Campaigns
  - Ransomware
  - Windows Persistence Techniques
  - 'Emotet Malware  DHS Report TA18-201A '
  asset_type: Endpoint
  automated_detection_testing: passed
  cis20:
  - CIS 8
  dataset:
  - https://media.githubusercontent.com/media/splunk/attack_data/master/datasets/attack_techniques/T1547.001/atomic_red_team/windows-sysmon.log
  kill_chain_phases:
  - Actions on Objectives
  mitre_attack_id:
  - T1547.001
  nist:
  - PR.PT
  - DE.CM
  - DE.AE
  product:
  - Splunk Enterprise
  - Splunk Enterprise Security
  - Splunk Cloud
  security_domain: endpoint
type: ESCU
version: 5<|MERGE_RESOLUTION|>--- conflicted
+++ resolved
@@ -8,14 +8,10 @@
   products, such as Carbon Black or endpoint data sources, such as Sysmon. The data
   used for this search is typically generated via logs that report reads and writes
   to the registry.
-<<<<<<< HEAD
-type: batch
-=======
 id: f5f6af30-7aa7-4295-bfe9-07fe87c01a4b
 known_false_positives: There are many legitimate applications that must execute on
   system startup and will use these registry keys to accomplish that task.
 name: Registry Keys Used For Persistence
->>>>>>> f22e7a85
 references: []
 search: '| tstats `security_content_summariesonly` count values(Registry.registry_key_name)
   as registry_key_name values(Registry.registry_path) as registry_path min(_time)
