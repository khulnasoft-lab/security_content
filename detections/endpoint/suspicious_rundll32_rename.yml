--- conflicted
+++ resolved
@@ -3,14 +3,9 @@
 version: 2
 date: '2021-02-04'
 author: Michael Haag, Splunk
-<<<<<<< HEAD
-type: batch
-datamodel:
+type: TTP
+datamodel: 
 - Endpoint
-=======
-type: TTP
-datamodel: []
->>>>>>> 1f6d8fd2
 description: The following analytic identifies renamed instances of rundll32.exe executing.
   rundll32.exe is natively found in C:\Windows\system32 and C:\Windows\syswow64. During
   investigation, validate it is the legitimate rundll32.exe executing and what script
