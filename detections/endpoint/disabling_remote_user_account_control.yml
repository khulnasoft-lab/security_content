--- conflicted
+++ resolved
@@ -70,7 +70,7 @@
   - Registry.registry_key_name
   - Registry.user
   - Registry.action
-<<<<<<< HEAD
+  risk_score: 40
   security_domain: endpoint
   impact: 70
   confidence: 60
@@ -88,8 +88,4 @@
   - name: dest
     type: Hostname
     role:
-    - Victim
-=======
-  risk_score: 40
-  security_domain: endpoint
->>>>>>> 3d9573d1
+    - Victim