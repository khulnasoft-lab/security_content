--- conflicted
+++ resolved
@@ -78,10 +78,6 @@
   - Processes.parent_process_name
   - Processes.parent_process
   risk_score: 42
-<<<<<<< HEAD
-  security_domain: endpoint
-  asset_type: Endpoint
-=======
   risk_severity: medium
   security_domain: endpoint
->>>>>>> d9c073b5
+  asset_type: Endpoint