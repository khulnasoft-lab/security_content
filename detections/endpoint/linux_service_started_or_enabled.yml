--- conflicted
+++ resolved
@@ -48,12 +48,8 @@
   - https://media.githubusercontent.com/media/splunk/attack_data/master/datasets/attack_techniques/T1053.006/service_systemd/sysmon_linux.log
   impact: 60
   kill_chain_phases:
-<<<<<<< HEAD
   - Exploitation
-=======
-  - Privilege Escalation
   message: a commandline $process$ that may create or start a service on $dest
->>>>>>> d9c073b5
   mitre_attack_id:
   - T1053.006
   - T1053
@@ -78,24 +74,4 @@
   - Processes.process_id
   - Processes.parent_process_id
   risk_score: 42
-<<<<<<< HEAD
-  context:
-  - Source:Endpoint
-  - Stage:Privilege Escalation
-  - Stage:Persistence
-  message: a commandline $process$ that may create or start a service on $dest
-  observable:
-  - name: dest
-    type: Hostname
-    role:
-    - Victim
-  nist:
-  - DE.CM
-  cis20:
-  - CIS 3
-  - CIS 5
-  - CIS 16
-  asset_type: Endpoint
-=======
-  security_domain: endpoint
->>>>>>> d9c073b5
+  security_domain: endpoint