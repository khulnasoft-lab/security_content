name: Windows Process With NamedPipe CommandLine
id: e64399d4-94a8-11ec-a9da-acde48001122
version: 1
date: '2022-02-23'
author: Teoderick Contreras, Splunk
type: Anomaly
datamodel:
- Endpoint
description: This analytic is to look for process commandline that contains named
  pipe. This technique was seen in some adversaries, threat actor and malware like
  olympic destroyer to communicate to its other child processes after process injection
  that serve as defense evasion and privilege escalation. On the other hand this analytic
  may catch some normal process that using this technique for example browser application.
  In that scenario we include common process path we've seen during testing that cause
  false positive which is the program files. False positive may still be arise if
  the normal application is in other folder path.
search: '| tstats `security_content_summariesonly` count min(_time) as firstTime max(_time)
  as lastTime from datamodel=Endpoint.Processes where Processes.process = "*\\\\.\\pipe\\*"
  NOT (Processes.process_path IN ("*\\program files*")) by Processes.parent_process_name
  Processes.parent_process Processes.process_name Processes.process Processes.original_file_name
  Processes.process_id Processes.parent_process_path Processes.process_guid Processes.parent_process_id
  Processes.dest Processes.user Processes.process_path | `drop_dm_object_name(Processes)`
  | `security_content_ctime(firstTime)` | `security_content_ctime(lastTime)` | `windows_process_with_namedpipe_commandline_filter`'
how_to_implement: To successfully implement this search, you need to be ingesting
  logs with the process name, parent process, and command-line executions from your
  endpoints. If you are using Sysmon, you must have at least version 6.0.4 of the
  Sysmon TA.
known_false_positives: Normal browser application may use this technique. Please update
  the filter macros to remove false positives.
references:
- https://blog.talosintelligence.com/2018/02/olympic-destroyer.html
tags:
  analytic_story:
  - Windows Defense Evasion Tactics
  cis20:
  - CIS 3
  - CIS 5
  - CIS 16
  confidence: 70
  context:
  - Source:Endpoint
  - Stage:Defense Evasion
  dataset:
  - https://media.githubusercontent.com/media/splunk/attack_data/master/datasets/malware/olympic_destroyer/sysmon.log
  impact: 70
  kill_chain_phases:
  - Exploitation
  message: Process with named pipe in $process$ on $dest$
  mitre_attack_id:
  - T1055
  nist:
  - DE.CM
  observable:
  - name: dest
    type: Endpoint
    role:
    - Victim
  product:
  - Splunk Enterprise
  - Splunk Enterprise Security
  - Splunk Cloud
  required_fields:
  - _time
  - Processes.dest
  - Processes.user
  - Processes.parent_process_name
  - Processes.parent_process
  - Processes.original_file_name
  - Processes.process_name
  - Processes.process
  - Processes.process_id
  - Processes.parent_process_path
  - Processes.process_path
  - Processes.parent_process_id
  - Processes.process_guid
<<<<<<< HEAD
  security_domain: endpoint
  impact: 70
  confidence: 70
  risk_score: 49
  context:
  - Source:Endpoint
  - Stage:Defense Evasion
  message: Process with named pipe in $process$ on $dest$
  observable:
  - name: dest
    type: Endpoint
    role:
    - Victim
  nist:
  - DE.CM
  cis20:
  - CIS 3
  - CIS 5
  - CIS 16
  asset_type: Endpoint
=======
  risk_score: 49
  security_domain: endpoint
>>>>>>> 67ecd29d
<|MERGE_RESOLUTION|>--- conflicted
+++ resolved
@@ -73,28 +73,5 @@
   - Processes.process_path
   - Processes.parent_process_id
   - Processes.process_guid
-<<<<<<< HEAD
-  security_domain: endpoint
-  impact: 70
-  confidence: 70
   risk_score: 49
-  context:
-  - Source:Endpoint
-  - Stage:Defense Evasion
-  message: Process with named pipe in $process$ on $dest$
-  observable:
-  - name: dest
-    type: Endpoint
-    role:
-    - Victim
-  nist:
-  - DE.CM
-  cis20:
-  - CIS 3
-  - CIS 5
-  - CIS 16
-  asset_type: Endpoint
-=======
-  risk_score: 49
-  security_domain: endpoint
->>>>>>> 67ecd29d
+  security_domain: endpoint