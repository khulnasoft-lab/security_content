--- conflicted
+++ resolved
@@ -46,12 +46,8 @@
   - https://media.githubusercontent.com/media/splunk/attack_data/master/datasets/attack_techniques/T1053.001/at_execution/sysmon_linux.log
   impact: 30
   kill_chain_phases:
-<<<<<<< HEAD
   - Exploitation
-=======
-  - Privilege Escalation
   message: A commandline $process$ that may modify at allow config file in $dest$
->>>>>>> d9c073b5
   mitre_attack_id:
   - T1053.001
   - T1053
@@ -75,29 +71,5 @@
   - Processes.process
   - Processes.process_id
   - Processes.parent_process_id
-<<<<<<< HEAD
-  security_domain: endpoint
-  impact: 30
-  confidence: 30
   risk_score: 9
-  context:
-  - Source:Endpoint
-  - Stage:Privilege Escalation
-  - Stage:Persistence
-  message: A commandline $process$ that may modify at allow config file in $dest$
-  observable:
-  - name: dest
-    type: Hostname
-    role:
-    - Victim
-  nist:
-  - DE.CM
-  cis20:
-  - CIS 3
-  - CIS 5
-  - CIS 16
-  asset_type: Endpoint
-=======
-  risk_score: 9
-  security_domain: endpoint
->>>>>>> d9c073b5
+  security_domain: endpoint