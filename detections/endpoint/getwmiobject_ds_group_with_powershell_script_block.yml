name: GetWmiObject Ds Group with PowerShell Script Block
id: 67740bd3-1506-469c-b91d-effc322cc6e5
version: 2
date: '2021-08-25'
author: Mauricio Velazco, Splunk
type: TTP
datamodel: []
description: The following analytic utilizes PowerShell Script Block Logging (EventCode=4104)
  to identify the execution of the `Get-WmiObject` commandlet used with specific parameters
  . The `DS_Group` parameter leverages WMI to query for all domain groups. Red Teams
  and adversaries may leverage this commandlet to enumerate domain groups for situational
  awareness and Active Directory Discovery.
search: '`powershell` EventCode=4104 (ScriptBlockText=*Get-WmiObject* AND ScriptBlockText="*namespace
  root\\directory\\ldap*" AND ScriptBlockText="*class ds_group*") | stats count min(_time)
  as firstTime max(_time) as lastTime by EventCode ScriptBlockText Computer UserID | `security_content_ctime(firstTime)`
  | `getwmiobject_ds_group_with_powershell_script_block_filter`'
how_to_implement: To successfully implement this analytic, you will need to enable
  PowerShell Script Block Logging on some or all endpoints. Additional setup here
  https://docs.splunk.com/Documentation/UBA/5.0.4.1/GetDataIn/AddPowerShell#Configure_module_logging_for_PowerShell.
known_false_positives: Administrators or power users may use this PowerShell commandlet
  for troubleshooting.
references:
- https://attack.mitre.org/techniques/T1069/002/
- https://docs.microsoft.com/en-us/powershell/module/microsoft.powershell.management/get-wmiobject?view=powershell-5.1
- https://www.splunk.com/en_us/blog/security/hunting-for-malicious-powershell-using-script-block-logging.html
tags:
  analytic_story:
  - Active Directory Discovery
<<<<<<< HEAD
  - Malicious PowerShell
  automated_detection_testing: passed
=======
>>>>>>> a229f866
  confidence: 50
  context:
  - Source:Endpoint
  - Stage:Discovery
  dataset:
  - https://media.githubusercontent.com/media/splunk/attack_data/master/datasets/attack_techniques/T1069.002/AD_discovery/windows-powershell.log
  impact: 30
  kill_chain_phases:
  - Reconnaissance
  message: Domain group discovery enumeration using PowerShell on $Computer$ by $user$
  mitre_attack_id:
  - T1069
  - T1069.002
  - T1059.001
  observable:
  - name: Computer
    type: Endpoint
    role:
    - Victim
  product:
  - Splunk Enterprise
  - Splunk Enterprise Security
  - Splunk Cloud
  required_fields:
  - _time
  - EventCode
  - ScriptBlockText
  - Computer
  - UserID
  risk_score: 15
  security_domain: endpoint
  asset_type: Endpoint<|MERGE_RESOLUTION|>--- conflicted
+++ resolved
@@ -1,6 +1,6 @@
 name: GetWmiObject Ds Group with PowerShell Script Block
 id: 67740bd3-1506-469c-b91d-effc322cc6e5
-version: 2
+version: 1
 date: '2021-08-25'
 author: Mauricio Velazco, Splunk
 type: TTP
@@ -10,9 +10,9 @@
   . The `DS_Group` parameter leverages WMI to query for all domain groups. Red Teams
   and adversaries may leverage this commandlet to enumerate domain groups for situational
   awareness and Active Directory Discovery.
-search: '`powershell` EventCode=4104 (ScriptBlockText=*Get-WmiObject* AND ScriptBlockText="*namespace
-  root\\directory\\ldap*" AND ScriptBlockText="*class ds_group*") | stats count min(_time)
-  as firstTime max(_time) as lastTime by EventCode ScriptBlockText Computer UserID | `security_content_ctime(firstTime)`
+search: '`powershell` EventCode=4104 (Message=*Get-WmiObject* AND Message="*namespace
+  root\\directory\\ldap*" AND Message="*class ds_group*") | stats count min(_time)
+  as firstTime max(_time) as lastTime by EventCode Message ComputerName User | `security_content_ctime(firstTime)`
   | `getwmiobject_ds_group_with_powershell_script_block_filter`'
 how_to_implement: To successfully implement this analytic, you will need to enable
   PowerShell Script Block Logging on some or all endpoints. Additional setup here
@@ -22,15 +22,9 @@
 references:
 - https://attack.mitre.org/techniques/T1069/002/
 - https://docs.microsoft.com/en-us/powershell/module/microsoft.powershell.management/get-wmiobject?view=powershell-5.1
-- https://www.splunk.com/en_us/blog/security/hunting-for-malicious-powershell-using-script-block-logging.html
 tags:
   analytic_story:
   - Active Directory Discovery
-<<<<<<< HEAD
-  - Malicious PowerShell
-  automated_detection_testing: passed
-=======
->>>>>>> a229f866
   confidence: 50
   context:
   - Source:Endpoint
@@ -40,13 +34,12 @@
   impact: 30
   kill_chain_phases:
   - Reconnaissance
-  message: Domain group discovery enumeration using PowerShell on $Computer$ by $user$
+  message: Domain group discovery enumeration using PowerShell on $dest$ by $user$
   mitre_attack_id:
   - T1069
   - T1069.002
-  - T1059.001
   observable:
-  - name: Computer
+  - name: dest
     type: Endpoint
     role:
     - Victim
@@ -57,9 +50,9 @@
   required_fields:
   - _time
   - EventCode
-  - ScriptBlockText
-  - Computer
-  - UserID
+  - Message
+  - ComputerName
+  - User
   risk_score: 15
   security_domain: endpoint
   asset_type: Endpoint