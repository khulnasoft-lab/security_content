--- conflicted
+++ resolved
@@ -5,13 +5,9 @@
   including parent-child relationships from your endpoints, to populate the Endpoint
   data model in the Processes node. The command-line arguments are mapped to the "process"
   field in the Endpoint data model.
-<<<<<<< HEAD
-type: batch
-=======
 id: 8943b567-f14d-4ee8-a0bb-2121d4ce3184
 known_false_positives: None identified.
 name: Dump LSASS via comsvcs DLL
->>>>>>> f22e7a85
 references:
 - https://modexp.wordpress.com/2019/08/30/minidumpwritedump-via-com-services-dll/
 - https://twitter.com/SBousseaden/status/1167417096374050817
