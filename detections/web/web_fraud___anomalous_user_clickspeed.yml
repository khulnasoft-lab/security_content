author: Jim Apger, Splunk
date: '2018-10-08'
description: This search is used to examine web sessions to identify those where the
  clicks are occurring too quickly for a human or are occurring with a near-perfect
  cadence (high periodicity or low standard deviation), resembling a script driven
  session.
how_to_implement: Start with a dataset that allows you to see clickstream data for
  each user click on the website. That data must have a time stamp and must contain
  a reference to the session identifier being used by the website. This ties the clicks
  together into clickstreams. This value is usually found in the http cookie. With
  a bit of tuning, a version of this search could be used in high-volume scenarios,
  such as scraping, crawling, application DDOS, credit-card testing, account takeover,
  etc. Common data sources used for this detection are customized Apache logs, customized
  IIS, and Splunk Stream.
<<<<<<< HEAD
type: batch
=======
id: 31337bbb-bc22-4752-b599-ef192df2dc7a
known_false_positives: As is common with many fraud-related searches, we are usually
  looking to attribute risk or synthesize relevant context with loosly written detections
  that simply detect anamoluous behavior.
name: Web Fraud - Anomalous User Clickspeed
>>>>>>> f22e7a85
references:
- https://en.wikipedia.org/wiki/Session_ID
- https://en.wikipedia.org/wiki/Session_(computer_science)
- https://en.wikipedia.org/wiki/HTTP_cookie
- https://splunkbase.splunk.com/app/1809/
search: '`stream_http` http_content_type=text* | rex field=cookie "form_key=(?<session_id>\w+)"
  | streamstats window=2 current=1 range(_time) as TimeDelta by session_id | where
  TimeDelta>0 |stats count stdev(TimeDelta) as ClickSpeedStdDev avg(TimeDelta) as
  ClickSpeedAvg by session_id | where count>5 AND (ClickSpeedStdDev<.5 OR ClickSpeedAvg<.5)
  | `web_fraud___anomalous_user_clickspeed_filter`'
tags:
  analytics_story:
  - Web Fraud Detection
  asset_type: account
  cis20:
  - CIS 6
  kill_chain_phases:
  - Actions on Objectives
  mitre_attack_id:
  - T1078
  nist:
  - DE.AE
  - DE.CM
  product:
  - Splunk Enterprise
  - Splunk Enterprise Security
  - Splunk Cloud
  security_domain: threat
type: ESCU
version: 1<|MERGE_RESOLUTION|>--- conflicted
+++ resolved
@@ -12,15 +12,11 @@
   such as scraping, crawling, application DDOS, credit-card testing, account takeover,
   etc. Common data sources used for this detection are customized Apache logs, customized
   IIS, and Splunk Stream.
-<<<<<<< HEAD
-type: batch
-=======
 id: 31337bbb-bc22-4752-b599-ef192df2dc7a
 known_false_positives: As is common with many fraud-related searches, we are usually
   looking to attribute risk or synthesize relevant context with loosly written detections
   that simply detect anamoluous behavior.
 name: Web Fraud - Anomalous User Clickspeed
->>>>>>> f22e7a85
 references:
 - https://en.wikipedia.org/wiki/Session_ID
 - https://en.wikipedia.org/wiki/Session_(computer_science)
