author: Jim Apger, Splunk
date: '2018-10-08'
description: This search is used to identify the creation of multiple user accounts
  using the same email domain name.
how_to_implement: We start with a dataset that provides visibility into the email
  address used for the account creation. In this example, we are narrowing our search
  down to the single web page that hosts the Magento2 e-commerce platform (via URI)
  used for account creation, the single http content-type to grab only the user's
  clicks, and the http field that provides the username (form_data), for performance
  reasons.  After we have the username and email domain, we look for numerous account
  creations per email domain.  Common data sources used for this detection are customized
  Apache logs or Splunk Stream.
<<<<<<< HEAD
type: batch
references:
- https://splunkbase.splunk.com/app/2734/
- https://splunkbase.splunk.com/app/1809/
author: Jim Apger, Splunk
search: '`stream_http` http_content_type=text* uri="/magento2/customer/account/loginPost/"
  | rex field=cookie "form_key=(?<SessionID>\w+)" | rex field=form_data "login\[username\]=(?<Username>[^&|^$]+)"
  | search Username=* | rex field=Username "@(?<email_domain>.*)" | stats dc(Username)
  as UniqueUsernames list(Username) as src_user by email_domain | where UniqueUsernames>
  25 | `web_fraud___account_harvesting_filter`'
=======
id: 31337aaa-941d-4ada-81ac-q2a17be5bf0d
>>>>>>> f22e7a85
known_false_positives: As is common with many fraud-related searches, we are usually
  looking to attribute risk or synthesize relevant context with loosely written detections
  that simply detect anamolous behavior. This search will need to be customized to
  fit your environment&#151;improving its fidelity by counting based on something
  much more specific, such as a device ID that may be present in your dataset. Consideration
  for whether the large number of registrations are occuring from a first-time seen
  domain may also be important.  Extending the search window to look further back
  in time, or even calculating the average per hour/day for each email domain to look
  for an anomalous spikes, will improve this search.  You can also use Shannon entropy
  or Levenshtein Distance (both courtesy of URL Toolbox) to consider the randomness
  or similarity of the email name or email domain, as the names are often machine-generated.
name: Web Fraud - Account Harvesting
references:
- https://splunkbase.splunk.com/app/2734/
- https://splunkbase.splunk.com/app/1809/
search: '`stream_http` http_content_type=text* uri="/magento2/customer/account/loginPost/"
  | rex field=cookie "form_key=(?<SessionID>\w+)" | rex field=form_data "login\[username\]=(?<Username>[^&|^$]+)"
  | search Username=* | rex field=Username "@(?<email_domain>.*)" | stats dc(Username)
  as UniqueUsernames list(Username) as src_user by email_domain | where UniqueUsernames>
  25 | `web_fraud___account_harvesting_filter`'
tags:
  analytics_story:
  - Web Fraud Detection
  asset_type: Account
  cis20:
  - CIS 16
  kill_chain_phases:
  - Actions on Objectives
  mitre_attack_id:
  - T1136
  nist:
  - DE.CM
  - DE.DP
  product:
  - Splunk Enterprise
  - Splunk Enterprise Security
  - Splunk Cloud
  security_domain: threat
type: ESCU
version: 1<|MERGE_RESOLUTION|>--- conflicted
+++ resolved
@@ -10,20 +10,7 @@
   reasons.  After we have the username and email domain, we look for numerous account
   creations per email domain.  Common data sources used for this detection are customized
   Apache logs or Splunk Stream.
-<<<<<<< HEAD
-type: batch
-references:
-- https://splunkbase.splunk.com/app/2734/
-- https://splunkbase.splunk.com/app/1809/
-author: Jim Apger, Splunk
-search: '`stream_http` http_content_type=text* uri="/magento2/customer/account/loginPost/"
-  | rex field=cookie "form_key=(?<SessionID>\w+)" | rex field=form_data "login\[username\]=(?<Username>[^&|^$]+)"
-  | search Username=* | rex field=Username "@(?<email_domain>.*)" | stats dc(Username)
-  as UniqueUsernames list(Username) as src_user by email_domain | where UniqueUsernames>
-  25 | `web_fraud___account_harvesting_filter`'
-=======
 id: 31337aaa-941d-4ada-81ac-q2a17be5bf0d
->>>>>>> f22e7a85
 known_false_positives: As is common with many fraud-related searches, we are usually
   looking to attribute risk or synthesize relevant context with loosely written detections
   that simply detect anamolous behavior. This search will need to be customized to
