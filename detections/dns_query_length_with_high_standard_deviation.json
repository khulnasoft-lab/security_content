{
    "asset_type": "Endpoint",
    "confidence": "medium",
    "creation_date": "2016-09-13",
    "data_metadata": {
        "data_models": [
            "Network_Resolution"
        ],
        "data_source": [
            "DNS"
        ],
        "providing_technologies": [
            "Splunk Stream",
            "Bro"
        ]
    },
    "description": "This search allows you to identify DNS requests and compute the standard deviation on the length of the names being resolved, then filter on two times the standard deviation to show you those queries that are unusually large for your environment.",
    "detect": {
        "splunk": {
            "correlation_rule": {
                "notable": {
                    "nes_fields": "src",
                    "rule_description": "Filter DNS requests and compute the standard deviation then filter on 2 times the standard deviation",
                    "rule_title": "DNS query length with high standard deviation"
                },
                "risk": {
                    "risk_object": "src",
                    "risk_object_type": [
                        "system"
                    ],
                    "risk_score": 40
                },
                "schedule": {
                    "cron_schedule": "0 * * * *",
                    "earliest_time": "-70m@m",
                    "latest_time": "-10m@m"
                },
                "search": "| tstats `summariesonly` count from datamodel=Network_Resolution by DNS.query DNS.record_type |  `drop_dm_object_name(\"DNS\")` | eval query_length = len(query) | table query query_length record_type count stdev | eventstats stdev(query_length) AS stdev avg(query_length) AS avg p50(query_length) AS p50| where query_length>(stdev*2)",
                "suppress": {
                    "suppress_fields": "query",
                    "suppress_period": "43200s"
                }
            }
        }
    },
    "eli5": "Attackers often use random, long domain names for their attack infrastructure. This search looks at all the queries observed over the search time frame, and identifies any domains being resolved with names that are greater that 2 times the standard deviation.",
    "entities": [
        "src"
    ],
    "how_to_implement": "To successfully implement this search, you will need to ensure that DNS data is populating the Network_Resolution data model.",
    "id": "1a67f15a-f4ff-4170-84e9-08cf6f75d6f5",
    "investigations": [
        {
            "id": "910e6512-edc9-4f93-ba24-5b786f47a672",
            "name": "Get Process Responsible For The DNS Traffic",
            "type": "splunk"
        },
        {
            "id": "bc91a8cf-35e7-4bb2-8140-e756cc06fd76",
            "name": "Get Authentication Logs For Endpoint",
            "type": "splunk"
        },
        {
            "id": "bc91a8cf-35e7-4bb2-8140-e756cc06fd73",
            "name": "Get DNS traffic ratio",
            "type": "splunk"
        },
        {
            "id": "bc91a8cf-35e7-4bb2-8140-e756cc06fd72",
            "name": "Get DNS Server History for a host",
            "type": "splunk"
        },
        {
            "id": "fecf2918-670d-4f1c-872b-3d7317a41bf9",
            "name": "Get Parent Process Info",
            "type": "splunk"
        },
        {
            "id": "fdcfb369-1725-4c24-824a-22972d7f0d55",
            "name": "Get Risk Modifiers For User",
            "type": "splunk"
        },
        {
            "id": "bc91a8cf-35e7-4bb2-8140-e756cc06fd71",
            "name": "Get Process Info",
            "type": "splunk"
        },
        {
            "id": "3d6c3213-5fff-4a1e-b57d-b24c262171e7",
            "name": "Get Notable History",
            "type": "splunk"
        },
        {
            "id": "f3fb4d1b-5f33-4b01-b541-c7af9534c242",
            "name": "Get Notable Info",
            "type": "splunk"
        },
        {
            "id": "fdcfb369-1725-4c24-824a-22972d7f0d65",
            "name": "Get Risk Modifiers For Endpoint",
            "type": "splunk"
        },
        {
            "id": "bc91a8cf-35e7-4bb2-8140-e756cc06fd74",
            "name": "Get User Information from Identity Table",
            "type": "splunk"
        }
    ],
    "known_false_positives": "It's possible there can be long domain names that are legitimate.",
    "maintainers": [
        {
            "company": "Splunk",
            "email": "bpatel@splunk.com",
            "name": "Bhavin Patel"
        }
    ],
    "mappings": {
        "cis20": [
            "CIS 8",
            "CIS 12"
        ],
        "kill_chain_phases": [
            "Command and Control"
        ],
        "mitre_attack": [
            "Command and Control",
            "Exfiltration",
            "Commonly Used Port"
        ],
        "nist": [
            "PR.PT",
            "DE.AE",
            "DE.CM"
        ]
    },
    "modification_date": "2017-09-18",
    "name": "DNS Query Length With High Standard Deviation",
    "original_authors": [
        {
            "company": "Splunk",
            "email": "bpatel@splunk.com",
            "name": "Bhavin Patel"
        }
    ],
<<<<<<< HEAD
    "nist": [
      "PR.PT",
      "DE.AE",
      "DE.CM"
    ]
  },
  "modification_date": "2017-09-18",
  "original_authors": [
    {
      "company": "Splunk",
      "email": "bpatel@splunk.com",
      "name": "Bhavin Patel"
    }
  ],
  "scheduling": {
    "cron_schedule": "0 * * * *",
    "earliest_time": "-70m@m",
    "latest_time": "-10m@m"
  },
  "search": "| tstats `summariesonly` count from datamodel=Network_Resolution by DNS.query DNS.record_type |  `drop_dm_object_name(\"DNS\")` | eval query_length = len(query) | table query query_length record_type count | eventstats stdev(query_length) AS stdev avg(query_length) AS avg p50(query_length) AS p50| where query_length>(avg+stdev*2) | eval z_score=(query_length-avg)/stdev",
  "search_description": "This search allows you to identify DNS requests and compute the standard deviation on the length of the names being resolved, then filter on two times the standard deviation to show you those queries that are unusually large for your environment.",
  "search_id": "1a67f15a-f4ff-4170-84e9-08cf6f75d6f5",
  "search_name": "DNS Query Length With High Standard Deviation",
  "search_type": "detection",
  "security_domain": "network",
  "spec_version": 1,
  "version": "2.0"
=======
    "references": [],
    "security_domain": "network",
    "spec_version": 2,
    "type": "splunk",
    "version": "1.0"
>>>>>>> 902a2dff
}<|MERGE_RESOLUTION|>--- conflicted
+++ resolved
@@ -1,148 +1,132 @@
 {
-    "asset_type": "Endpoint",
-    "confidence": "medium",
-    "creation_date": "2016-09-13",
-    "data_metadata": {
-        "data_models": [
-            "Network_Resolution"
-        ],
-        "data_source": [
-            "DNS"
-        ],
-        "providing_technologies": [
-            "Splunk Stream",
-            "Bro"
-        ]
+  "asset_type": "Endpoint",
+  "confidence": "medium",
+  "creation_date": "2016-09-13",
+  "data_metadata": {
+    "data_models": [
+      "Network_Resolution"
+    ],
+    "data_source": [
+      "DNS"
+    ],
+    "providing_technologies": [
+      "Splunk Stream",
+      "Bro"
+    ]
+  },
+  "description": "This search allows you to identify DNS requests and compute the standard deviation on the length of the names being resolved, then filter on two times the standard deviation to show you those queries that are unusually large for your environment.",
+  "detect": {
+    "splunk": {
+      "correlation_rule": {
+        "notable": {
+          "nes_fields": "src",
+          "rule_description": "Filter DNS requests and compute the standard deviation then filter on 2 times the standard deviation",
+          "rule_title": "DNS query length with high standard deviation"
+        },
+        "risk": {
+          "risk_object": "src",
+          "risk_object_type": [
+            "system"
+          ],
+          "risk_score": 40
+        },
+        "schedule": {
+          "cron_schedule": "0 * * * *",
+          "earliest_time": "-70m@m",
+          "latest_time": "-10m@m"
+        },
+        "search": "| tstats `summariesonly` count from datamodel=Network_Resolution by DNS.query DNS.record_type |  `drop_dm_object_name(\"DNS\")` | eval query_length = len(query) | table query query_length record_type count | eventstats stdev(query_length) AS stdev avg(query_length) AS avg p50(query_length) AS p50| where query_length>(avg+stdev*2) | eval z_score=(query_length-avg)/stdev",
+        "suppress": {
+          "suppress_fields": "query",
+          "suppress_period": "43200s"
+        }
+      }
+    }
+  },
+  "eli5": "Attackers often use random, long domain names for their attack infrastructure. This search looks at all the queries observed over the search time frame, and identifies any domains being resolved with names that are greater that 2 times the standard deviation.",
+  "entities": [
+    "src"
+  ],
+  "how_to_implement": "To successfully implement this search, you will need to ensure that DNS data is populating the Network_Resolution data model.",
+  "id": "1a67f15a-f4ff-4170-84e9-08cf6f75d6f5",
+  "investigations": [
+    {
+      "id": "910e6512-edc9-4f93-ba24-5b786f47a672",
+      "name": "Get Process Responsible For The DNS Traffic",
+      "type": "splunk"
     },
-    "description": "This search allows you to identify DNS requests and compute the standard deviation on the length of the names being resolved, then filter on two times the standard deviation to show you those queries that are unusually large for your environment.",
-    "detect": {
-        "splunk": {
-            "correlation_rule": {
-                "notable": {
-                    "nes_fields": "src",
-                    "rule_description": "Filter DNS requests and compute the standard deviation then filter on 2 times the standard deviation",
-                    "rule_title": "DNS query length with high standard deviation"
-                },
-                "risk": {
-                    "risk_object": "src",
-                    "risk_object_type": [
-                        "system"
-                    ],
-                    "risk_score": 40
-                },
-                "schedule": {
-                    "cron_schedule": "0 * * * *",
-                    "earliest_time": "-70m@m",
-                    "latest_time": "-10m@m"
-                },
-                "search": "| tstats `summariesonly` count from datamodel=Network_Resolution by DNS.query DNS.record_type |  `drop_dm_object_name(\"DNS\")` | eval query_length = len(query) | table query query_length record_type count stdev | eventstats stdev(query_length) AS stdev avg(query_length) AS avg p50(query_length) AS p50| where query_length>(stdev*2)",
-                "suppress": {
-                    "suppress_fields": "query",
-                    "suppress_period": "43200s"
-                }
-            }
-        }
+    {
+      "id": "bc91a8cf-35e7-4bb2-8140-e756cc06fd76",
+      "name": "Get Authentication Logs For Endpoint",
+      "type": "splunk"
     },
-    "eli5": "Attackers often use random, long domain names for their attack infrastructure. This search looks at all the queries observed over the search time frame, and identifies any domains being resolved with names that are greater that 2 times the standard deviation.",
-    "entities": [
-        "src"
+    {
+      "id": "bc91a8cf-35e7-4bb2-8140-e756cc06fd73",
+      "name": "Get DNS traffic ratio",
+      "type": "splunk"
+    },
+    {
+      "id": "bc91a8cf-35e7-4bb2-8140-e756cc06fd72",
+      "name": "Get DNS Server History for a host",
+      "type": "splunk"
+    },
+    {
+      "id": "fecf2918-670d-4f1c-872b-3d7317a41bf9",
+      "name": "Get Parent Process Info",
+      "type": "splunk"
+    },
+    {
+      "id": "fdcfb369-1725-4c24-824a-22972d7f0d55",
+      "name": "Get Risk Modifiers For User",
+      "type": "splunk"
+    },
+    {
+      "id": "bc91a8cf-35e7-4bb2-8140-e756cc06fd71",
+      "name": "Get Process Info",
+      "type": "splunk"
+    },
+    {
+      "id": "3d6c3213-5fff-4a1e-b57d-b24c262171e7",
+      "name": "Get Notable History",
+      "type": "splunk"
+    },
+    {
+      "id": "f3fb4d1b-5f33-4b01-b541-c7af9534c242",
+      "name": "Get Notable Info",
+      "type": "splunk"
+    },
+    {
+      "id": "fdcfb369-1725-4c24-824a-22972d7f0d65",
+      "name": "Get Risk Modifiers For Endpoint",
+      "type": "splunk"
+    },
+    {
+      "id": "bc91a8cf-35e7-4bb2-8140-e756cc06fd74",
+      "name": "Get User Information from Identity Table",
+      "type": "splunk"
+    }
+  ],
+  "known_false_positives": "It's possible there can be long domain names that are legitimate.",
+  "maintainers": [
+    {
+      "company": "Splunk",
+      "email": "bpatel@splunk.com",
+      "name": "Bhavin Patel"
+    }
+  ],
+  "mappings": {
+    "cis20": [
+      "CIS 8",
+      "CIS 12"
     ],
-    "how_to_implement": "To successfully implement this search, you will need to ensure that DNS data is populating the Network_Resolution data model.",
-    "id": "1a67f15a-f4ff-4170-84e9-08cf6f75d6f5",
-    "investigations": [
-        {
-            "id": "910e6512-edc9-4f93-ba24-5b786f47a672",
-            "name": "Get Process Responsible For The DNS Traffic",
-            "type": "splunk"
-        },
-        {
-            "id": "bc91a8cf-35e7-4bb2-8140-e756cc06fd76",
-            "name": "Get Authentication Logs For Endpoint",
-            "type": "splunk"
-        },
-        {
-            "id": "bc91a8cf-35e7-4bb2-8140-e756cc06fd73",
-            "name": "Get DNS traffic ratio",
-            "type": "splunk"
-        },
-        {
-            "id": "bc91a8cf-35e7-4bb2-8140-e756cc06fd72",
-            "name": "Get DNS Server History for a host",
-            "type": "splunk"
-        },
-        {
-            "id": "fecf2918-670d-4f1c-872b-3d7317a41bf9",
-            "name": "Get Parent Process Info",
-            "type": "splunk"
-        },
-        {
-            "id": "fdcfb369-1725-4c24-824a-22972d7f0d55",
-            "name": "Get Risk Modifiers For User",
-            "type": "splunk"
-        },
-        {
-            "id": "bc91a8cf-35e7-4bb2-8140-e756cc06fd71",
-            "name": "Get Process Info",
-            "type": "splunk"
-        },
-        {
-            "id": "3d6c3213-5fff-4a1e-b57d-b24c262171e7",
-            "name": "Get Notable History",
-            "type": "splunk"
-        },
-        {
-            "id": "f3fb4d1b-5f33-4b01-b541-c7af9534c242",
-            "name": "Get Notable Info",
-            "type": "splunk"
-        },
-        {
-            "id": "fdcfb369-1725-4c24-824a-22972d7f0d65",
-            "name": "Get Risk Modifiers For Endpoint",
-            "type": "splunk"
-        },
-        {
-            "id": "bc91a8cf-35e7-4bb2-8140-e756cc06fd74",
-            "name": "Get User Information from Identity Table",
-            "type": "splunk"
-        }
+    "kill_chain_phases": [
+      "Command and Control"
     ],
-    "known_false_positives": "It's possible there can be long domain names that are legitimate.",
-    "maintainers": [
-        {
-            "company": "Splunk",
-            "email": "bpatel@splunk.com",
-            "name": "Bhavin Patel"
-        }
+    "mitre_attack": [
+      "Command and Control",
+      "Exfiltration",
+      "Commonly Used Port"
     ],
-    "mappings": {
-        "cis20": [
-            "CIS 8",
-            "CIS 12"
-        ],
-        "kill_chain_phases": [
-            "Command and Control"
-        ],
-        "mitre_attack": [
-            "Command and Control",
-            "Exfiltration",
-            "Commonly Used Port"
-        ],
-        "nist": [
-            "PR.PT",
-            "DE.AE",
-            "DE.CM"
-        ]
-    },
-    "modification_date": "2017-09-18",
-    "name": "DNS Query Length With High Standard Deviation",
-    "original_authors": [
-        {
-            "company": "Splunk",
-            "email": "bpatel@splunk.com",
-            "name": "Bhavin Patel"
-        }
-    ],
-<<<<<<< HEAD
     "nist": [
       "PR.PT",
       "DE.AE",
@@ -150,6 +134,7 @@
     ]
   },
   "modification_date": "2017-09-18",
+  "name": "DNS Query Length With High Standard Deviation",
   "original_authors": [
     {
       "company": "Splunk",
@@ -157,24 +142,9 @@
       "name": "Bhavin Patel"
     }
   ],
-  "scheduling": {
-    "cron_schedule": "0 * * * *",
-    "earliest_time": "-70m@m",
-    "latest_time": "-10m@m"
-  },
-  "search": "| tstats `summariesonly` count from datamodel=Network_Resolution by DNS.query DNS.record_type |  `drop_dm_object_name(\"DNS\")` | eval query_length = len(query) | table query query_length record_type count | eventstats stdev(query_length) AS stdev avg(query_length) AS avg p50(query_length) AS p50| where query_length>(avg+stdev*2) | eval z_score=(query_length-avg)/stdev",
-  "search_description": "This search allows you to identify DNS requests and compute the standard deviation on the length of the names being resolved, then filter on two times the standard deviation to show you those queries that are unusually large for your environment.",
-  "search_id": "1a67f15a-f4ff-4170-84e9-08cf6f75d6f5",
-  "search_name": "DNS Query Length With High Standard Deviation",
-  "search_type": "detection",
+  "references": [],
   "security_domain": "network",
-  "spec_version": 1,
+  "spec_version": 2,
+  "type": "splunk",
   "version": "2.0"
-=======
-    "references": [],
-    "security_domain": "network",
-    "spec_version": 2,
-    "type": "splunk",
-    "version": "1.0"
->>>>>>> 902a2dff
 }