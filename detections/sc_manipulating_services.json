--- conflicted
+++ resolved
@@ -1,148 +1,124 @@
 {
-    "asset_type": "Endpoint",
-    "confidence": "medium",
-    "creation_date": "2017-11-03",
-    "data_metadata": {
-        "data_models": [
-            "Endpoint"
-        ],
-        "data_source": [
-            "Endpoint Intel"
-        ],
-        "providing_technologies": [
-            "Carbon Black Response",
-            "CrowdStrike Falcon",
-            "Sysmon",
-            "Tanium",
-            "Ziften"
-        ]
+  "asset_type": "Endpoint",
+  "confidence": "medium",
+  "creation_date": "2017-11-03",
+  "data_metadata": {
+    "data_models": [
+      "Endpoint"
+    ],
+    "data_source": [
+      "Endpoint Intel"
+    ],
+    "providing_technologies": [
+      "Carbon Black Response",
+      "CrowdStrike Falcon",
+      "Sysmon",
+      "Tanium",
+      "Ziften"
+    ]
+  },
+  "description": "This search looks for arguments to sc.exe indicating the creation or modification of a Windows service.",
+  "detect": {
+    "splunk": {
+      "correlation_rule": {
+        "notable": {
+          "nes_fields": "dest, user, process",
+          "rule_description": "This search looks for arguments to sc.exe indicating the creation or modification of a Windows service.",
+          "rule_title": "Sc.exe Manipulating Windows Services on $dest$"
+        },
+        "risk": {
+          "risk_object": "dest",
+          "risk_object_type": [
+            "system"
+          ],
+          "risk_score": 60
+        },
+        "schedule": {
+          "cron_schedule": "0 * * * *",
+          "earliest_time": "-70m@m",
+          "latest_time": "-10m@m"
+        },
+        "search": "| tstats `summariesonly` values(Processes.process) as process min(_time) as firstTime max(_time) as lastTime from datamodel=Endpoint.Processes where Processes.process_name = sc.exe (Processes.process=\"* create *\" OR Processes.process=\"* config *\") by Processes.process_name Processes.parent_process_name Processes.dest Processes.user | `drop_dm_object_name(Processes)` | `ctime(firstTime)` | `ctime(lastTime)`",
+        "suppress": {
+          "suppress_fields": "dest, process",
+          "suppress_period": "28800s"
+        }
+      }
+    }
+  },
+  "eli5": "This search looks for the execution of sc.exe with parameters that indicate the utility is being used to create a new Windows service, or modify an existing one. Attackers often create a new service to host their malicious code, or they may take a non-critical service or one that is disabled, and modify it to point to their malware and enable the service if necessary. It is unusual for a service to be created or modified using the sc.exe utility.",
+  "entities": [
+    "dest"
+  ],
+  "how_to_implement": "You must be ingesting data that records process activity from your hosts to populate the Endpoint data model in the Processes node. You must also be ingesting logs with both the process name and command line from your endpoints. The command-line arguments are mapped to the \"process\" field in the Endpoint data model.",
+  "id": "f0c693d8-2a89-4ce7-80b4-98fea4c3ea6d",
+  "investigations": [
+    {
+      "id": "bc91a8cf-35e7-4bb2-8140-e756cc06fd76",
+      "name": "Get Authentication Logs For Endpoint",
+      "type": "splunk"
     },
-    "description": "This search looks for arguments to sc.exe indicating the creation or modification of a Windows service.",
-    "detect": {
-        "splunk": {
-            "correlation_rule": {
-                "notable": {
-                    "nes_fields": "dest, user, process",
-                    "rule_description": "This search looks for arguments to sc.exe indicating the creation or modification of a Windows service.",
-                    "rule_title": "Sc.exe Manipulating Windows Services on $dest$"
-                },
-                "risk": {
-                    "risk_object": "dest",
-                    "risk_object_type": [
-                        "system"
-                    ],
-                    "risk_score": 60
-                },
-                "schedule": {
-                    "cron_schedule": "0 * * * *",
-                    "earliest_time": "-70m@m",
-                    "latest_time": "-10m@m"
-                },
-                "search": "| tstats `summariesonly` values(Processes.process) as process min(_time) as firstTime max(_time) as lastTime from datamodel=Endpoint.Processes where Processes.process_name = sc.exe (Processes.process=\"* create *\" OR Processes.process=\"* config *\") by Processes.process_name Processes.parent_process_name Processes.dest Processes.user | `drop_dm_object_name(Processes)` | `ctime(firstTime)` | `ctime(lastTime)`",
-                "suppress": {
-                    "suppress_fields": "dest, process",
-                    "suppress_period": "28800s"
-                }
-            }
-        }
+    {
+      "id": "fecf2918-670d-4f1c-872b-3d7317a41bf9",
+      "name": "Get Parent Process Info",
+      "type": "splunk"
     },
-    "eli5": "This search looks for the execution of sc.exe with parameters that indicate the utility is being used to create a new Windows service, or modify an existing one. Attackers often create a new service to host their malicious code, or they may take a non-critical service or one that is disabled, and modify it to point to their malware and enable the service if necessary. It is unusual for a service to be created or modified using the sc.exe utility.",
-    "entities": [
-        "dest"
+    {
+      "id": "fdcfb369-1725-4c24-824a-22972d7f0d55",
+      "name": "Get Risk Modifiers For User",
+      "type": "splunk"
+    },
+    {
+      "id": "bc91a8cf-35e7-4bb2-8140-e756cc06fd71",
+      "name": "Get Process Info",
+      "type": "splunk"
+    },
+    {
+      "id": "3d6c3213-5fff-4a1e-b57d-b24c262171e7",
+      "name": "Get Notable History",
+      "type": "splunk"
+    },
+    {
+      "id": "f3fb4d1b-5f33-4b01-b541-c7af9534c242",
+      "name": "Get Notable Info",
+      "type": "splunk"
+    },
+    {
+      "id": "fdcfb369-1725-4c24-824a-22972d7f0d65",
+      "name": "Get Risk Modifiers For Endpoint",
+      "type": "splunk"
+    },
+    {
+      "id": "bc91a8cf-35e7-4bb2-8140-e756cc06fd74",
+      "name": "Get User Information from Identity Table",
+      "type": "splunk"
+    }
+  ],
+  "known_false_positives": "Using sc.exe to manipulate Windows services is uncommon. However, there may be legitimate instances of this behavior. It is important to validate and investigate as appropriate.",
+  "maintainers": [
+    {
+      "company": "Splunk",
+      "email": "rvaldez@splunk.com",
+      "name": "Rico Valdez"
+    }
+  ],
+  "mappings": {
+    "cis20": [
+      "CIS 3",
+      "CIS 5",
+      "CIS 8"
     ],
-    "how_to_implement": "You must be ingesting data that records process activity from your hosts to populate the Endpoint data model in the Processes node. You must also be ingesting logs with both the process name and command line from your endpoints. The command-line arguments are mapped to the \"process\" field in the Endpoint data model.",
-    "id": "f0c693d8-2a89-4ce7-80b4-98fea4c3ea6d",
-    "investigations": [
-        {
-            "id": "bc91a8cf-35e7-4bb2-8140-e756cc06fd76",
-            "name": "Get Authentication Logs For Endpoint",
-            "type": "splunk"
-        },
-        {
-            "id": "fecf2918-670d-4f1c-872b-3d7317a41bf9",
-            "name": "Get Parent Process Info",
-            "type": "splunk"
-        },
-        {
-            "id": "fdcfb369-1725-4c24-824a-22972d7f0d55",
-            "name": "Get Risk Modifiers For User",
-            "type": "splunk"
-        },
-        {
-            "id": "bc91a8cf-35e7-4bb2-8140-e756cc06fd71",
-            "name": "Get Process Info",
-            "type": "splunk"
-        },
-        {
-            "id": "3d6c3213-5fff-4a1e-b57d-b24c262171e7",
-            "name": "Get Notable History",
-            "type": "splunk"
-        },
-        {
-            "id": "f3fb4d1b-5f33-4b01-b541-c7af9534c242",
-            "name": "Get Notable Info",
-            "type": "splunk"
-        },
-        {
-            "id": "fdcfb369-1725-4c24-824a-22972d7f0d65",
-            "name": "Get Risk Modifiers For Endpoint",
-            "type": "splunk"
-        },
-        {
-            "id": "bc91a8cf-35e7-4bb2-8140-e756cc06fd74",
-            "name": "Get User Information from Identity Table",
-            "type": "splunk"
-        }
+    "kill_chain_phases": [
+      "Installation"
     ],
-    "known_false_positives": "Using sc.exe to manipulate Windows services is uncommon. However, there may be legitimate instances of this behavior. It is important to validate and investigate as appropriate.",
-    "maintainers": [
-        {
-            "company": "Splunk",
-            "email": "rvaldez@splunk.com",
-            "name": "Rico Valdez"
-        }
+    "mitre_attack": [
+      "Persistence",
+      "Privilege Escalation",
+      "New Service",
+      "Modify Existing Service",
+      "Defense Evasion",
+      "Disabling Security Tools"
     ],
-    "mappings": {
-        "cis20": [
-            "CIS 3",
-            "CIS 5",
-            "CIS 8"
-        ],
-        "kill_chain_phases": [
-            "Installation"
-        ],
-        "mitre_attack": [
-            "Persistence",
-            "Privilege Escalation",
-            "New Service",
-            "Modify Existing Service",
-            "Defense Evasion",
-            "Disabling Security Tools"
-        ],
-        "nist": [
-            "PR.IP",
-            "PR.PT",
-            "PR.AC",
-            "PR.AT",
-            "DE.CM"
-        ]
-    },
-    "modification_date": "2019-02-27",
-    "name": "Sc.exe Manipulating Windows Services",
-    "original_authors": [
-        {
-            "company": "Splunk",
-            "email": "rvaldez@splunk.com",
-            "name": "Rico Valdez"
-        }
-    ],
-<<<<<<< HEAD
-    "references": [],
-    "security_domain": "endpoint",
-    "spec_version": 2,
-    "type": "splunk",
-    "version": "2.0"
-=======
     "nist": [
       "PR.IP",
       "PR.PT",
@@ -152,6 +128,7 @@
     ]
   },
   "modification_date": "2019-02-27",
+  "name": "Sc.exe Manipulating Windows Services",
   "original_authors": [
     {
       "company": "Splunk",
@@ -159,18 +136,9 @@
       "name": "Rico Valdez"
     }
   ],
-  "scheduling": {
-    "cron_schedule": "0 * * * *",
-    "earliest_time": "-70m@m",
-    "latest_time": "-10m@m"
-  },
-  "search": "| tstats `summariesonly` values(Processes.process) as process min(_time) as firstTime max(_time) as lastTime from datamodel=Endpoint.Processes where Processes.process_name = sc.exe (Processes.process=\"* create *\" OR Processes.process=\"* config *\") by Processes.process_name Processes.parent_process_name Processes.dest Processes.user | `drop_dm_object_name(Processes)` | `ctime(firstTime)` | `ctime(lastTime)`",
-  "search_description": "This search looks for arguments to sc.exe indicating the creation or modification of a Windows service.",
-  "search_id": "f0c693d8-2a89-4ce7-80b4-98fea4c3ea6d",
-  "search_name": "Sc.exe Manipulating Windows Services",
-  "search_type": "detection",
+  "references": [],
   "security_domain": "endpoint",
-  "spec_version": 1,
+  "spec_version": 2,
+  "type": "splunk",
   "version": "2.0"
->>>>>>> bf7ed962
 }