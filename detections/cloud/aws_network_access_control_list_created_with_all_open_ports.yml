--- conflicted
+++ resolved
@@ -5,15 +5,11 @@
 how_to_implement: You must install the AWS App for Splunk (version 5.1.0 or later)
   and Splunk Add-on for AWS, version 4.4.0 or later, and configure your CloudTrail
   inputs.
-<<<<<<< HEAD
-type: batch
-=======
 id: ada0f478-84a8-4641-a3f1-d82362d6bd75
 known_false_positives: It's possible that an admin has created this ACL with all ports
   open for some legitimate purpose however, this should be scoped and not allowed
   in production environment.
 name: AWS Network Access Control List Created with All Open Ports
->>>>>>> f22e7a85
 references: []
 search: '`cloudtrail` eventName=CreateNetworkAclEntry OR eventName=ReplaceNetworkAclEntry
   requestParameters.ruleAction=allow requestParameters.egress=false requestParameters.aclProtocol=-1
