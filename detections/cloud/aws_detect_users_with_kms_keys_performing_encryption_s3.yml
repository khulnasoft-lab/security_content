--- conflicted
+++ resolved
@@ -24,9 +24,6 @@
   automated_detection_testing: passed
   dataset:
   - https://media.githubusercontent.com/media/splunk/attack_data/master/datasets/attack_techniques/T1486/s3_file_encryption/aws_cloudtrail_events.json
-<<<<<<< HEAD
-type: batch
-=======
   mitre_attack_id:
   - T1486
   product:
@@ -35,5 +32,4 @@
   - Splunk Cloud
   security_domain: threat
 type: ESCU
->>>>>>> f22e7a85
 version: 1