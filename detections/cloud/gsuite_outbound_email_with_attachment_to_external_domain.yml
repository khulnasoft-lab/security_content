name: Gsuite Outbound Email With Attachment To External Domain
id: dc4dc3a8-ff54-11eb-8bf7-acde48001122
version: 1
date: '2021-08-17'
author: Teoderick Contreras, Stanislav Miskovic, Splunk
type: Anomaly
datamodel: []
description: This search is to detect a suspicious outbound e-mail from internal email
  to external email domain. This can be a good hunting query to monitor insider or
  outbound email traffic for not common domain e-mail. The idea is to parse the domain
  of destination email check if there is a minimum outbound traffic < 20 with attachment.
search: '`gsuite_gmail` num_message_attachments > 0 | rex field=source.from_header_address
  "[^@]+@(?<source_domain>[^@]+)" | rex field=destination{}.address "[^@]+@(?<dest_domain>[^@]+)"
  | where source_domain="internal_test_email.com" and not dest_domain="internal_test_email.com"
  | eval phase="plan" | eval severity="low" | stats values(subject) as subject, values(source.from_header_address)
  as src_domain_list, count as numEvents, dc(source.from_header_address) as numSrcAddresses,
  min(_time) as firstTime max(_time) as lastTime by dest_domain phase severity | where
  numSrcAddresses < 20 |sort - numSrcAddresses | `security_content_ctime(firstTime)`
  | `security_content_ctime(lastTime)` | `gsuite_outbound_email_with_attachment_to_external_domain_filter`'
how_to_implement: To successfully implement this search, you need to be ingesting
  logs related to gsuite having the file attachment metadata like file type, file
  extension, source email, destination email, num of attachment and etc.
known_false_positives: network admin and normal user may send this file attachment
  as part of their day to day work. having a good protocol in attaching this file
  type to an e-mail may reduce the risk of having a spear phishing attack.
references:
- https://www.redhat.com/en/topics/devops/what-is-devsecops
tags:
  analytic_story:
  - Dev Sec Ops
  - Insider Threat
  asset_type: GSuite
  confidence: 30
  context:
  - Source:Endpoint
  - Stage:Discovery
  dataset:
  - https://media.githubusercontent.com/media/splunk/attack_data/master/datasets/attack_techniques/T1566.001/gsuite_outbound_email_to_external/gsuite_external_domain.log
  impact: 30
  kill_chain_phases:
  - Exploitation
  message: suspicious email from $source.address$ to $destination{}.address$
  mitre_attack_id:
  - T1048.003
  - T1048
  observable:
  - name: source.address
    role:
<<<<<<< HEAD
    - attacker
=======
    - Attacker
  - name: destination{}.address
>>>>>>> 1247e886
    type: User
  - name: destination{}.address
    role:
    - Victim
    type: User
  product:
  - Splunk Enterprise
  - Splunk Enterprise Security
  - Splunk Cloud
  required_fields:
  - _time
  risk_score: 9
  security_domain: endpoint<|MERGE_RESOLUTION|>--- conflicted
+++ resolved
@@ -46,12 +46,8 @@
   observable:
   - name: source.address
     role:
-<<<<<<< HEAD
-    - attacker
-=======
     - Attacker
   - name: destination{}.address
->>>>>>> 1247e886
     type: User
   - name: destination{}.address
     role:
