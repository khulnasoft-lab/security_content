--- conflicted
+++ resolved
@@ -7,19 +7,11 @@
 datamodel: []
 description: This search looks for Dependabot Alerts in Github logs.
 search: '`github` alert.id=* action=create | rename repository.full_name as repository,
-<<<<<<< HEAD
   repository.html_url as repository_url sender.login as user | stats min(_time) as firstTime max(_time)
   as lastTime by action alert.affected_package_name alert.affected_range alert.created_at
   alert.external_identifier alert.external_reference alert.fixed_in alert.severity
   repository repository_url user | eval phase="code" | `security_content_ctime(firstTime)` | `security_content_ctime(lastTime)`
   | `github_dependabot_alert_filter`'
-=======
-  repository.html_url as repository_url sender.login as user | stats min(_time) as
-  firstTime max(_time) as lastTime by action alert.affected_package_name alert.affected_range
-  alert.created_at alert.external_identifier alert.external_reference alert.fixed_in
-  alert.severity repository repository_url user | `security_content_ctime(firstTime)`
-  | `security_content_ctime(lastTime)` | `github_dependabot_alert_filter`'
->>>>>>> b6db6f35
 how_to_implement: You must index GitHub logs. You can follow the url in reference
   to onboard GitHub logs.
 known_false_positives: unknown
