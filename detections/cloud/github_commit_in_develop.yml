--- conflicted
+++ resolved
@@ -38,12 +38,7 @@
   observable:
   - name: commit.commit.author.email
     role:
-<<<<<<< HEAD
-    - attacker
-    type: User
-=======
     - Attacker
->>>>>>> 1247e886
   product:
   - Splunk Enterprise
   - Splunk Enterprise Security
