--- conflicted
+++ resolved
@@ -12,23 +12,7 @@
   the `previously_unseen_cloud_provisioning_activity_window` macro. You can also provide
   additional filtering for this search by customizing the `cloud_provisioning_activity_from_previously_unseen_city_filter`
   macro.
-<<<<<<< HEAD
-type: batch
-references: []
-author: Rico Valdez, Bhavin Patel, Splunk
-search: '| tstats earliest(_time) as firstTime, latest(_time) as lastTime from datamodel=Change
-  where (All_Changes.action=started OR All_Changes.action=created) All_Changes.status=success
-  by All_Changes.src, All_Changes.user, All_Changes.object, All_Changes.command |
-  `drop_dm_object_name("All_Changes")` | iplocation src | where isnotnull(City) |
-  lookup previously_seen_cloud_provisioning_activity_sources City as City OUTPUT firstTimeSeen,
-  enough_data | eventstats max(enough_data) as enough_data | where enough_data=1 |
-  eval firstTimeSeenCity=min(firstTimeSeen) | where isnull(firstTimeSeenCity) OR firstTimeSeenCity
-  > relative_time(now(), `previously_unseen_cloud_provisioning_activity_window`) |
-  table firstTime, src, City, user, object, command | `cloud_provisioning_activity_from_previously_unseen_city_filter`
-  | `security_content_ctime(firstTime)`'
-=======
 id: e7ecc5e0-88df-48b9-91af-51104c68f02f
->>>>>>> f22e7a85
 known_false_positives: "This is a strictly behavioral search, so we define \"false\
   \ positive\" slightly differently. Every time this fires, it will accurately reflect\
   \ the first occurrence in the time period you're searching within, plus what is\
