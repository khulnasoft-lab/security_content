name: Cloud Provisioning Activity From Previously Unseen City
id: e7ecc5e0-88df-48b9-91af-51104c68f02f
version: 1
date: '2020-10-09'
author: Rico Valdez, Bhavin Patel, Splunk
type: Anomaly
datamodel:
- Change
description: This search looks for cloud provisioning activities from previously unseen
  cities. Provisioning activities are defined broadly as any event that runs or creates
  something.
search: '| tstats earliest(_time) as firstTime, latest(_time) as lastTime from datamodel=Change
  where (All_Changes.action=started OR All_Changes.action=created) All_Changes.status=success
  by All_Changes.src, All_Changes.user, All_Changes.object, All_Changes.command |
  `drop_dm_object_name("All_Changes")` | iplocation src | where isnotnull(City) |
  lookup previously_seen_cloud_provisioning_activity_sources City as City OUTPUT firstTimeSeen,
  enough_data | eventstats max(enough_data) as enough_data | where enough_data=1 |
  eval firstTimeSeenCity=min(firstTimeSeen) | where isnull(firstTimeSeenCity) OR firstTimeSeenCity
  > relative_time(now(), `previously_unseen_cloud_provisioning_activity_window`) |
  table firstTime, src, City, user, object, command | `cloud_provisioning_activity_from_previously_unseen_city_filter`
  | `security_content_ctime(firstTime)`'
how_to_implement: You must be ingesting your cloud infrastructure logs from your cloud
  provider.  You should run the baseline search `Previously Seen Cloud Provisioning
  Activity Sources - Initial` to build the initial table of source IP address, geographic
  locations, and times. You must also enable the second baseline search `Previously
  Seen Cloud Provisioning Activity Sources - Update` to keep this table up to date
  and to age out old data. You can adjust the time window for this search by updating
  the `previously_unseen_cloud_provisioning_activity_window` macro. You can also provide
  additional filtering for this search by customizing the `cloud_provisioning_activity_from_previously_unseen_city_filter`
  macro.
known_false_positives: "This is a strictly behavioral search, so we define \"false\
  \ positive\" slightly differently. Every time this fires, it will accurately reflect\
  \ the first occurrence in the time period you're searching within, plus what is\
  \ stored in the cache feature. But while there are really no \"false positives\"\
  \ in a traditional sense, there is definitely lots of noise.\\\n This search will\
  \ fire any time a new IP address is seen in the **GeoIP** database for any kind\
  \ of provisioning activity. If you typically do all provisioning from tools inside\
  \ of your country, there should be few false positives. If you are located in countries\
  \ where the free version of **MaxMind GeoIP** that ships by default with Splunk\
  \ has weak resolution (particularly small countries in less economically powerful\
  \ regions), this may be much less valuable to you."
references: []
tags:
  analytic_story:
  - Suspicious Cloud Provisioning Activities
  asset_type: AWS Instance
  cis20:
  - CIS 1
  confidence: 60
  context:
  - Source:Cloud Data
  - Scope:External
  - Outcome:Allowed
  - Stage:Execution
  dataset:
  - https://media.githubusercontent.com/media/splunk/attack_data/master/datasets/suspicious_behaviour/abnormally_high_cloud_instances_launched/cloudtrail_behavioural_detections.json
  impact: 30
  message: User $user$ is starting or creating an instance $dest$ for the first time
    in City $City$ from IP address $src$
  mitre_attack_id:
  - T1078
  nist:
  - ID.AM
  observable:
  - name: user
    type: User
    role:
    - Attacker
  - name: src
    type: IP Address
    role:
    - Attacker
  - name: dest
    type: Endpoint
    role:
    - Victim
  product:
  - Splunk Enterprise
  - Splunk Enterprise Security
  - Splunk Cloud
  required_fields:
  - _time
  - All_Changes.action
  - All_Changes.status
  - All_Changes.src
  - All_Changes.user
  - All_Changes.object
  - All_Changes.command
  risk_score: 18
  security_domain: threat
<<<<<<< HEAD
  kill_chain_phases:
  - Exploitation
=======
  supported_tas:
  - Splunk_TA_aws-kinesis-firehose
>>>>>>> b9a848f0
<|MERGE_RESOLUTION|>--- conflicted
+++ resolved
@@ -55,6 +55,8 @@
   dataset:
   - https://media.githubusercontent.com/media/splunk/attack_data/master/datasets/suspicious_behaviour/abnormally_high_cloud_instances_launched/cloudtrail_behavioural_detections.json
   impact: 30
+  kill_chain_phases:
+  - Actions on Objectives
   message: User $user$ is starting or creating an instance $dest$ for the first time
     in City $City$ from IP address $src$
   mitre_attack_id:
@@ -88,10 +90,5 @@
   - All_Changes.command
   risk_score: 18
   security_domain: threat
-<<<<<<< HEAD
-  kill_chain_phases:
-  - Exploitation
-=======
   supported_tas:
-  - Splunk_TA_aws-kinesis-firehose
->>>>>>> b9a848f0
+  - Splunk_TA_aws-kinesis-firehose