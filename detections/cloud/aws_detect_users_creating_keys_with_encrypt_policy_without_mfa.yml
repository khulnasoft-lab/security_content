author: Rod Soto, Patrick Bareiss Splunk
date: '2021-01-11'
description: This search provides detection of KMS keys which action kms:Encrypt is
  accessible for everyone (also outside of your organization). This is an identicator
  that your account is compromised and the attacker uses the encryption key to compromise
  another company.
how_to_implement: You must install splunk AWS add on and Splunk App for AWS. This
  search works with cloudtrail logs
id: c79c164f-4b21-4847-98f9-cf6a9f49179e
known_false_positives: unknown
name: AWS Detect Users creating keys with encrypt policy without MFA
references:
- https://rhinosecuritylabs.com/aws/s3-ransomware-part-1-attack-vector/
- https://github.com/d1vious/git-wild-hunt
- https://www.youtube.com/watch?v=PgzNib37g0M
search: '`cloudtrail` eventName=CreateKey OR eventName=PutKeyPolicy | spath input=requestParameters.policy
  output=key_policy_statements path=Statement{} | mvexpand key_policy_statements |
  spath input=key_policy_statements output=key_policy_action_1 path=Action | spath
  input=key_policy_statements output=key_policy_action_2 path=Action{} | eval key_policy_action=mvappend(key_policy_action_1,
  key_policy_action_2) | spath input=key_policy_statements output=key_policy_principal
  path=Principal.AWS | search key_policy_action="kms:Encrypt" AND key_policy_principal="*"
  | stats count min(_time) as firstTime max(_time) as lastTime by eventName eventSource
  eventID awsRegion userIdentity.principalId | `security_content_ctime(firstTime)`|
  `security_content_ctime(lastTime)` |`aws_detect_users_creating_keys_with_encrypt_policy_without_mfa_filter`'
tags:
  analytics_story:
  - Ransomware Cloud
  asset_type: AWS Account
  automated_detection_testing: passed
  dataset:
  - https://media.githubusercontent.com/media/splunk/attack_data/master/datasets/attack_techniques/T1486/aws_kms_key/aws_cloudtrail_events.json
<<<<<<< HEAD
type: batch
=======
  mitre_attack_id:
  - T1486
  product:
  - Splunk Enterprise
  - Splunk Enterprise Security
  - Splunk Cloud
  security_domain: threat
type: ESCU
>>>>>>> f22e7a85
version: 1<|MERGE_RESOLUTION|>--- conflicted
+++ resolved
@@ -29,9 +29,6 @@
   automated_detection_testing: passed
   dataset:
   - https://media.githubusercontent.com/media/splunk/attack_data/master/datasets/attack_techniques/T1486/aws_kms_key/aws_cloudtrail_events.json
-<<<<<<< HEAD
-type: batch
-=======
   mitre_attack_id:
   - T1486
   product:
@@ -40,5 +37,4 @@
   - Splunk Cloud
   security_domain: threat
 type: ESCU
->>>>>>> f22e7a85
 version: 1