author: Rico Valdez, Bhavin Patel, Splunk
date: '2020-10-09'
description: This search looks for cloud provisioning activities from previously unseen
  countries. Provisioning activities are defined broadly as any event that runs or
  creates something.
how_to_implement: You must be ingesting your cloud infrastructure logs from your cloud
  provider.  You should run the baseline search `Previously Seen Cloud Provisioning
  Activity Sources - Initial` to build the initial table of source IP address, geographic
  locations, and times. You must also enable the second baseline search `Previously
  Seen Cloud Provisioning Activity Sources - Update` to keep this table up to date
  and to age out old data. You can adjust the time window for this search by updating
  the `previously_unseen_cloud_provisioning_activity_window` macro. You can also provide
  additional filtering for this search by customizing the `cloud_provisioning_activity_from_previously_unseen_country_filter`
  macro.
<<<<<<< HEAD
type: batch
references: []
author: Rico Valdez, Bhavin Patel, Splunk
search: '| tstats earliest(_time) as firstTime, latest(_time) as lastTime from datamodel=Change
  where (All_Changes.action=started OR All_Changes.action=created) All_Changes.status=success
  by All_Changes.src, All_Changes.user, All_Changes.object, All_Changes.command |
  `drop_dm_object_name("All_Changes")` | iplocation src | where isnotnull(Country)
  | lookup previously_seen_cloud_provisioning_activity_sources Country as Country
  OUTPUT firstTimeSeen, enough_data | eventstats max(enough_data) as enough_data |
  where enough_data=1 | eval firstTimeSeenCountry=min(firstTimeSeen) | where isnull(firstTimeSeenCountry)
  OR firstTimeSeenCountry > relative_time(now(), "-24h@h") | table firstTime, src,
  Country, user, object, command | `cloud_provisioning_activity_from_previously_unseen_country_filter`
  | `security_content_ctime(firstTime)`'
=======
id: 94994255-3acf-4213-9b3f-0494df03bb31
>>>>>>> f22e7a85
known_false_positives: "This is a strictly behavioral search, so we define \"false\
  \ positive\" slightly differently. Every time this fires, it will accurately reflect\
  \ the first occurrence in the time period you're searching within, plus what is\
  \ stored in the cache feature. But while there are really no \"false positives\"\
  \ in a traditional sense, there is definitely lots of noise.\\\n This search will\
  \ fire any time a new IP address is seen in the **GeoIP** database for any kind\
  \ of provisioning activity. If you typically do all provisioning from tools inside\
  \ of your country, there should be few false positives. If you are located in countries\
  \ where the free version of **MaxMind GeoIP** that ships by default with Splunk\
  \ has weak resolution (particularly small countries in less economically powerful\
  \ regions), this may be much less valuable to you."
name: Cloud Provisioning Activity From Previously Unseen Country
references: []
search: '| tstats earliest(_time) as firstTime, latest(_time) as lastTime from datamodel=Change
  where (All_Changes.action=started OR All_Changes.action=created) All_Changes.status=success
  by All_Changes.src, All_Changes.user, All_Changes.object, All_Changes.command |
  `drop_dm_object_name("All_Changes")` | iplocation src | where isnotnull(Country)
  | lookup previously_seen_cloud_provisioning_activity_sources Country as Country
  OUTPUT firstTimeSeen, enough_data | eventstats max(enough_data) as enough_data |
  where enough_data=1 | eval firstTimeSeenCountry=min(firstTimeSeen) | where isnull(firstTimeSeenCountry)
  OR firstTimeSeenCountry > relative_time(now(), "-24h@h") | table firstTime, src,
  Country, user, object, command | `cloud_provisioning_activity_from_previously_unseen_country_filter`
  | `security_content_ctime(firstTime)`'
tags:
  analytics_story:
  - Suspicious Cloud Provisioning Activities
  asset_type: AWS Instance
  automated_detection_testing: passed
  cis20:
  - CIS 1
  dataset:
  - https://media.githubusercontent.com/media/splunk/attack_data/master/datasets/suspicious_behaviour/abnormally_high_cloud_instances_launched/cloudtrail_behavioural_detections.json
  mitre_attack_id:
  - T1078
  nist:
  - ID.AM
  product:
  - Splunk Security Analytics for AWS
  - Splunk Enterprise
  - Splunk Enterprise Security
  - Splunk Cloud
  risk_object: user
  risk_object_type: user
  risk_score: 5
  security_domain: endpoint
type: ESCU
version: 1<|MERGE_RESOLUTION|>--- conflicted
+++ resolved
@@ -12,23 +12,7 @@
   the `previously_unseen_cloud_provisioning_activity_window` macro. You can also provide
   additional filtering for this search by customizing the `cloud_provisioning_activity_from_previously_unseen_country_filter`
   macro.
-<<<<<<< HEAD
-type: batch
-references: []
-author: Rico Valdez, Bhavin Patel, Splunk
-search: '| tstats earliest(_time) as firstTime, latest(_time) as lastTime from datamodel=Change
-  where (All_Changes.action=started OR All_Changes.action=created) All_Changes.status=success
-  by All_Changes.src, All_Changes.user, All_Changes.object, All_Changes.command |
-  `drop_dm_object_name("All_Changes")` | iplocation src | where isnotnull(Country)
-  | lookup previously_seen_cloud_provisioning_activity_sources Country as Country
-  OUTPUT firstTimeSeen, enough_data | eventstats max(enough_data) as enough_data |
-  where enough_data=1 | eval firstTimeSeenCountry=min(firstTimeSeen) | where isnull(firstTimeSeenCountry)
-  OR firstTimeSeenCountry > relative_time(now(), "-24h@h") | table firstTime, src,
-  Country, user, object, command | `cloud_provisioning_activity_from_previously_unseen_country_filter`
-  | `security_content_ctime(firstTime)`'
-=======
 id: 94994255-3acf-4213-9b3f-0494df03bb31
->>>>>>> f22e7a85
 known_false_positives: "This is a strictly behavioral search, so we define \"false\
   \ positive\" slightly differently. Every time this fires, it will accurately reflect\
   \ the first occurrence in the time period you're searching within, plus what is\
