name: Cloud Compute Instance Created In Previously Unused Region
id: fa4089e2-50e3-40f7-8469-d2cc1564ca59
version: 1
date: '2020-09-02'
author: David Dorsey, Splunk
type: Anomaly
datamodel:
- Change
description: This search looks at cloud-infrastructure events where an instance is
  created in any region within the last hour and then compares it to a lookup file
  of previously seen regions where instances have been created.
search: '| tstats earliest(_time) as firstTime latest(_time) as lastTime values(All_Changes.object_id)
  as dest, count from datamodel=Change.All_Changes where All_Changes.action=created
  by All_Changes.vendor_region, All_Changes.user | `drop_dm_object_name("All_Changes")`
  | lookup previously_seen_cloud_regions vendor_region as vendor_region OUTPUTNEW
  firstTimeSeen, enough_data | eventstats max(enough_data) as enough_data | where
  enough_data=1 | eval firstTimeSeenRegion=min(firstTimeSeen) | where isnull(firstTimeSeenRegion)
  OR firstTimeSeenRegion > relative_time(now(), "-24h@h") | table firstTime, user,
  dest, count , vendor_region | `security_content_ctime(firstTime)` | `cloud_compute_instance_created_in_previously_unused_region_filter`'
how_to_implement: You must be ingesting your cloud infrastructure logs from your cloud
  provider. You should run the baseline search `Previously Seen Cloud Regions - Initial`
  to build the initial table of images observed and times. You must also enable the
  second baseline search `Previously Seen Cloud Regions - Update` to keep this table
  up to date and to age out old data. You can also provide additional filtering for
  this search by customizing the `cloud_compute_instance_created_in_previously_unused_region_filter`
  macro.
known_false_positives: It's possible that a user has unknowingly started an instance
  in a new region. Please verify that this activity is legitimate.
references: []
tags:
  analytic_story:
  - Cloud Cryptomining
  asset_type: Cloud Compute Instance
  cis20:
  - CIS 12
  confidence: 60
  context:
  - Source:Cloud Data
  - Scope:External
  - Outcome:Allowed
  - Stage:Execution
  dataset:
  - https://media.githubusercontent.com/media/splunk/attack_data/master/datasets/suspicious_behaviour/abnormally_high_cloud_instances_launched/cloudtrail_behavioural_detections.json
  impact: 70
  kill_chain_phases:
  - Actions on Objectives
  message: User $user$ is creating an instance $dest$ in a new region for the first
    time
  mitre_attack_id:
  - T1535
  nist:
  - DE.DP
  - DE.AE
  observable:
  - name: user
<<<<<<< HEAD
=======
    type: User
>>>>>>> 1247e886
    role:
    - Attacker
    type: user
  - name: dest
    role:
    - Victim
    type: Endpoint
  product:
  - Splunk Enterprise
  - Splunk Enterprise Security
  - Splunk Cloud
  required_fields:
  - Change.All_Changes.action
  - Change.All_Changes.object_id
  - Change.All_Changes.user
  - Change.All_Changes.vendor_region
  - _time
  risk_score: 42
  security_domain: threat
  supported_tas:
  - Splunk_TA_aws-kinesis-firehose<|MERGE_RESOLUTION|>--- conflicted
+++ resolved
@@ -53,10 +53,7 @@
   - DE.AE
   observable:
   - name: user
-<<<<<<< HEAD
-=======
     type: User
->>>>>>> 1247e886
     role:
     - Attacker
     type: user
