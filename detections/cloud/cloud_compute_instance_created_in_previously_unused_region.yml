author: David Dorsey, Splunk
date: '2020-09-02'
description: This search looks at cloud-infrastructure events where an instance is
  created in any region within the last hour and then compares it to a lookup file
  of previously seen regions where instances have been created.
how_to_implement: You must be ingesting your cloud infrastructure logs from your cloud
  provider. You should run the baseline search `Previously Seen Cloud Regions - Initial`
  to build the initial table of images observed and times. You must also enable the
  second baseline search `Previously Seen Cloud Regions - Update` to keep this table
  up to date and to age out old data. You can also provide additional filtering for
  this search by customizing the `cloud_compute_instance_created_in_previously_unused_region_filter`
  macro.
<<<<<<< HEAD
type: batch
=======
id: fa4089e2-50e3-40f7-8469-d2cc1564ca59
known_false_positives: It's possible that a user has unknowingly started an instance
  in a new region. Please verify that this activity is legitimate.
name: Cloud Compute Instance Created In Previously Unused Region
>>>>>>> f22e7a85
references: []
search: '| tstats earliest(_time) as firstTime latest(_time) as lastTime values(All_Changes.object_id)
  as dest, count from datamodel=Change where All_Changes.action=created by All_Changes.vendor_region,
  All_Changes.user | `drop_dm_object_name("All_Changes")` | lookup previously_seen_cloud_regions
  vendor_region as vendor_region OUTPUTNEW firstTimeSeen, enough_data | eventstats
  max(enough_data) as enough_data | where enough_data=1 | eval firstTimeSeenRegion=min(firstTimeSeen)
  | where isnull(firstTimeSeenRegion) OR firstTimeSeenRegion > relative_time(now(),
  "-24h@h") | table firstTime, user, dest, count , vendor_region | `security_content_ctime(firstTime)`
  | `cloud_compute_instance_created_in_previously_unused_region_filter`'
tags:
  analytics_story:
  - Cloud Cryptomining
  asset_type: Cloud Compute Instance
  automated_detection_testing: passed
  cis20:
  - CIS 12
  dataset:
  - https://media.githubusercontent.com/media/splunk/attack_data/master/datasets/suspicious_behaviour/abnormally_high_cloud_instances_launched/cloudtrail_behavioural_detections.json
  kill_chain_phases:
  - Actions on Objectives
  mitre_attack_id:
  - T1535
  nist:
  - DE.DP
  - DE.AE
  product:
  - Splunk Security Analytics for AWS
  - Splunk Enterprise
  - Splunk Enterprise Security
  - Splunk Cloud
  risk_object: user
  risk_object_type: user
  risk_score: 20
  security_domain: network
type: ESCU
version: 1<|MERGE_RESOLUTION|>--- conflicted
+++ resolved
@@ -10,14 +10,10 @@
   up to date and to age out old data. You can also provide additional filtering for
   this search by customizing the `cloud_compute_instance_created_in_previously_unused_region_filter`
   macro.
-<<<<<<< HEAD
-type: batch
-=======
 id: fa4089e2-50e3-40f7-8469-d2cc1564ca59
 known_false_positives: It's possible that a user has unknowingly started an instance
   in a new region. Please verify that this activity is legitimate.
 name: Cloud Compute Instance Created In Previously Unused Region
->>>>>>> f22e7a85
 references: []
 search: '| tstats earliest(_time) as firstTime latest(_time) as lastTime values(All_Changes.object_id)
   as dest, count from datamodel=Change where All_Changes.action=created by All_Changes.vendor_region,
