--- conflicted
+++ resolved
@@ -10,15 +10,11 @@
   Seen AWS Cross Account Activity - Update` to keep this table up to date and to age
   out old data. You can also provide additional filtering for this search by customizing
   the `aws_cross_account_activity_from_previously_unseen_account_filter` macro.
-<<<<<<< HEAD
-type: batch
-=======
 id: 21193641-cb96-4a2c-a707-d9b9a7f7792b
 known_false_positives: Using multiple AWS accounts and roles is perfectly valid behavior.
   It's suspicious when an account requests privileges of an account it hasn't before.
   You should validate with the account owner that this is a legitimate request.
 name: AWS Cross Account Activity From Previously Unseen Account
->>>>>>> f22e7a85
 references: []
 search: '| tstats min(_time) as firstTime max(_time) as lastTime from datamodel=Authentication
   where Authentication.signature=AssumeRole by Authentication.vendor_account Authentication.user
