--- conflicted
+++ resolved
@@ -5,13 +5,9 @@
 how_to_implement: You must be ingesting your cloud infrastructure logs. You also must
   run the baseline search `Baseline Of Cloud Security Group API Calls Per User` to
   create the probability density function model.
-<<<<<<< HEAD
-type: batch
-=======
 id: d4dfb7f3-7a37-498a-b5df-f19334e871af
 known_false_positives: ''
 name: Abnormally High Number Of Cloud Security Group API Calls
->>>>>>> f22e7a85
 references: []
 search: '| tstats count as security_group_api_calls values(All_Changes.command) as
   command from datamodel=Change where All_Changes.object_category=firewall AND All_Changes.status=success
