--- conflicted
+++ resolved
@@ -7,15 +7,11 @@
   logs' inputs. This search works best when you run the "Previously Seen S3 Bucket
   Access by Remote IP" support search once to create a history of previously seen
   remote IPs and bucket names.
-<<<<<<< HEAD
-type: batch
-=======
 id: 2a9b80d3-6340-4345-b5ad-291bq3d0daq4
 known_false_positives: S3 buckets can be accessed from any IP, as long as it can make
   a successful connection. This will be a false postive, since the search is looking
   for a new IP within the past hour
 name: Detect S3 access from a new IP
->>>>>>> f22e7a85
 references: []
 search: '`aws_s3_accesslogs` http_status=200  [search `aws_s3_accesslogs` http_status=200
   | stats earliest(_time) as firstTime latest(_time) as lastTime by bucket_name remote_ip
