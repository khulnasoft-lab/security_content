--- conflicted
+++ resolved
@@ -9,13 +9,9 @@
   can adjust the time window for this search by updating the `cloud_api_calls_from_previously_unseen_user_roles_activity_window`
   macro. You can also provide additional filtering for this search by customizing
   the `cloud_api_calls_from_previously_unseen_user_roles_filter`
-<<<<<<< HEAD
-type: batch
-=======
 id: 2181ad1f-1e73-4d0c-9780-e8880482a08f
 known_false_positives: .
 name: Cloud API Calls From Previously Unseen User Roles
->>>>>>> f22e7a85
 references: []
 search: '| tstats earliest(_time) as firstTime, latest(_time) as lastTime from datamodel=Change
   where All_Changes.user_type=AssumedRole AND All_Changes.status=success by All_Changes.user,
