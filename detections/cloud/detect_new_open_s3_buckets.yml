--- conflicted
+++ resolved
@@ -3,16 +3,12 @@
 description: This search looks for CloudTrail events where a user has created an open/public
   S3 bucket.
 how_to_implement: You must install the AWS App for Splunk.
-<<<<<<< HEAD
-type: batch
-=======
 id: 2a9b80d3-6340-4345-b5ad-290bf3d0dac4
 known_false_positives: While this search has no known false positives, it is possible
   that an AWS admin has legitimately created a public bucket for a specific purpose.
   That said, AWS strongly advises against granting full control to the "All Users"
   group.
 name: Detect New Open S3 buckets
->>>>>>> f22e7a85
 references: []
 search: '`cloudtrail` eventSource=s3.amazonaws.com eventName=PutBucketAcl | rex field=_raw
   "(?<json_field>{.+})" | spath input=json_field output=grantees path=requestParameters.AccessControlPolicy.AccessControlList.Grant{}
