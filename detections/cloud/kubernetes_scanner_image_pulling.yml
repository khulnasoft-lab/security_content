--- conflicted
+++ resolved
@@ -49,10 +49,6 @@
   - Splunk Enterprise
   - Splunk Enterprise Security
   - Splunk Cloud
-<<<<<<< HEAD
-  - Dev Sec Ops Analytics
-  required_fields: []
-=======
   required_fields:
   - object.message
   - source.host
@@ -61,6 +57,5 @@
   - object.involvedObject.kind
   - object.message
   - object.reason
->>>>>>> 1247e886
   risk_score: 81
   security_domain: network