--- conflicted
+++ resolved
@@ -5,13 +5,9 @@
 how_to_implement: You must be ingesting your cloud infrastructure logs. You also must
   run the baseline search `Baseline Of Cloud Infrastructure API Calls Per User` to
   create the probability density function.
-<<<<<<< HEAD
-type: batch
-=======
 id: 0840ddf1-8c89-46ff-b730-c8d6722478c0
 known_false_positives: ''
 name: Abnormally High Number Of Cloud Infrastructure API Calls
->>>>>>> f22e7a85
 references: []
 search: '| tstats count as api_calls values(All_Changes.command) as command from datamodel=Change
   where All_Changes.user!=unknown All_Changes.status=success by All_Changes.user _time
