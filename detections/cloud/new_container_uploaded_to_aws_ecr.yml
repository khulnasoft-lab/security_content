author: Rod Soto, Rico Valdez, Splunk
date: '2020-02-20'
description: This searches show information on uploaded containers including source
  user, image id, source IP user type, http user agent, region, first time, last time
  of operation (PutImage). These searches are based on Cloud Infrastructure Data Model.
how_to_implement: You must install the AWS App for Splunk (version 5.1.0 or later)
  and Splunk Add-on for AWS (version 4.4.0 or later), then configure your CloudTrail
  inputs. You must also install Cloud Infrastructure data model. Please also customize
  the `container_implant_aws_detection_filter` macro to filter out the false positives.
<<<<<<< HEAD
type: batch
=======
id: f0f70b40-f7ad-489d-9905-23d149da8099
known_false_positives: Uploading container is a normal behavior from developers or
  users with access to container registry.
name: New container uploaded to AWS ECR
>>>>>>> f22e7a85
references: []
search: '| tstats count min(_time) as firstTime max(_time) as lastTime FROM datamodel=Cloud_Infrastructure.Compute
  where Compute.user_type!="AssumeRole" AND Compute.http_user_agent="AWS Internal"
  AND Compute.event_name="PutImage" by Compute.image_id Compute.src_user Compute.src
  Compute.region Compute.msg Compute.user_type | `drop_dm_object_name("Compute")`
  | `new_container_uploaded_to_aws_ecr_filter` '
tags:
  analytics_story:
  - Container Implantation Monitoring and Investigation
  asset_type: AWS ECR container
  mitre_attack_id:
  - T1525
  product:
  - Splunk Enterprise
  - Splunk Enterprise Security
  - Splunk Cloud
  security_domain: threat
type: ESCU
version: 1<|MERGE_RESOLUTION|>--- conflicted
+++ resolved
@@ -7,14 +7,10 @@
   and Splunk Add-on for AWS (version 4.4.0 or later), then configure your CloudTrail
   inputs. You must also install Cloud Infrastructure data model. Please also customize
   the `container_implant_aws_detection_filter` macro to filter out the false positives.
-<<<<<<< HEAD
-type: batch
-=======
 id: f0f70b40-f7ad-489d-9905-23d149da8099
 known_false_positives: Uploading container is a normal behavior from developers or
   users with access to container registry.
 name: New container uploaded to AWS ECR
->>>>>>> f22e7a85
 references: []
 search: '| tstats count min(_time) as firstTime max(_time) as lastTime FROM datamodel=Cloud_Infrastructure.Compute
   where Compute.user_type!="AssumeRole" AND Compute.http_user_agent="AWS Internal"
