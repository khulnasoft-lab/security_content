--- conflicted
+++ resolved
@@ -30,12 +30,5 @@
   - Splunk Enterprise Security
   - Splunk Cloud
   security_domain: threat
-<<<<<<< HEAD
-  automated_detection_testing: passed
-  dataset:
-  - https://media.githubusercontent.com/media/splunk/attack_data/master/datasets/attack_techniques/T1556/o365_disable_mfa/o365_disable_mfa.json
-type: batch
-=======
 type: ESCU
->>>>>>> f22e7a85
 version: 1