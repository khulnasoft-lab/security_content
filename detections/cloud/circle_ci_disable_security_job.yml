--- conflicted
+++ resolved
@@ -11,14 +11,9 @@
   workflow_name user commit_message url branch | lookup mandatory_job_for_workflow
   workflow_name OUTPUTNEW job_name AS mandatory_job | search mandatory_job=* | eval
   mandatory_job_executed=if(like(job_names, "%".mandatory_job."%"), 1, 0) | where
-<<<<<<< HEAD
   mandatory_job_executed=0 | eval phase="build" | rex field=url "(?<repository>[^\/]*\/[^\/]*)$" 
   | `security_content_ctime(firstTime)` | `security_content_ctime(lastTime)`
   | `circle_ci_disable_security_job_filter`'
-=======
-  mandatory_job_executed=0 | rex field=url "(?<repository>[^\/]*\/[^\/]*)$" | `security_content_ctime(firstTime)`
-  | `security_content_ctime(lastTime)` | `circle_ci_disable_security_job_filter`'
->>>>>>> b6db6f35
 how_to_implement: You must index CircleCI logs.
 known_false_positives: unknown
 references: []
