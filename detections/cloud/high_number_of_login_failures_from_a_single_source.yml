<<<<<<< HEAD
name: High Number of Login Failures from a single source
id: 7f398cfb-918d-41f4-8db8-2e2474e02222
version: 1
date: '2020-12-16'
description: This search will detect more than 5 login failures in Office365 Azure Active Directory from a single source IP address. Please adjust the threshold value of 5 as suited for your environment.
type: batch
=======
>>>>>>> f22e7a85
author: Bhavin Patel, Splunk
date: '2020-12-16'
description: This search will detect more than 5 login failures in Office365 Azure
  Active Directory from a single source IP address. Please adjust the threshold value
  of 5 as suited for your environment.
id: 7f398cfb-918d-41f4-8db8-2e2474e02222
known_false_positives: unknown
name: High Number of Login Failures from a single source
search: '`o365_management_activity` Operation=UserLoginFailed  record_type=AzureActiveDirectoryStsLogon
  app=AzureActiveDirectory | stats count dc(user) as accounts_locked values(user)
  as user values(LogonError) as LogonError values(authentication_method) as authentication_method
  values(signature) as signature values(UserAgent) as UserAgent by src_ip record_type
  Operation app | search accounts_locked >= 5| `high_number_of_login_failures_from_a_single_source_filter`'
tags:
  analytics_story:
  - Office 365 Detections
  asset_type: Office 365
  cis20:
  - CIS 16
  kill_chain_phases:
  - Actions on Objectives
  mitre_attack_id:
  - T1110.001
  nist:
  - DE.DP
  - DE.AE
  product:
  - Splunk Enterprise
  - Splunk Enterprise Security
  - Splunk Cloud
  security_domain: threat
type: ESCU
version: 1<|MERGE_RESOLUTION|>--- conflicted
+++ resolved
@@ -1,12 +1,3 @@
-<<<<<<< HEAD
-name: High Number of Login Failures from a single source
-id: 7f398cfb-918d-41f4-8db8-2e2474e02222
-version: 1
-date: '2020-12-16'
-description: This search will detect more than 5 login failures in Office365 Azure Active Directory from a single source IP address. Please adjust the threshold value of 5 as suited for your environment.
-type: batch
-=======
->>>>>>> f22e7a85
 author: Bhavin Patel, Splunk
 date: '2020-12-16'
 description: This search will detect more than 5 login failures in Office365 Azure
