author: Shannon Davis, Splunk
date: '2020-08-10'
<<<<<<< HEAD
description: This search looks at GCP Storage bucket-access logs and detects new or previously
  unseen remote IP addresses that have successfully accessed a GCP Storage bucket.
how_to_implement: This search relies on the Splunk Add-on for Google Cloud Platform, setting up a Cloud Pub/Sub input, along with the relevant GCP PubSub topics and logging sink to capture GCP Storage Bucket events (https://cloud.google.com/logging/docs/routing/overview). In order to capture public GCP Storage Bucket access logs, you must also enable storage bucket logging to your PubSub Topic as per https://cloud.google.com/storage/docs/access-logs.  These logs are deposited into the nominated Storage Bucket on an hourly basis and typically show up by 15 minutes past the hour.  It is recommended to configure any saved searches or correlation searches in Enterprise Security to run on an hourly basis at 30 minutes past the hour (cron definition of 30 * * * *).  A lookup table (previously_seen_gcp_storage_access_from_remote_ip.csv) stores the previously seen access requests, and is used by this search to determine any newly seen IP addresses accessing the Storage Buckets.
type: batch
=======
description: This search looks at GCP Storage bucket-access logs and detects new or
  previously unseen remote IP addresses that have successfully accessed a GCP Storage
  bucket.
how_to_implement: This search relies on the Splunk Add-on for Google Cloud Platform,
  setting up a Cloud Pub/Sub input, along with the relevant GCP PubSub topics and
  logging sink to capture GCP Storage Bucket events (https://cloud.google.com/logging/docs/routing/overview).
  In order to capture public GCP Storage Bucket access logs, you must also enable
  storage bucket logging to your PubSub Topic as per https://cloud.google.com/storage/docs/access-logs.  These
  logs are deposited into the nominated Storage Bucket on an hourly basis and typically
  show up by 15 minutes past the hour.  It is recommended to configure any saved searches
  or correlation searches in Enterprise Security to run on an hourly basis at 30 minutes
  past the hour (cron definition of 30 * * * *).  A lookup table (previously_seen_gcp_storage_access_from_remote_ip.csv)
  stores the previously seen access requests, and is used by this search to determine
  any newly seen IP addresses accessing the Storage Buckets.
id: ccc3246a-daa1-11ea-87d0-0242ac130022
known_false_positives: GCP Storage buckets can be accessed from any IP (if the ACLs
  are open to allow it), as long as it can make a successful connection. This will
  be a false postive, since the search is looking for a new IP within the past two
  hours.
name: Detect GCP Storage access from a new IP
>>>>>>> f22e7a85
references: []
search: '`google_gcp_pubsub_message` | multikv | rename sc_status_ as status | rename
  cs_object_ as bucket_name | rename c_ip_ as remote_ip | rename cs_uri_ as request_uri
  | rename cs_method_ as operation | search status="\"200\"" | stats earliest(_time)
  as firstTime latest(_time) as lastTime by bucket_name remote_ip operation request_uri
  | table firstTime, lastTime, bucket_name, remote_ip, operation, request_uri | inputlookup
  append=t previously_seen_gcp_storage_access_from_remote_ip.csv | stats min(firstTime)
  as firstTime, max(lastTime) as lastTime by bucket_name remote_ip operation request_uri
  | outputlookup previously_seen_gcp_storage_access_from_remote_ip.csv | eval newIP=if(firstTime
  >= relative_time(now(),"-70m@m"), 1, 0) | where newIP=1 | eval first_time=strftime(firstTime,"%m/%d/%y
  %H:%M:%S") | eval last_time=strftime(lastTime,"%m/%d/%y %H:%M:%S") | table  first_time
  last_time bucket_name remote_ip operation request_uri | `detect_gcp_storage_access_from_a_new_ip_filter`'
tags:
  analytics_story:
  - Suspicious GCP Storage Activities
  asset_type: GCP Storage Bucket
  cis20:
  - CIS 13
  - CIS 14
  kill_chain_phases:
  - Actions on Objectives
  mitre_attack_id:
  - T1530
  nist:
  - PR.DS
  - PR.AC
  - DE.CM
  product:
  - Splunk Enterprise
  - Splunk Enterprise Security
  - Splunk Cloud
  security_domain: network
type: ESCU
version: 1<|MERGE_RESOLUTION|>--- conflicted
+++ resolved
@@ -1,11 +1,5 @@
 author: Shannon Davis, Splunk
 date: '2020-08-10'
-<<<<<<< HEAD
-description: This search looks at GCP Storage bucket-access logs and detects new or previously
-  unseen remote IP addresses that have successfully accessed a GCP Storage bucket.
-how_to_implement: This search relies on the Splunk Add-on for Google Cloud Platform, setting up a Cloud Pub/Sub input, along with the relevant GCP PubSub topics and logging sink to capture GCP Storage Bucket events (https://cloud.google.com/logging/docs/routing/overview). In order to capture public GCP Storage Bucket access logs, you must also enable storage bucket logging to your PubSub Topic as per https://cloud.google.com/storage/docs/access-logs.  These logs are deposited into the nominated Storage Bucket on an hourly basis and typically show up by 15 minutes past the hour.  It is recommended to configure any saved searches or correlation searches in Enterprise Security to run on an hourly basis at 30 minutes past the hour (cron definition of 30 * * * *).  A lookup table (previously_seen_gcp_storage_access_from_remote_ip.csv) stores the previously seen access requests, and is used by this search to determine any newly seen IP addresses accessing the Storage Buckets.
-type: batch
-=======
 description: This search looks at GCP Storage bucket-access logs and detects new or
   previously unseen remote IP addresses that have successfully accessed a GCP Storage
   bucket.
@@ -26,7 +20,6 @@
   be a false postive, since the search is looking for a new IP within the past two
   hours.
 name: Detect GCP Storage access from a new IP
->>>>>>> f22e7a85
 references: []
 search: '`google_gcp_pubsub_message` | multikv | rename sc_status_ as status | rename
   cs_object_ as bucket_name | rename c_ip_ as remote_ip | rename cs_uri_ as request_uri
