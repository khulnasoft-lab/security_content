name: AWS Multiple Users Failing To Authenticate From Ip
id: 71e1fb89-dd5f-4691-8523-575420de4630
version: 1
date: '2022-09-27'
author: Bhavin Patel
status: production
type: Anomaly
<<<<<<< HEAD
description: The following analytic identifies one source Ip failing to authenticate
  into the AWS Console with 30 unique valid users within 10 minutes. This behavior
  could represent an adversary performing a Password Spraying attack against an AWS
  environment tenant to obtain initial access or elevate privileges.
data_source: []
search: '`cloudtrail` eventName=ConsoleLogin action=failure | bucket span=10m _time
  | stats  dc(_raw) AS unique_accounts values(user_name) as tried_accounts by _time,
  src_ip, eventName, action, user_agent |  where unique_accounts > 30 |`aws_unusual_number_of_failed_authentications_from_ip_filter`'
how_to_implement: You must install Splunk Add-on for AWS in order to ingest Cloudtrail.
  We recommend the users to try different combinations of the bucket span time and
  the tried account threshold to tune this search according to their environment.
known_false_positives: No known false postives for this detection. Please review this
  alert
=======
datamodel: []
description: The following analytic identifies one source Ip failing to authenticate into the AWS Console with 30 unique valid users within 10 minutes. This behavior could represent an adversary performing a Password Spraying attack against an AWS environment tenant to obtain initial access or elevate privileges. 
search: '`cloudtrail` eventName=ConsoleLogin action=failure | bucket span=10m _time | stats  dc(user_name) AS unique_accounts values(user_name) as tried_accounts by _time, src_ip, eventName, action, user_agent |  where unique_accounts > 30 |`aws_unusual_number_of_failed_authentications_from_ip_filter`'
how_to_implement: You must install Splunk Add-on for AWS in order to ingest Cloudtrail. We recommend the users to try different combinations of the bucket span time and the tried account threshold to tune this search according to their environment.
known_false_positives: No known false postives for this detection. Please review this alert
>>>>>>> c8339b2e
references:
- https://attack.mitre.org/techniques/T1110/003/
- https://www.whiteoaksecurity.com/blog/goawsconsolespray-password-spraying-tool/
- https://softwaresecuritydotblog.wordpress.com/2019/09/28/how-to-protect-against-credential-stuffing-on-aws/
tags:
  analytic_story:
  - AWS Identity and Access Management Account Takeover
  - Compromised User Account
  asset_type: AWS Account
  confidence: 90
  impact: 60
  message: Multiple failed console login attempts against users $tried_accounts$ seen
    from $src_ip$
  mitre_attack_id:
  - T1110
  - T1110.003
  - T1110.004
  observable:
  - name: src_ip
    type: IP Address
    role:
    - Attacker
  - name: tried_accounts
    type: User
    role:
    - Victim
  product:
  - Splunk Enterprise
  - Splunk Enterprise Security
  - Splunk Cloud
  risk_score: 54
  security_domain: threat
tests:
- name: True Positive Test
  attack_data:
  - data: https://media.githubusercontent.com/media/splunk/attack_data/master/datasets/attack_techniques/T1110.003/aws_mulitple_failed_console_login/aws_cloudtrail.json
    source: aws_cloudtrail
    sourcetype: aws:cloudtrail
    update_timestamp: true<|MERGE_RESOLUTION|>--- conflicted
+++ resolved
@@ -5,27 +5,19 @@
 author: Bhavin Patel
 status: production
 type: Anomaly
-<<<<<<< HEAD
 description: The following analytic identifies one source Ip failing to authenticate
   into the AWS Console with 30 unique valid users within 10 minutes. This behavior
   could represent an adversary performing a Password Spraying attack against an AWS
   environment tenant to obtain initial access or elevate privileges.
 data_source: []
 search: '`cloudtrail` eventName=ConsoleLogin action=failure | bucket span=10m _time
-  | stats  dc(_raw) AS unique_accounts values(user_name) as tried_accounts by _time,
-  src_ip, eventName, action, user_agent |  where unique_accounts > 30 |`aws_unusual_number_of_failed_authentications_from_ip_filter`'
+  | stats  dc(user_name) AS unique_accounts values(user_name) as tried_accounts by
+  _time, src_ip, eventName, action, user_agent |  where unique_accounts > 30 |`aws_unusual_number_of_failed_authentications_from_ip_filter`'
 how_to_implement: You must install Splunk Add-on for AWS in order to ingest Cloudtrail.
   We recommend the users to try different combinations of the bucket span time and
   the tried account threshold to tune this search according to their environment.
 known_false_positives: No known false postives for this detection. Please review this
   alert
-=======
-datamodel: []
-description: The following analytic identifies one source Ip failing to authenticate into the AWS Console with 30 unique valid users within 10 minutes. This behavior could represent an adversary performing a Password Spraying attack against an AWS environment tenant to obtain initial access or elevate privileges. 
-search: '`cloudtrail` eventName=ConsoleLogin action=failure | bucket span=10m _time | stats  dc(user_name) AS unique_accounts values(user_name) as tried_accounts by _time, src_ip, eventName, action, user_agent |  where unique_accounts > 30 |`aws_unusual_number_of_failed_authentications_from_ip_filter`'
-how_to_implement: You must install Splunk Add-on for AWS in order to ingest Cloudtrail. We recommend the users to try different combinations of the bucket span time and the tried account threshold to tune this search according to their environment.
-known_false_positives: No known false postives for this detection. Please review this alert
->>>>>>> c8339b2e
 references:
 - https://attack.mitre.org/techniques/T1110/003/
 - https://www.whiteoaksecurity.com/blog/goawsconsolespray-password-spraying-tool/
@@ -56,6 +48,12 @@
   - Splunk Enterprise
   - Splunk Enterprise Security
   - Splunk Cloud
+  required_fields:
+  - _time
+  - user
+  - action
+  - eventName
+  - src_ip
   risk_score: 54
   security_domain: threat
 tests:
