--- conflicted
+++ resolved
@@ -31,12 +31,5 @@
   - Splunk Enterprise Security
   - Splunk Cloud
   security_domain: threat
-<<<<<<< HEAD
-  automated_detection_testing: passed
-  dataset:
-  - https://media.githubusercontent.com/media/splunk/attack_data/master/datasets/attack_techniques/T1114/o365_export_pst_file/o365_export_pst_file.json
-type: batch
-=======
 type: ESCU
->>>>>>> f22e7a85
 version: 1