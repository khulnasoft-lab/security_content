author: David Dorsey, Splunk
date: '2018-10-12'
description: This search looks for cloud compute instances being created with previously
  unseen image IDs.
how_to_implement: You must be ingesting your cloud infrastructure logs from your cloud
  provider. You should run the baseline search `Previously Seen Cloud Compute Images
  - Initial` to build the initial table of images observed and times. You must also
  enable the second baseline search `Previously Seen Cloud Compute Images - Update`
  to keep this table up to date and to age out old data. You can also provide additional
  filtering for this search by customizing the `cloud_compute_instance_created_with_previously_unseen_image_filter`
  macro.
<<<<<<< HEAD
type: batch
=======
id: bc24922d-987c-4645-b288-f8c73ec194c4
known_false_positives: After a new image is created, the first systems created with
  that image will cause this alert to fire.  Verify that the image being used was
  created by a legitimate user.
name: Cloud Compute Instance Created With Previously Unseen Image
>>>>>>> f22e7a85
references: []
search: '| tstats count earliest(_time) as firstTime, latest(_time) as lastTime values(All_Changes.object_id)
  as dest from datamodel=Change where All_Changes.action=created by All_Changes.Instance_Changes.image_id,
  All_Changes.user | `drop_dm_object_name("All_Changes")` | `drop_dm_object_name("Instance_Changes")`
  | where image_id != "unknown" | lookup previously_seen_cloud_compute_images image_id
  as image_id OUTPUT firstTimeSeen, enough_data | eventstats max(enough_data) as enough_data
  | where enough_data=1 | eval firstTimeSeenImage=min(firstTimeSeen) | where isnull(firstTimeSeenImage)
  OR firstTimeSeenImage > relative_time(now(), "-24h@h") | table firstTime, user,
  image_id, count, dest | `security_content_ctime(firstTime)` | `cloud_compute_instance_created_with_previously_unseen_image_filter`'
tags:
  analytics_story:
  - Cloud Cryptomining
  asset_type: Cloud Compute Instance
  automated_detection_testing: passed
  cis20:
  - CIS 1
  dataset:
  - https://media.githubusercontent.com/media/splunk/attack_data/master/datasets/suspicious_behaviour/abnormally_high_cloud_instances_launched/cloudtrail_behavioural_detections.json
  nist:
  - ID.AM
  product:
  - Splunk Security Analytics for AWS
  - Splunk Enterprise
  - Splunk Enterprise Security
  - Splunk Cloud
  risk_object: user
  risk_object_type: user
  risk_score: 20
  security_domain: endpoint
type: ESCU
version: 1<|MERGE_RESOLUTION|>--- conflicted
+++ resolved
@@ -9,15 +9,11 @@
   to keep this table up to date and to age out old data. You can also provide additional
   filtering for this search by customizing the `cloud_compute_instance_created_with_previously_unseen_image_filter`
   macro.
-<<<<<<< HEAD
-type: batch
-=======
 id: bc24922d-987c-4645-b288-f8c73ec194c4
 known_false_positives: After a new image is created, the first systems created with
   that image will cause this alert to fire.  Verify that the image being used was
   created by a legitimate user.
 name: Cloud Compute Instance Created With Previously Unseen Image
->>>>>>> f22e7a85
 references: []
 search: '| tstats count earliest(_time) as firstTime, latest(_time) as lastTime values(All_Changes.object_id)
   as dest from datamodel=Change where All_Changes.action=created by All_Changes.Instance_Changes.image_id,
