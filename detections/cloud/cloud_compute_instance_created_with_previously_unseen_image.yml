--- conflicted
+++ resolved
@@ -42,6 +42,8 @@
   dataset:
   - https://media.githubusercontent.com/media/splunk/attack_data/master/datasets/suspicious_behaviour/abnormally_high_cloud_instances_launched/cloudtrail_behavioural_detections.json
   impact: 60
+  kill_chain_phases:
+  - Actions on Objectives
   message: User $user$ is creating an instance $dest$ with an image that has not been
     previously seen.
   nist:
@@ -67,10 +69,5 @@
   - All_Changes.user
   risk_score: 36
   security_domain: threat
-<<<<<<< HEAD
-  kill_chain_phases:
-  - Exploitation
-=======
   supported_tas:
-  - Splunk_TA_aws-kinesis-firehose
->>>>>>> b9a848f0
+  - Splunk_TA_aws-kinesis-firehose