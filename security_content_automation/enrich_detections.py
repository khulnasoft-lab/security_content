import base64
import io
import json
import logging
import os
import re
import shutil
import sys
import time
<<<<<<< HEAD
from pathlib import Path
=======
import csv
>>>>>>> aa423acf

import git
import yaml
from github import Github


def fetch_ta_cim_mapping_report(file_name):
    try:
        with open(file_name) as file_content:
            cim_field_report = json.load(file_content)
            return cim_field_report
    except Exception as error:
        error_message = "Unexpected error occurred while reading file."
        logging.error(error_message)


def load_file(file_path):

    try:
        with open(file_path, "r", encoding="utf-8") as stream:
            file = list(yaml.safe_load_all(stream))[0]
            return file
    except yaml.YAMLError as exc:
        sys.exit("ERROR: reading {0}".format(file_path))


def map_required_fields(cim_summary, datamodel, required_fields):
    datasets_fields = {}
    add_addon = False
    flag = 0
    for item in required_fields:
        # Only required field with valid format will be mapped
        if re.match("^[A-Za-z0-9_.]*$", item):
            if item == "_time" or item == "_times":
                continue
            else:
                dataset_field = item.split(".")
                length = len(dataset_field)
                if length == 1:
                    dataset = datamodel[0]
                    field = dataset_field[0]
                else:
                    dataset = dataset_field[length - 2]
                    field = dataset_field[length - 1]
                if dataset not in datasets_fields:
                    datasets_fields[dataset] = []
                datasets_fields[dataset].append(field)

    for dataset in datasets_fields:
        add_addon = False
        mapping_set = datamodel[0] + ":" + dataset
        for item in cim_summary:
            if mapping_set in item:
                for eventtype in cim_summary[item].values():
                    for e_type in eventtype:
                        cim_fields = e_type.get("fields", [])
                        if set(datasets_fields[dataset]).issubset(set(cim_fields)):
                            add_addon = True
        if add_addon == False:
            return add_addon

    return add_addon


def is_valid_detection_file(filepath):

    detection_analytic_type = ["ttp", "anomaly"]
    detection_with_valid_analytic_type = False
    detection_with_valid_datamodel = False
    detection_file_path = load_file(filepath)

    if detection_file_path.get("type", "").lower() in detection_analytic_type:
        detection_with_valid_analytic_type = True

    if detection_file_path.get("datamodel", []):
        detection_with_valid_datamodel = True

    return detection_with_valid_analytic_type & detection_with_valid_datamodel


def enrich_detection_file(file, ta_list, keyname):
    detection_obj = load_file(file)
    detection_obj["tags"][keyname] = ta_list

    with open(file, "w") as f:
        yaml.dump(detection_obj, f, sort_keys=False, allow_unicode=True)


def main():

    security_content_repo = "splunk/security_content"
    security_content_branch = "develop"

    ta_cim_field_reports_repo = "splunk/ta-cim-field-reports"
    ta_cim_field_reports_branch = "main"

    # Decodin GITHUB_ACCESS_TOKEN from base64
    git_token_base64_bytes = os.environ.get("GITHUB_ACCESS_TOKEN").encode('ascii')
    git_token_bytes = base64.b64decode(git_token_base64_bytes)
    github_token = git_token_bytes.decode('ascii') 

    g = Github(github_token)
    detection_types = ["cloud", "endpoint", "network"]
    cim_report_path = (
        "ta_cim_mapping_reports/ta_cim_mapping/cim_mapping_reports/latest/"
    )
    detection_ta_mapping = {}

    # clone security content repository
    security_content_repo_obj = git.Repo.clone_from(
        "https://"
        + github_token
        + ":x-oauth-basic@github.com/"
        + security_content_repo,
        "security_content",
        branch=security_content_branch,
    )

    # clone ta cim field reports repository
    ta_cim_field_reports_obj = git.Repo.clone_from(
        "https://"
        + github_token
        + ":x-oauth-basic@github.com/"
        + ta_cim_field_reports_repo,
        "ta_cim_mapping_reports",
        branch=ta_cim_field_reports_branch,
    )

    # iterate for every detection types
    for detection_type in detection_types:

        for subdir, _, files in os.walk(f"security_content/tests/{detection_type}"):

            for file in files:
                filepath = subdir + os.sep + file
                recommended_ta_list = []
                tas_with_data_list = []
                detection_obj = load_file(filepath)
                source_types = []
                for data in detection_obj.get("tests")[0].get("attack_data"):
                    source_types.append(data.get("sourcetype"))

                detection_file_name_path = (
                    detection_obj.get("tests")[0]
                    .get("file")
                    .rsplit("/", 1)[1]
                )
                detection_file_name = Path(detection_file_name_path).stem
                filepath = "security_content/detections/" + detection_obj.get("tests")[
                    0
                ].get("file")
                if not os.path.isfile(filepath):
                    continue

                if is_valid_detection_file(filepath):
                    for ta_cim_mapping_file in os.listdir(cim_report_path):

                        ta_cim_map = fetch_ta_cim_mapping_report(
                            cim_report_path + ta_cim_mapping_file
                        )

                        detection_obj = load_file(filepath)
                        required_fields = detection_obj.get("tags", {}).get(
                            "required_fields"
                        )
                        datamodel = detection_obj.get("datamodel", [])
                        result = map_required_fields(
                            ta_cim_map["cimsummary"], datamodel, required_fields
                        )
                        cim_version = ta_cim_map["cim_version"]

                        if result:
                            recommended_ta_list.append(
                                ta_cim_map.get("ta_name").get("name")
                            )
                            ta_sourcetype = ta_cim_map["sourcetypes"]
                            for source_type in source_types:

                                if (
                                    source_type in ta_sourcetype
                                    and ta_cim_map.get("ta_name").get("name")
                                    not in tas_with_data_list
                                ):
                                    tas_with_data_list.append(
                                        ta_cim_map.get("ta_name").get("name")
                                    )
                            detection_ta_mapping[detection_file_name] = {}

                    if recommended_ta_list:
                        keyname = "tas_with_cim_mapping"
                        detection_ta_mapping[detection_file_name][
                            "cim_version"
                        ] = cim_version
                        detection_ta_mapping[detection_file_name][
                            keyname
                        ] = recommended_ta_list

                    if tas_with_data_list:
                        keyname = "supported_tas"
                        enrich_detection_file(filepath, cim_version, "cim_version")
                        enrich_detection_file(filepath, tas_with_data_list, keyname)
                        detection_ta_mapping[detection_file_name][
                            keyname
                        ] = tas_with_data_list

                    security_content_repo_obj.index.add(
                        [filepath.strip("security_content/")]
                    )
    # Generating detection_ta_mapping CSV report
    try:
        with open(r"./security_content/security_content_automation/detection_ta_mapping.csv", 'w+', newline='') as csv_file:
            fieldnames = ['detection_name', 'cim_version', 'supported_tas', 'tas_with_cim_mapping']
            writer = csv.DictWriter(csv_file, fieldnames=fieldnames)
            writer.writeheader()
            for detection_name, detection_content in detection_ta_mapping.items():
                detection_content.update({
                    'tas_with_cim_mapping': ', '.join(detection_content["tas_with_cim_mapping"]) if detection_content.get(
                        'tas_with_cim_mapping') else '',
                    'supported_tas': ', '.join(detection_content["supported_tas"]) if detection_content.get(
                        'supported_tas') else '',
                    'detection_name': detection_name
                })
                writer.writerow(detection_content)
    except Exception as error:
        error_message = f"Unexpected error occurred while generating detection_ta_mapping CSV report, {error}"
        logging.error(error_message)
    security_content_repo_obj.index.add(
        ["security_content_automation/detection_ta_mapping.csv"]
    )

    with io.open(
        r"./security_content/security_content_automation/detection_ta_mapping.yml",
        "w",
        encoding="utf8",
    ) as outfile:
        yaml.safe_dump(
            detection_ta_mapping, outfile, default_flow_style=False, allow_unicode=True
        )
    security_content_repo_obj.index.add(
        ["security_content_automation/detection_ta_mapping.yml"]
    )
    security_content_repo_obj.index.commit(
        "Updated detection files with recommended TA list."
    )

    epoch_time = str(int(time.time()))
    branch_name = "security_content_automation_" + epoch_time
    security_content_repo_obj.git.checkout("-b", branch_name)
    security_content_repo_obj.git.push("--set-upstream", "origin", branch_name)
    repo = g.get_repo("splunk/security_content")

    # pr = repo.create_pull(
    #     title="Enrich Detection PR " + branch_name,
    #     body="Enriched the detections with recommended TAs",
    #     head=branch_name,
    #     base="develop",
    # )

    # try:
    #     shutil.rmtree("./security_content")
    #     shutil.rmtree("./ta_cim_mapping_reports")
    # except OSError as e:
    #     error_message = "Unexpected error occurred while deleting files."
    #     logging.error(error_message)


if __name__ == "__main__":
    main()<|MERGE_RESOLUTION|>--- conflicted
+++ resolved
@@ -1,4 +1,5 @@
 import base64
+import csv
 import io
 import json
 import logging
@@ -7,11 +8,7 @@
 import shutil
 import sys
 import time
-<<<<<<< HEAD
 from pathlib import Path
-=======
-import csv
->>>>>>> aa423acf
 
 import git
 import yaml
@@ -263,19 +260,19 @@
     security_content_repo_obj.git.push("--set-upstream", "origin", branch_name)
     repo = g.get_repo("splunk/security_content")
 
-    # pr = repo.create_pull(
-    #     title="Enrich Detection PR " + branch_name,
-    #     body="Enriched the detections with recommended TAs",
-    #     head=branch_name,
-    #     base="develop",
-    # )
-
-    # try:
-    #     shutil.rmtree("./security_content")
-    #     shutil.rmtree("./ta_cim_mapping_reports")
-    # except OSError as e:
-    #     error_message = "Unexpected error occurred while deleting files."
-    #     logging.error(error_message)
+    pr = repo.create_pull(
+        title="Enrich Detection PR " + branch_name,
+        body="Enriched the detections with recommended TAs",
+        head=branch_name,
+        base="develop",
+    )
+
+    try:
+        shutil.rmtree("./security_content")
+        shutil.rmtree("./ta_cim_mapping_reports")
+    except OSError as e:
+        error_message = "Unexpected error occurred while deleting files."
+        logging.error(error_message)
 
 
 if __name__ == "__main__":
