--- conflicted
+++ resolved
@@ -1,12 +1,9 @@
 name: Create local account test
 detections:
-<<<<<<< HEAD
   - name: Short Lived Windows Accounts
     pass_condition: '| stats count | where count = 1'
-=======
-  - Short Lived Windows Accounts
-  - Detect New Local Admin account
->>>>>>> 4caa3c5c
+  - name: Detect New Local Admin account
+    pass_condition: '| stats count | where count = 1'
 description: Test Create local account
 target: attack-range-windows-domain-controller
 simulation_technique: 'T1136.001'