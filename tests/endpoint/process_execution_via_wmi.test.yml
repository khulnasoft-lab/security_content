--- conflicted
+++ resolved
@@ -2,15 +2,9 @@
 tests:
 - name: Process Execution via WMI
   file: endpoint/process_execution_via_wmi.yml
-<<<<<<< HEAD
-  pass_condition: '| stats count | where count = 1'
-  earliest_time: -24h
-  latest_time: now
-=======
   pass_condition: '| stats count | where count > 0'
   earliest_time: '-24h'
   latest_time: 'now'
->>>>>>> b9a848f0
   attack_data:
   - file_name: windows-sysmon.log
     data: https://media.githubusercontent.com/media/splunk/attack_data/master/datasets/attack_techniques/T1047/atomic_red_team/windows-sysmon.log
