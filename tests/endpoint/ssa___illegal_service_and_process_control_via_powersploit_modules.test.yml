--- conflicted
+++ resolved
@@ -5,14 +5,6 @@
     pass_condition: '@count_gt(0)'
     description: Test illegal service and process control detections
     attack_data:
-<<<<<<< HEAD
       - file_name: logAllPowerSploitModulesWithOldNames.log
         data: https://media.githubusercontent.com/media/splunk/attack_data/master/datasets/attack_techniques/T1003/credential_extraction/logAllPowerSploitModulesWithOldNames.log
         source: WinEventLog:Security
-        sourcetype: xmlwineventlog
-        update_timestamp: True
-=======
-      - file_name: logAllPowerSploitModulesWithOldNames.log 
-        data: https://media.githubusercontent.com/media/splunk/attack_data/master/datasets/attack_techniques/T1003/credential_extraction/logAllPowerSploitModulesWithOldNames.log
-        source: WinEventLog:Security
->>>>>>> 3707bedf
