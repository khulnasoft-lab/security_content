name: Illegal Privilege Elevation and Persistence via PowerSploit modules - SSA Unit test
tests:
  - name: Illegal Privilege Elevation and Persistence via PowerSploit modules
    file: endpoint/ssa___illegal_privilege_elevation_and_persistence_via_powersploit_modules.yml
    pass_condition: '@count_gt(0)'
    description: Test privilege elevation and persistence detections
    attack_data:
      - file_name: logAllPowerSploitModulesWithOldNames.log
<<<<<<< HEAD
        data: https://media.githubusercontent.com/media/splunk/attack_data/master/datasets/attack_techniques/T1548/logAllPowerSploitModulesWithOldNames.log
        source: WinEventLog:Security
        sourcetype: xmlwineventlog
        update_timestamp: True
=======
        data: https://ssa-test-dataset.s3-us-west-2.amazonaws.com/logAllPowerSploitModulesWithOldNames.log
>>>>>>> 3707bedf
<|MERGE_RESOLUTION|>--- conflicted
+++ resolved
@@ -6,11 +6,5 @@
     description: Test privilege elevation and persistence detections
     attack_data:
       - file_name: logAllPowerSploitModulesWithOldNames.log
-<<<<<<< HEAD
         data: https://media.githubusercontent.com/media/splunk/attack_data/master/datasets/attack_techniques/T1548/logAllPowerSploitModulesWithOldNames.log
-        source: WinEventLog:Security
-        sourcetype: xmlwineventlog
-        update_timestamp: True
-=======
-        data: https://ssa-test-dataset.s3-us-west-2.amazonaws.com/logAllPowerSploitModulesWithOldNames.log
->>>>>>> 3707bedf
+        source: WinEventLog:Security