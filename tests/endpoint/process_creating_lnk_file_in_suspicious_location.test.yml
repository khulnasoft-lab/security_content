name: Process Creating LNK file in Suspicious location Unit Test
tests:
<<<<<<< HEAD
- name: Process Creating LNK file in Suspicious Location
=======
- name: Process Creating LNK file in Suspicious Location 
>>>>>>> b49a4201
  file: endpoint/process_creating_lnk_file_in_suspicious_location.yml
  pass_condition: '| stats count | where count > 0'
  earliest_time: '-24h'
  latest_time: 'now'
  attack_data:
  - file_name: windows-sysmon.log
    data: https://media.githubusercontent.com/media/splunk/attack_data/master/datasets/attack_techniques/T1566.002/lnk_file_temp_folder/windows-sysmon.log
    source: XmlWinEventLog:Microsoft-Windows-Sysmon/Operational
    sourcetype: xmlwineventlog<|MERGE_RESOLUTION|>--- conflicted
+++ resolved
@@ -1,10 +1,6 @@
 name: Process Creating LNK file in Suspicious location Unit Test
 tests:
-<<<<<<< HEAD
-- name: Process Creating LNK file in Suspicious Location
-=======
 - name: Process Creating LNK file in Suspicious Location 
->>>>>>> b49a4201
   file: endpoint/process_creating_lnk_file_in_suspicious_location.yml
   pass_condition: '| stats count | where count > 0'
   earliest_time: '-24h'
